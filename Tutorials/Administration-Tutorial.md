# MaxScale Administration Tutorial

## Common Administration Tasks

The purpose of this tutorial is to introduce the MaxScale Administrator to a few of the common administration tasks that need to be performed with MaxScale. It is not intended as a reference to all the tasks that may be performed, more this is aimed as an introduction for administrators who are new to MaxScale.

[Starting MaxScale](#starting)   
[Stopping MaxScale](#stopping)   
[Checking The Status Of The MaxScale Services](#checking)   
[What Clients Are Connected To MaxScale](#clients)   
[Rotating Log Files](#rotating)   
[Taking A Database Server Out Of Use](#outofuse)   

<a name="starting"></a> 
### Starting MaxScale

There are several ways to start MaxScale, the most convenient mechanism is probably using the Linux service interface. When a MaxScale package is installed the package manager will also installed a script in /etc/init.d which may be used to start and stop MaxScale either directly or via the service interface.

	$ service maxscale start

or

	$ /etc/init.d/maxscale start

It is also possible to start MaxScale by executing the maxscale command itself, in this case you must ensure that the environment is correctly setup or command line options are passed. The major elements to consider are the correct setting of the MAXSCALE\_HOME directory and to ensure that LD\_LIBRARY\_PATH. The LD\_LIBRARY\_PATH should include the lib directory that was installed as part of the MaxScale installation, the MAXSCALE\_HOME should point to /usr/local/mariadb-maxscale if a default installation has been created or to the directory this was relocated to. Running the executable $MAXSCALE\_HOME/bin/maxscale will result in MaxScale running as a daemon process, unattached to the terminal in which it was started and using configuration files that it finds in the $MAXSCALE\_HOME directory.

Options may be passed to the MaxScale binary that alter this default behavior, this options are documented in the table below.

<<<<<<< HEAD
<table>
  <tr>
    <td>Switch</td>
    <td>Long Option</td>
    <td>Description</td>
  </tr>
  <tr>
    <td>-d</td>
    <td>--nodaemon</td>
    <td>Run MaxScale attached to the terminal rather than as a daemon process. This is useful for debugging purposes.</td>
  </tr>
  <tr>
    <td>-c</td>
    <td>--homedir=</td>
    <td>Ignore the environment variable MAXSCALE_HOME and use the supplied argument instead.</td>
  </tr>
  <tr>
    <td>-f</td>
    <td>--config=</td>
    <td>Use the filename passed as an argument instead of looking in $MAXSCALE_HOME/etc/MaxScale.cnf</td>
  </tr>
  <tr>
    <td>-l<file>|<shm>|<stdout></td>
    <td>--log=</td>
    <td>Control where logs are written for the debug and trace level log messages. the default is to write these to a shared memory device, however using the -lfile or --log=file option will forced these to be written to regular files. Using -lstdout or --log=stdout will use the standard output for all enabled logs.</td>
  </tr>
  <tr>
    <td>-v</td>
    <td>--version</td>
    <td>Print version information for MaxScale</td>
  </tr>
  <tr>
    <td>-?</td>
    <td>--help</td>
    <td>Print usage information for MaxScale</td>
  </tr>
</table>
=======
Switch|Long Option|Description
------|-----------|-----------
`-d`|`--nodaemon`|enable running in terminal process (default:disabled)
`-f FILE`|`--config=FILE`|relative or absolute pathname of MaxScale configuration file (default:/etc/maxscale.cnf)
`-l[file shm]`|`--log=[file shm]`|log to file or shared memory (default: shm)
`-L PATH`|`--logdir=PATH`|path to log file directory (default: /var/log/maxscale)
`-D PATH`|`--datadir=PATH`|path to data directory, stored embedded mysql tables (default: /var/cache/maxscale)
`-C PATH`|`--configdir=PATH`|path to configuration file directory (default: /etc/)
`-B PATH`|`--libdir=PATH`|path to module directory (default: /usr/lib64/maxscale)
`-A PATH`|`--cachedir=PATH`|path to cache directory (default: /var/cache/maxscale)
`-s [yes no]`|`--syslog=[yes no]`|log messages to syslog (default:yes)
`-S [yes no]`|`--maxscalelog=[yes no]`|log messages to MaxScale log (default: yes)
`-v`|`--version`|print version info and exit
`-?`|`--help`|show this help
>>>>>>> 577baf27

<a name="stopping"></a> 
### Stopping MaxScale

There are numerous ways in which MaxScale can be stopped; using the service interface, killing the process or by use of the maxadmin utility.

Stopping MaxScale with the service interface is simply a case of using the service stop command or calling the init.d script with the stop argument.

	$ service maxscale stop

or

	$ /etc/init.d/maxscale stop

MaxScale will also stop gracefully if it received a hangup signal, to find the process id of the MaxScale server use the ps command or read the contents of the maxscale.pid file located in the same directory as the logs.

	$ kill -HUP `cat /log/maxscale.pid`

In order to shutdown MaxScale using the maxadmin command you may either connect with maxadmin in interactive mode or pass the "shutdown maxscale" command you wish 	to execute as an argument to maxadmin.

	$ maxadmin -pmariadb shutdown maxscale

<a name="checking"></a> 
### Checking The Status Of The MaxScale Services

It is possible to use the maxadmin command to obtain statistics regarding the services that are configured within your MaxScale configuration file. The maxadmin command "list services" will give very basic information regarding the services that are define. This command may be either run in interactive mode or passed on the maxadmin command line.

```
	$ maxadmin -pmariadb
	MaxScale> list services

	Services.

	--------------------------+----------------------+--------+---------------

	Service Name              | Router Module        | #Users | Total Sessions

	--------------------------+----------------------+--------+---------------

	RWSplitter                | readwritesplit       |      2 |     4

	Cassandra                 | readconncouter       |      1 |     1

	CLI                       | cli                  |      2 |     2

	--------------------------+----------------------+--------+---------------

	MaxScale> 
```

It should be noted that network listeners count as a user of the service, therefore there will always be one user per network port in which the service listens. More detail can be obtained by use of the "show service" command which is passed a service name.

<a name="clients"></a> 
### What Clients Are Connected To MaxScale

To determine what client are currently connected to MaxScale you can use the "list clients" command within maxadmin. This will give you IP address and the ID’s of the DCB and session for that connection. As with any maxadmin command this can be passed on the command line or typed interactively in maxadmin.

	$ maxadmin -pmariadb list clients

	Client Connections

	-----------------+------------------+----------------------+------------

	 Client          | DCB              | Service              | Session

	-----------------+------------------+----------------------+------------

	 127.0.0.1       |   0x7fe694013410 | CLI                  | 0x7fe69401ac10

	-----------------+------------------+----------------------+------------

	$

<a name="rotating"></a> 
### Rotating Log Files

MaxScale write log data into four log files with varying degrees of detail. With the exception of the error log, which can not be disabled, these log files may be enabled and disabled via the maxadmin interface or in the configuration file. The default behavior of MaxScale is to grow the log files indefinitely, the administrator must take action to prevent this.

It is possible to rotate either a single log file or all the log files with a single command. When the logfile is rotated, the current log file is closed and a new log file, with an increased sequence number in its name, is created.  Log file rotation is achieved by use of the "flush log" or “flush logs” command in maxadmin.

	$ maxadmin -pmariadb flush logs

Flushes all of the logs, whereas an individual log may be flushed with the "flush log" command.

	$ maxadmin -pmariadb
	MaxScale> flush log error
	MaxScale> flush log trace
	MaxScale>

This may be integrated into the Linux logrotate mechanism by adding a configuration file to the /etc/logrotate.d directory. If we assume we want to rotate the log files once per month and wish to keep 5 log files worth of history, the configuration file would look like the following.

<table>
  <tr>
    <td>/usr/local/mariadb-maxscale/log/*.log {
monthly
rotate 5
missingok
nocompress
sharedscripts
postrotate
\# run if maxscale is running
if test -n "`ps acx|grep maxscale`"; then
/usr/local/mariadb-maxscale/bin/maxadmin -pmariadb flush logs
fi
endscript
}</td>
  </tr>
</table>


One disadvantage with this is that the password used for the maxadmin command has to be embedded in the log rotate configuration file. MaxScale will also rotate all of its log files if it receives the USR1 signal. Using this the logrotate configuration script can be rewritten as

<table>
  <tr>
    <td>/usr/local/mariadb-maxscale/log/*.log {
monthly
rotate 5
missingok
nocompress
sharedscripts
postrotate
kill -USR1 `cat /usr/local/mariadb-maxscale/log/maxscale.pid` 
endscript
}</td>
  </tr>
</table>

<a name="outofuse"></a> 
### Taking A Database Server Out Of Use

MaxScale supports the concept of maintenance mode for servers within a cluster, this allows for planned, temporary removal of a database from the cluster within the need to change the MaxScale configuration.

To achieve the removal of a database server you can use the set server command in the maxadmin utility to set the maintenance mode flag for the server. This may be done interactively within maxadmin or by passing the command on the command line.

	MaxScale> set server dbserver3 maintenance
	MaxScale>

This will cause MaxScale to stop routing any new requests to the server, however if there are currently requests executing on the server these will not be interrupted.

To bring the server back into service use the "clear server" command to clear the maintenance mode bit for that server.

	MaxScale> clear server dbserver3 maintenance
	MaxScale> 

Note that maintenance mode is not persistent, if MaxScale restarts when a node is in maintenance mode a new instance of MaxScale will not honour this mode. If multiple MaxScale instances are configured to use the node them maintenance mode must be set within each MaxScale instance. However if multiple services within one MaxScale instance are using the server then you only need set the maintenance mode once on the server for all services to take note of the mode change.
<|MERGE_RESOLUTION|>--- conflicted
+++ resolved
@@ -26,45 +26,6 @@
 
 Options may be passed to the MaxScale binary that alter this default behavior, this options are documented in the table below.
 
-<<<<<<< HEAD
-<table>
-  <tr>
-    <td>Switch</td>
-    <td>Long Option</td>
-    <td>Description</td>
-  </tr>
-  <tr>
-    <td>-d</td>
-    <td>--nodaemon</td>
-    <td>Run MaxScale attached to the terminal rather than as a daemon process. This is useful for debugging purposes.</td>
-  </tr>
-  <tr>
-    <td>-c</td>
-    <td>--homedir=</td>
-    <td>Ignore the environment variable MAXSCALE_HOME and use the supplied argument instead.</td>
-  </tr>
-  <tr>
-    <td>-f</td>
-    <td>--config=</td>
-    <td>Use the filename passed as an argument instead of looking in $MAXSCALE_HOME/etc/MaxScale.cnf</td>
-  </tr>
-  <tr>
-    <td>-l<file>|<shm>|<stdout></td>
-    <td>--log=</td>
-    <td>Control where logs are written for the debug and trace level log messages. the default is to write these to a shared memory device, however using the -lfile or --log=file option will forced these to be written to regular files. Using -lstdout or --log=stdout will use the standard output for all enabled logs.</td>
-  </tr>
-  <tr>
-    <td>-v</td>
-    <td>--version</td>
-    <td>Print version information for MaxScale</td>
-  </tr>
-  <tr>
-    <td>-?</td>
-    <td>--help</td>
-    <td>Print usage information for MaxScale</td>
-  </tr>
-</table>
-=======
 Switch|Long Option|Description
 ------|-----------|-----------
 `-d`|`--nodaemon`|enable running in terminal process (default:disabled)
@@ -79,7 +40,6 @@
 `-S [yes no]`|`--maxscalelog=[yes no]`|log messages to MaxScale log (default: yes)
 `-v`|`--version`|print version info and exit
 `-?`|`--help`|show this help
->>>>>>> 577baf27
 
 <a name="stopping"></a> 
 ### Stopping MaxScale
