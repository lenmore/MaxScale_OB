# MaxScale as a replication proxy
MaxScale was designed as a highly configurable proxy that sits between a database layer and the clients of that database, the binlog router described here is somewhat different to that original concept, moving MaxScale down to play a role within the database layer itself.

In a traditional MySQL replication setup a single master server is created and a set of slaves MySQL instances are configured to pull the binlog files from that master to the slaves. There are some problems however in this setup; when the number of slaves servers starts to increase an increasing load is placed on the master to serve the binlogs to each slave. When a master server fails every slave server requires some action to be performed before a new server can become the master server.

Introducing a proxy layer between the master server and the slave servers can improve the situation by reducing the load on the master to simply serving the proxy layer rather than all of the slaves and the slaves only need to be aware of the proxy layer and not the real master server. Removing this requirement for the slaves to have knowledge of the master greatly simplifies the process of replacing a failed master within a replication environment.

## MariaDB/MySQL as a replication proxy
The most obvious solution to the requirement for a proxy layer within a replication environment is to use a MariaDB or MySQL database instance. The database server is designed to allow this, since a slave server is able to be configured such that it will produce binary logs for updates it has itself received via replication from the master server. This is done with the log_slave_updates configuration option of the server. In this case the server is known as an intermediate master, it is both a slave to the real master and a master to the other slaves in the configuration.

Using an intermediate master does not however solve all the problems and introduces some due to the way replication is implemented. A slave server reads the binary log data and creates a relay log from that binary log. This then provides a source of SQL statements which are executed within the slave in order to make the same changes to the databases on the slaves as were made on the master. If the log_slave_updates option has been enabled new binary log entries are created for the statements executed from the relay log. This means that the data in the binary log of the intermediate master is not a direct copy of the data that was received from the binary log of the real master. The resultant changes to the database will be the same, provided no updates have been performed on the intermediate master that did not originate on the real master, but the steps to achieve those changes may be different. In particular if group commit functionality is used, to allow multiple transactions to commit in parallel, these may well be different on the intermediate master. This can cause a reduction in the parallelism of the commits and a subsequent reduction in the performance of the slave servers.

This re-execution of the SQL statements also adds latency to the intermediate master solution, since the full process of parsing, optimization and execution must occur for every statement that is replicated from the master to the slaves must be performed in the intermediate master. This latency introduces lag in the replication chain, with a greater delay being introduced from the time a transaction is committed on the master until the data is available on the slaves.

Use of an intermediate master does improve the process of failover of the master server, since the slaves are only aware of the intermediate master the process of promoting one of the existing slaves to become the new master only involves that slave and the intermediate master. A slave can become the new master as soon as all the changes from the intermediate master have been processed. The intermediate master then needs to be reset to the correct point in the binary log of the new master and replication can continue.

An added complexity that needs to be dealt with is the failure of the intermediate master itself. If this occurs then the same problem as described earlier exists, all slaves must be updated when a new intermediate master is created. If multiple intermediate masters are used there is also a restriction that slaves can not be moved from the failed intermediate master to another intermediate master due to the fact that the binlog on the different intermediate nodes are not guaranteed to be the same. 

## MaxScale's approach
MaxScale takes a much simpler approach to the process of being a replication proxy. It acts as a slave to the real master and as a master to the slaves in the same way as an intermediate master does, however it does not implement any re-execution of the statements within the binary log. MaxScale creates a local cache of the binary logs it receives from the master and it will serve binary log events to the slaves from this cache of the master's binary log. This means that the slaves will always get binary log events that have a one-to-one correlation to those written by the master. Parallelism in the binary log events of the master is maintained in the events that are observed by the slaves.

In the MaxScale approach the latency that is introduced is mostly the added network latency associated with adding the extra network hop. There is no appreciable processing performed at the MaxScale level, other than for managing the local cache of the binlog files.

In addition every MaxScale that is acting as a proxy of the master will have exactly the same binlog events as the master itself. This means that a slave can be moved between any of the MaxScale server or to the real master without the need to perform any special processing. The result is much simpler behavior for failure recovery and the ability to have a very simple, redundant proxy layer with slaves free to both between the proxies.

# Configuring MaxScale as a replication proxy
Using MaxScale as a replication proxy is much the same as using MaxScale as a proxy between the clients and the database servers. In this case the master server should be considered as the database backend and the slave servers as the clients of MaxScale.

## Service Configuration

<<<<<<< HEAD
As with any MaxScale configuration a good starting point is with the service definition with the maxscale.cnf file. The service requires a name which is the section name in the MaxScale ini file, a type parameter with a value of service and the name of the router plugin that should be loaded. In the case of replication proxies this router name is binlogrouter.


    [Replication]
    type=service
    router=binlogrouter

Other standard service parameters need to be given in the configuration section that are used to retrieve the set of users from the backend (master) database, also a version string can be given such that the MaxScale instance will report this version string to the slave servers that connect to MaxScale.

    [Replication]
    type=service
    router=binlogrouter
    version_string=5.6.17-log
    user=maxscale
    passwd=Mhu87p2D

=======
As with any MaxScale configuration a good starting point is with the service definition with the maxscale.cnf file. The service requires a name which is the section name in the ini file, a type parameter with a value of service and the name of the router plugin that should be loaded. In the case of replication proxies this router name is binlogrouter.
```

[Replication]
type=service
router=binlogrouter
```
Other standard service parameters need to be given in the configuration section that are used to retrieve the set of users from the backend (master) database, also a version string can be given such that the MaxScale instance will report this version string to the slave servers that connect to MaxScale. The master server entry must also be given. In the current implementation of the router only a single server can be given.
```
[Replication]
type=service
router=binlogrouter
servers=masterdb
version_string=5.6.17-log
user=maxscale
passwd=Mhu87p2D
```
>>>>>>> b4af4caf
The user and passwd entries in the above example are used in order for MaxScale to populate the credential information that is required to allow the slaves to connect to MaxScale. This user should be configured in exactly the same way a for any other MaxScale service, i.e. the user needs access to the mysql.user table and the mysql.db table as well as having the ability to perform a SHOW DATABASES command.

The master server details are provided by a master.ini file located in binlog directory and could be changed via CHANGE MASTER TO command issued via MySQL connection to MaxScale, check Master setup section below for further details.

In the current implementation of the router only a single server can be used.

The final configuration requirement is the router specific options. The binlog router requires a set of parameters to be passed, these are passed in the router_options parameter of the service definition as a comma separated list of name value pairs.

### binlogdir

This parameter allows the location that MaxScale uses to store binlog files to be set. If this parameter is not set to a directory name then MaxScale will store the binlog files in the directory /var/cache/maxscale/<Service Name>.
In the binlog dir there is also the 'cache' directory that contains data retrieved from the master dureing registration phase and the master.ini file wich contains the configuration of current configured master.

### uuid

This is used to set the unique uuid that the binlog router uses when it connects to the master server.
If no explicit value is given for the uuid in the configuration file then a uuid will be generated.

### server-id

As with uuid, MaxScale must have a unique server-id for the connection it makes to the master, this parameter provides the value of server-id that MaxScale will use when connecting to the master.

### master-id

The server-id value that MaxScale should use to report to the slaves that connect to MaxScale.
This may either be the same as the server-id of the real master or can be chosen to be different if the slaves need to be aware of the proxy layer.
The real master server-id will be used if the option is not set.

<<<<<<< HEAD
### master_uuid

It is a requirement of replication that each slave have a unique UUID value. The MaxScale router will identify itself to the slaves using the uuid of the real master if this option is not set.

### master_version
=======
The user that is used for replication, either defined using the user= option in the router options or using the username and password defined of the service must be granted replication privileges on the database server.
```
MariaDB> CREATE USER 'repl'@'maxscalehost' IDENTIFIED by 'password';
MariaDB> GRANT REPLICATION SLAVE ON *.* TO 'repl'@'maxscalehost';
```
### password
>>>>>>> b4af4caf

The MaxScale router will identify itself to the slaves using the server version of the real master if this option is not set.

### master_hostname

The MaxScale router will identify itself to the slaves using the server hostname of the real master if this option is not set.

### user

This is the user name that MaxScale uses when it connects to the master. This user name must have the rights required for replication as with any other user that a slave uses for replication purposes. If the user parameter is not given in the router options then the same user as is used to retrieve the credential information will be used for the replication connection, i.e. the user in the service entry.

The user that is used for replication, either defined using the user= option in the router options or using the username and password defined of the service must be granted replication privileges on the database server.

    MariaDB> CREATE USER 'repl'@'maxscalehost' IDENTIFIED by 'password';
    MariaDB> GRANT REPLICATION SLAVE ON *.* TO 'repl'@'maxscalehost';

### password

The password of the above user. If the password is not explicitly given then the password in the service entry will be used. For compatibility with other username and password definitions within the MaxScale configuration file it is also possible to use the parameter passwd=.

### heartbeat

This defines the value of the heartbeat interval in seconds for the connection to the master. MaxScale requests the master to ensure that a binlog event is sent at least every heartbeat period. If there are no real binlog events to send the master will sent a special heartbeat event. The default value for the heartbeat period is every 5 minutes. The current interval value is reported in the diagnostic output.

### burstsize

This parameter is used to define the maximum amount of data that will be sent to a slave by MaxScale when that slave is lagging behind the master. In this situation the slave is said to be in "catchup mode", this parameter is designed to both prevent flooding of that slave and also to prevent threads within MaxScale spending disproportionate amounts of time with slaves that are lagging behind the master. The burst size can be defined in Kb, Mb or Gb by adding the qualifier K, M or G to the number given. The default value of burstsize is 1Mb and will be used if burstsize is not given in the router options.

### transaction_safety

This parameter is used to enable/disable incomplete transactions detection in binlog router.
When MaxScale starts an error message may appear if current binlog file is corrupted or an incomplete transaction is found.
During normal operations binlog events are not distributed to the slaves until a COMMIT is seen.
The default value is on, set transaction_safety=off to completly disable the incomplete transactions detection.

A complete example of a service entry for a binlog router service would be as follows.
<<<<<<< HEAD

    [Replication]
    type=service
    router=binlogrouter
    servers=masterdb
    version_string=5.6.17-log
    user=maxscale
    passwd=Mhu87p2D
    router_options=uuid=f12fcb7f-b97b-11e3-bc5e-0401152c4c22,server-id=3,user=repl,password=slavepass,master-id=1,filestem=mybin,heartbeat=30,binlogdir=/var/binlogs,transaction_safety=1,master_version=5.6.19-common,master_hostname=common_server,master_uuid=xxx-fff-cccc-common,master-id=999,mariadb10-compatibility=1

The minimum set of router options that must be given in the configuration are are server-id and master-id, default values may be used for all other options.

## Listener Section

As per any service in MaxScale a listener section is required to define the address, port and protocol that is used to listen for incoming connections. Those incoming connections will originate from the slave servers or from a MySQL client in order to administer/configure the master server configuration via SQL commands such as STOP/START SLAVE and CHANGE MASTER TO ...

    [Replication Listener]
    type=listener
    service=Replication
    protocol=MySQLClient
    port=5308

The protocol used by slaves for connection to MaxScale is the same MySQLClient protocol that is  used for client applications to connect to databases, therefore the same MaxScale protocol module can be used.

=======
```
[Replication]
type=service
router=binlogrouter
servers=masterdb
version_string=5.6.17-log
router_options=uuid=f12fcb7f-b97b-11e3-bc5e-0401152c4c22,server-id=3,user=repl,password=slavepass,master-id=1,filestem=mybin,heartbeat=30,binlogdir=/var/binlogs
user=maxscale
passwd=Mhu87p2D
```
The minimum set of router options that must be given in the configuration are are server-id and aster-id, default values may be used for all other options.

## Listener Section

As per any service in MaxScale a listener section is required to define the address, port and protocol that is used to listen for incoming connections. In this case those incoming connections will originate from the slave servers.
```
[Replication Listener]
type=listener
service=Replication
protocol=MySQLClient
port=5308
```
The protocol used by slaves for connection to MaxScale is the same MySQLClient protocol that is  used for client applications to connect to databases, therefore the same MaxScale protocol module can be used.

## Master Server Section

The master server is defined in a section within the MaxScale configuration file in the same way as any other server. The protocol that is used is the same backend protocol as is used in other configurations.
```
[masterdb]
type=server
address=178.62.50.70
port=3306
protocol=MySQLBackend
```
>>>>>>> b4af4caf
#  MaxScale replication diagnostics

The binlog router module of MaxScale produces diagnostic output that can be viewed via the `maxadmin` client application. Running the maxadmin command and issuing a show service command will produce a considerable amount of output that will show both the master connection status and statistics and also a block for each of the slaves currently connected.
```
-bash-4.1$ maxadmin show service Replication
    Service 0x1567ef0
    	Service:				Replication
    	Router: 				binlogrouter (0x7f4ceb96a820)
    	State: 					Started
    	Master connection DCB:  					0x15693c0
    	Master connection state:					Binlog Dump
    	Binlog directory:						    /var/maxscale/binlogs
        Heartbeat period (seconds):					200
    	Number of master connects:		  			1
    	Number of delayed reconnects:	      		0
    	Current binlog file:		  				mybin.000061
    	Current binlog position:	  				120
    	Number of slave servers:	   				0
    	No. of binlog events received this session:	1002705
    	Total no. of binlog events received:        2005410
    	No. of bad CRC received from master:       	0
    	Number of binlog events per minute
    	Current        5        10       15       30 Min Avg
    	      4       4.0      4.0      4.0      4.0
    	Number of fake binlog events:      		0
    	Number of artificial binlog events: 	61
    	Number of binlog events in error:  		0
    	Number of binlog rotate events:  		60
    	Number of heartbeat events:     		69
    	Number of packets received:				599
    	Number of residual data packets:		379
    	Average events per packet			    3347.9
    	Last event from master at:  			Thu Jan 29 16:41:53 2015 (10 seconds ago)
    	Last event from master:  				0x1b (Heartbeat Event)
    	Events received:
    		Invalid                              	 0
    		Start Event V3                       	 0
    		Query Event                              703307
    		Stop Event                               55
    		Rotate Event                             65
    		Integer Session Variable                 0
    		Load Event                               0
    		Slave Event                              0
    		Create File Event                        0
    		Append Block Event                       0
    		Exec Load Event                          0
    		Delete File Event                        0
    		New Load Event                           0
    		Rand Event                               0
    		User Variable Event                      0
    		Format Description Event                 61
    		Transaction ID Event (2 Phase Commit)    299148
    		Begin Load Query Event                   0
    		Execute Load Query Event                 0
    		Table Map Event                          0
    		Write Rows Event (v0)                    0
    		Update Rows Event (v0)                   0
    		Delete Rows Event (v0)                   0
    		Write Rows Event (v1)                    0
    		Update Rows Event (v1)                   0
    		Delete Rows Event (v1)                   0
    		Incident Event                           0
    		Heartbeat Event                          69
    		Ignorable Event                          0
    		Rows Query Event                         0
    		Write Rows Event (v2)                    0
    		Update Rows Event (v2)                   0
    		Delete Rows Event (v2)                   0
    		GTID Event                               0
    		Anonymous GTID Event                     0
    		Previous GTIDS Event                     0
    	Started:				Thu Jan 29 16:06:11 2015
    	Root user access:			Disabled
    	Backend databases
    		178.62.50.70:3306  Protocol: MySQLBackend
    	Users data:        				0x156c030
    	Total connections:				2
    	Currently connected:			2
-bash-4.1$
```

# Binlog router compatibility

Binlog Router Plugin is compatible with MySQL 5.6 and MariaDB 5.5, the current default.

In order to use it with MySQL 5.6, the GTID_MODE setting must be OFF and connecting slaves mustn't use MASTER_AUTO_POSITION = 1 option.

It’s also works with a MariaDB 10.0 setup (master and slaves) but slave connection must not include any GTID feature.

Binlog Router currently does not work for MySQL 5.5 due to missing @@global.binlog_checksum var.

# Master server setup/change

In MaxScale ini file the server section for master is no longer required, same for servers=master_server in the service section. The mastet server setup is currently managed via CHANGE MASTER TO command issued in MySQL client connection to MaxScale or by providing a proper master.ini file in the binlogdir.

If MaxScale starts without master.ini there is no replication configured to any master and slaves cannot register to the router: the binlog router could be later configured via CHANGE MASTER TO and the master.ini file will be written.

master.ini file example:

	[binlog_configuration]
	master_host=127.0.0.1
	master_port=3308
	master_user=repl
	master_password=somepass
	filestem=repl-bin

Enabling replication from a master server requires:

CHANGE MASTER TO MASTER_HOST=‘$master_server’, MASTER_PORT=$master_port, MASTER_USER='repl', MASTER_PASSWORD=‘somepasswd’, MASTER_LOG_FILE=‘repl-bin.000159', MASTER_LOG_POS=4

It's possible to specify the desired MASTER_LOG_FILE but position must be 4

The initfile option is nolonger available, filestem option also not available as the stem is automatically set by parsing MASTER_LOG_FILE

### Stop/start the replication

When router is configured and it's properly working it could be possible to stop/start replication:

	MariaDB> STOP SLAVE;
	...
	MariaDB> SHOW SLAVE STATUS;
	...
	MariaDB> START SLAVE;

Connected or new slave connections are not affected: this STOP/START only controls the the connection to the master and the binlog events receiving.

### Change the Master server configuration

When router is configured and it's properly working it could be possible to change the master parameters.  
First step is stop the replication from the master.

	MariaDB> STOP SLAVE;

Next step is the master configuration

	MariaDB> CHANGE MASTER TO ...

A succesfull configuration change results in master.ini being updated.

Any error is reported in the MySQL and in log files

The upported options are:

	MASTER_HOST
	MASTER_PORT
	MASTER_USER
	MASTER_PASSWORD
	MASTER_LOG_FILE
	MASTER_LOG_POS

There are some constraints related to MASTER_LOG_FILE and MASTER_LOG_POS:

MASTER_LOG_FILE could be changed to next binlog in sequence with MASTER_LOG_POS=4 or to current one at current position.

Examples:

1) Current binlog file is ‘mysql-bin.000003', position 88888

	MariaDB> CHANGE MASTER TO MASTER_LOG_FILE=‘mysql-bin.000003',MASTER_LOG_POS=8888

This could be applied to current master_host/port or a new one.  
If there is a master server maintenance and a slave is beeing promoted as master it should be checked that binlog file and position are valid: in case of any error replication stops and errors are reported via SHOW SLAVE STATUS and in error logs.

2) Current binlog file is ‘mysql-bin.000099', position 1234

	MariaDB> CHANGE MASTER TO MASTER_LOG_FILE=‘mysql-bin.000100',MASTER_LOG_POS=4

This could be applied with current master_host/port or a new one
If transaction safety option is on and the current binlog file contains an incomplete transaction it will be truncated to the position where transaction started.  
In such situation a proper message is reported in MySQL connection and with next START SLAVE binlog file truncation will occurr and MaxScale will request events from the master using the next binlog file at position 4.

The above scenario might refer to a master crash/failure:
 the new server that has just been promoted as master doesn't have last transaction events but it should have the new binlog file (the next in sequence).  
Truncating the previous MaxScale binlog is safe as that incomplete transaction is lost.
It should be checked that current master or new one has the new bnlog file, in case of any error replication stops and errors are reported via SHOW SLAVE STATUS and in error logs.

	MariaDB> START SLAVE;

Check for any error in log files and with

	MariaDB> SHOW SLAVE STATUS;

In some situations replication state could be STOPPED and proper messages are displyed in error logs and in SHOW SLAVE STATUS

In order to resolve any mistake done with CHANGE MASTER TO MASTER_LOG_FILE / MASTER_LOG_POS, another administrative command would be helpful.

	MariaDB> RESET SLAVE;

This command removes master.ini file, blanks all master configuration in memory and sets binlog router in unconfigured state: a CHANHE MASTER TO command should be issued for the new configuration.

Note: existing binlog files are not touched by this command.

### Slave servers setup

Examples of CHANGE MASTER TO command issued on a slave server that wants to gets replication events from MaxScale binlog router:
```
CHANGE MASTER TO MASTER_HOST=‘$maxscale_IP’, MASTER_PORT=5308, MASTER_USER='repl', MASTER_PASSWORD=‘somepasswd’,
MASTER_LOG_FILE=‘mysql-bin.000001'

CHANGE MASTER TO MASTER_HOST=‘$maxscale_IP’, MASTER_PORT=5308, MASTER_USER='repl', MASTER_PASSWORD=‘somepasswd’,
MASTER_LOG_FILE=‘mysql-bin.000159', MASTER_LOG_POS=245
```
The latter example specifies a MASTER_LOG_POS for the selected MASTER_LOG_FILE

Note:

 - MASTER_LOG_FILE must be set to one of existing binlog files in MaxScale binlogdir

 - If MASTER_LOG_POS is not set with CHANGE MASTER TO it defaults to 4

 - Latest binlog file name and pos in MaxScale could be find via maxadmin output or from mysql client connected to MaxScale:

Example:
```
-bash-4.1$ mysql -h 127.0.0.1 -P 5308 -u$user -p$pass

	MySQL [(none)]> show master status\G
	*************************** 1. row ***************************
   	         File: mysql-bin.000181
	         Position: 2569
```
# Enabling MariaDB 10 compatibility

MariaDB 10 has different slave registration phase so an option is required:
```
router_options=...., mariadb10-compatibility=1
```
version_string should be modified in order to present MariaDB 10 version when MaxScale sends server handshake packet.
```
version_string=10.0.17-log
```

# New MariaDB events in Diagnostics

With a MariaDB 10 setups new events are displayed when master server is MariaDB 10.
```
MariaDB 10 Annotate Rows Event 0
MariaDB 10 Binlog Checkpoint Event 0
MariaDB 10 GTID Event 0
MariaDB 10 GTID List Event 0
```<|MERGE_RESOLUTION|>--- conflicted
+++ resolved
@@ -28,24 +28,6 @@
 
 ## Service Configuration
 
-<<<<<<< HEAD
-As with any MaxScale configuration a good starting point is with the service definition with the maxscale.cnf file. The service requires a name which is the section name in the MaxScale ini file, a type parameter with a value of service and the name of the router plugin that should be loaded. In the case of replication proxies this router name is binlogrouter.
-
-
-    [Replication]
-    type=service
-    router=binlogrouter
-
-Other standard service parameters need to be given in the configuration section that are used to retrieve the set of users from the backend (master) database, also a version string can be given such that the MaxScale instance will report this version string to the slave servers that connect to MaxScale.
-
-    [Replication]
-    type=service
-    router=binlogrouter
-    version_string=5.6.17-log
-    user=maxscale
-    passwd=Mhu87p2D
-
-=======
 As with any MaxScale configuration a good starting point is with the service definition with the maxscale.cnf file. The service requires a name which is the section name in the ini file, a type parameter with a value of service and the name of the router plugin that should be loaded. In the case of replication proxies this router name is binlogrouter.
 ```
 
@@ -63,7 +45,6 @@
 user=maxscale
 passwd=Mhu87p2D
 ```
->>>>>>> b4af4caf
 The user and passwd entries in the above example are used in order for MaxScale to populate the credential information that is required to allow the slaves to connect to MaxScale. This user should be configured in exactly the same way a for any other MaxScale service, i.e. the user needs access to the mysql.user table and the mysql.db table as well as having the ability to perform a SHOW DATABASES command.
 
 The master server details are provided by a master.ini file located in binlog directory and could be changed via CHANGE MASTER TO command issued via MySQL connection to MaxScale, check Master setup section below for further details.
@@ -92,35 +73,28 @@
 This may either be the same as the server-id of the real master or can be chosen to be different if the slaves need to be aware of the proxy layer.
 The real master server-id will be used if the option is not set.
 
-<<<<<<< HEAD
 ### master_uuid
 
 It is a requirement of replication that each slave have a unique UUID value. The MaxScale router will identify itself to the slaves using the uuid of the real master if this option is not set.
 
 ### master_version
-=======
+
+The MaxScale router will identify itself to the slaves using the server version of the real master if this option is not set.
+
+### master_hostname
+
+The MaxScale router will identify itself to the slaves using the server hostname of the real master if this option is not set.
+
+### user
+
+This is the user name that MaxScale uses when it connects to the master. This user name must have the rights required for replication as with any other user that a slave uses for replication purposes. If the user parameter is not given in the router options then the same user as is used to retrieve the credential information will be used for the replication connection, i.e. the user in the service entry.
+
 The user that is used for replication, either defined using the user= option in the router options or using the username and password defined of the service must be granted replication privileges on the database server.
-```
-MariaDB> CREATE USER 'repl'@'maxscalehost' IDENTIFIED by 'password';
-MariaDB> GRANT REPLICATION SLAVE ON *.* TO 'repl'@'maxscalehost';
-```
-### password
->>>>>>> b4af4caf
-
-The MaxScale router will identify itself to the slaves using the server version of the real master if this option is not set.
-
-### master_hostname
-
-The MaxScale router will identify itself to the slaves using the server hostname of the real master if this option is not set.
-
-### user
-
-This is the user name that MaxScale uses when it connects to the master. This user name must have the rights required for replication as with any other user that a slave uses for replication purposes. If the user parameter is not given in the router options then the same user as is used to retrieve the credential information will be used for the replication connection, i.e. the user in the service entry.
-
-The user that is used for replication, either defined using the user= option in the router options or using the username and password defined of the service must be granted replication privileges on the database server.
-
+
+```
     MariaDB> CREATE USER 'repl'@'maxscalehost' IDENTIFIED by 'password';
     MariaDB> GRANT REPLICATION SLAVE ON *.* TO 'repl'@'maxscalehost';
+```
 
 ### password
 
@@ -142,8 +116,7 @@
 The default value is on, set transaction_safety=off to completly disable the incomplete transactions detection.
 
 A complete example of a service entry for a binlog router service would be as follows.
-<<<<<<< HEAD
-
+```
     [Replication]
     type=service
     router=binlogrouter
@@ -152,6 +125,7 @@
     user=maxscale
     passwd=Mhu87p2D
     router_options=uuid=f12fcb7f-b97b-11e3-bc5e-0401152c4c22,server-id=3,user=repl,password=slavepass,master-id=1,filestem=mybin,heartbeat=30,binlogdir=/var/binlogs,transaction_safety=1,master_version=5.6.19-common,master_hostname=common_server,master_uuid=xxx-fff-cccc-common,master-id=999,mariadb10-compatibility=1
+```
 
 The minimum set of router options that must be given in the configuration are are server-id and master-id, default values may be used for all other options.
 
@@ -167,42 +141,6 @@
 
 The protocol used by slaves for connection to MaxScale is the same MySQLClient protocol that is  used for client applications to connect to databases, therefore the same MaxScale protocol module can be used.
 
-=======
-```
-[Replication]
-type=service
-router=binlogrouter
-servers=masterdb
-version_string=5.6.17-log
-router_options=uuid=f12fcb7f-b97b-11e3-bc5e-0401152c4c22,server-id=3,user=repl,password=slavepass,master-id=1,filestem=mybin,heartbeat=30,binlogdir=/var/binlogs
-user=maxscale
-passwd=Mhu87p2D
-```
-The minimum set of router options that must be given in the configuration are are server-id and aster-id, default values may be used for all other options.
-
-## Listener Section
-
-As per any service in MaxScale a listener section is required to define the address, port and protocol that is used to listen for incoming connections. In this case those incoming connections will originate from the slave servers.
-```
-[Replication Listener]
-type=listener
-service=Replication
-protocol=MySQLClient
-port=5308
-```
-The protocol used by slaves for connection to MaxScale is the same MySQLClient protocol that is  used for client applications to connect to databases, therefore the same MaxScale protocol module can be used.
-
-## Master Server Section
-
-The master server is defined in a section within the MaxScale configuration file in the same way as any other server. The protocol that is used is the same backend protocol as is used in other configurations.
-```
-[masterdb]
-type=server
-address=178.62.50.70
-port=3306
-protocol=MySQLBackend
-```
->>>>>>> b4af4caf
 #  MaxScale replication diagnostics
 
 The binlog router module of MaxScale produces diagnostic output that can be viewed via the `maxadmin` client application. Running the maxadmin command and issuing a show service command will produce a considerable amount of output that will show both the master connection status and statistics and also a block for each of the slaves currently connected.
