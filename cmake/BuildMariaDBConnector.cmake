# Build the MariaDB Connector-C
#
# If the MariaDB connector is not found, the last option is to download it
# and build it from source. This file downloads and builds the connector and
# sets the variables set by FindMariaDBConnector.cmake so that it appears that
# the system has the connector.

set(MARIADB_CONNECTOR_C_REPO "https://github.com/MariaDB/mariadb-connector-c.git"
  CACHE STRING "MariaDB Connector-C Git repository")

# Connector-C tag to use
<<<<<<< HEAD
set(MARIADB_CONNECTOR_C_TAG "v3.2.3"
=======
set(MARIADB_CONNECTOR_C_TAG "v3.1.15"
>>>>>>> 0ebc7de9
  CACHE STRING "MariaDB Connector-C Git tag")

ExternalProject_Add(connector-c
  GIT_REPOSITORY ${MARIADB_CONNECTOR_C_REPO}
  GIT_TAG ${MARIADB_CONNECTOR_C_TAG}
  GIT_SHALLOW TRUE
  CMAKE_ARGS -DCMAKE_INSTALL_PREFIX=${CMAKE_BINARY_DIR}/connector-c/install -DWITH_UNIT_TESTS=N -DWITH_CURL=N
  BINARY_DIR ${CMAKE_BINARY_DIR}/connector-c
  INSTALL_DIR ${CMAKE_BINARY_DIR}/connector-c/install
  UPDATE_COMMAND ""
  LOG_DOWNLOAD 1
  LOG_UPDATE 1
  LOG_CONFIGURE 1
  LOG_BUILD 1
  LOG_INSTALL 1)

set(MARIADB_CONNECTOR_FOUND TRUE CACHE INTERNAL "")
set(MARIADB_CONNECTOR_STATIC_FOUND TRUE CACHE INTERNAL "")
set(MARIADB_CONNECTOR_INCLUDE_DIR
  ${CMAKE_BINARY_DIR}/connector-c/install/include/mariadb CACHE INTERNAL "")
set(MARIADB_CONNECTOR_STATIC_LIBRARIES
  ${CMAKE_BINARY_DIR}/connector-c/install/lib/mariadb/libmariadbclient.a
  CACHE INTERNAL "")
set(MARIADB_CONNECTOR_LIBRARIES
  ${CMAKE_BINARY_DIR}/connector-c/install/lib/mariadb/libmariadbclient.a
  CACHE INTERNAL "")

install_directory(${CMAKE_BINARY_DIR}/connector-c/install/lib/mariadb/plugin ${MAXSCALE_LIBDIR} core)<|MERGE_RESOLUTION|>--- conflicted
+++ resolved
@@ -9,11 +9,7 @@
   CACHE STRING "MariaDB Connector-C Git repository")
 
 # Connector-C tag to use
-<<<<<<< HEAD
-set(MARIADB_CONNECTOR_C_TAG "v3.2.3"
-=======
-set(MARIADB_CONNECTOR_C_TAG "v3.1.15"
->>>>>>> 0ebc7de9
+set(MARIADB_CONNECTOR_C_TAG "v3.2.5"
   CACHE STRING "MariaDB Connector-C Git tag")
 
 ExternalProject_Add(connector-c
