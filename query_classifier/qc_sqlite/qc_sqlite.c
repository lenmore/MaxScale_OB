/*
 * Copyright (c) 2016 MariaDB Corporation Ab
 *
 * Use of this software is governed by the Business Source License included
 * in the LICENSE.TXT file and at www.mariadb.com/bsl11.
 *
 * Change Date: 2020-01-01
 *
 * On the date above, in accordance with the Business Source License, use
 * of this software will be governed by version 2 or later of the General
 * Public License.
 */

#define MXS_MODULE_NAME "qc_sqlite"
#include <sqliteInt.h>

#include <signal.h>
#include <string.h>
#include <maxscale/alloc.h>
#include <maxscale/log_manager.h>
#include <maxscale/modinfo.h>
#include <maxscale/modutil.h>
#include <maxscale/platform.h>
#include <maxscale/protocol/mysql.h>
#include <maxscale/query_classifier.h>
#include "builtin_functions.h"

//#define QC_TRACE_ENABLED
#undef QC_TRACE_ENABLED

#if defined(QC_TRACE_ENABLED)
#define QC_TRACE() MXS_NOTICE(__func__)
#else
#define QC_TRACE()
#endif

static inline bool qc_info_is_valid(qc_parse_result_t status)
{
    return status != QC_QUERY_INVALID;
}

static inline bool qc_info_was_tokenized(qc_parse_result_t status)
{
    return status == QC_QUERY_TOKENIZED;
}

static inline bool qc_info_was_parsed(qc_parse_result_t status)
{
    return status == QC_QUERY_PARSED;
}

typedef enum qc_log_level
{
    QC_LOG_NOTHING = 0,
    QC_LOG_NON_PARSED,
    QC_LOG_NON_PARTIALLY_PARSED,
    QC_LOG_NON_TOKENIZED,
} qc_log_level_t;

typedef enum qc_parse_as
{
    QC_PARSE_AS_DEFAULT, // Parse as embedded lib does before 10.3
    QC_PARSE_AS_103      // Parse as embedded lib does in 10.3
} qc_parse_as_t;

/**
 * Defines what a particular name should be mapped to.
 */
typedef struct qc_name_mapping
{
    const char* from;
    const char* to;
} QC_NAME_MAPPING;

static QC_NAME_MAPPING function_name_mappings_default[] =
{
    { NULL, NULL }
};

static QC_NAME_MAPPING function_name_mappings_103[] =
{
    { "now", "current_timestamp" },
    { NULL, NULL }
};

// NOTE: Duplicate the information from function_name_mappings_103 here.
static QC_NAME_MAPPING function_name_mappings_oracle[] =
{
    { "now", "current_timestamp" },
    { "nvl", "ifnull" },
    { NULL, NULL }
};

/**
 * Contains information about a particular query.
 */
typedef struct qc_sqlite_info
{
    qc_parse_result_t status;                // The validity of the information in this structure.
    uint32_t collect;                        // What information should be collected.
    uint32_t collected;                      // What information has been collected.
    const char* query;                       // The query passed to sqlite.
    size_t query_len;                        // The length of the query.

    uint32_t type_mask;                      // The type mask of the query.
    qc_query_op_t operation;                 // The operation in question.
    bool has_clause;                         // Has WHERE or HAVING.
    char** table_names;                      // Array of table names used in the query.
    size_t table_names_len;                  // The used entries in table_names.
    size_t table_names_capacity;             // The capacity of table_names.
    char** table_fullnames;                  // Array of full (i.e. qualified) table names used in the query.
    size_t table_fullnames_len;              // The used entries in table_fullnames.
    size_t table_fullnames_capacity;         // The capacity of table_fullnames.
    char* created_table_name;                // The name of a created table.
    bool is_drop_table;                      // Is the query a DROP TABLE.
    char** database_names;                   // Array of database names used in the query.
    size_t database_names_len;               // The used entries in database_names.
    size_t database_names_capacity;          // The capacity of database_names.
    int keyword_1;                           // The first encountered keyword.
    int keyword_2;                           // The second encountered keyword.
    char* prepare_name;                      // The name of a prepared statement.
    GWBUF* preparable_stmt;                  // The preparable statement.
    QC_FIELD_INFO *field_infos;              // Pointer to array of QC_FIELD_INFOs.
    size_t field_infos_len;                  // The used entries in field_infos.
    size_t field_infos_capacity;             // The capacity of the field_infos array.
    QC_FUNCTION_INFO *function_infos;        // Pointer to array of QC_FUNCTION_INFOs.
    size_t function_infos_len;               // The used entries in function_infos.
    size_t function_infos_capacity;          // The capacity of the function_infos array.
    bool initializing;                       // Whether we are initializing sqlite3.
    qc_sql_mode_t sql_mode;                  // The current sql_mode.
    QC_NAME_MAPPING* function_name_mappings; // How function names should be mapped.
} QC_SQLITE_INFO;

/**
 * The state of qc_sqlite.
 */
static struct
{
    bool initialized;
    bool setup;
    qc_log_level_t log_level;
    qc_sql_mode_t sql_mode;
    qc_parse_as_t parse_as;
    QC_NAME_MAPPING* function_name_mappings;
} this_unit;

/**
 * The qc_sqlite thread-specific state.
 */
static thread_local struct
{
<<<<<<< HEAD
    bool initialized;
    sqlite3* db;      // Thread specific database handle.
    QC_SQLITE_INFO* info;
    uint32_t version_major;
    uint32_t version_minor;
    uint32_t version_patch;
=======
    bool initialized;                        // Whether the thread specific data has been initialized.
    sqlite3* db;                             // Thread specific database handle.
    qc_sql_mode_t sql_mode;                  // What sql_mode is used.
    QC_SQLITE_INFO* info;                    // The information for the current statement being classified.
    QC_NAME_MAPPING* function_name_mappings; // How function names should be mapped.
>>>>>>> 7f1a9491
} this_thread;

/**
 * HELPERS
 */

typedef enum qc_token_position
{
    QC_TOKEN_MIDDLE, // In the middle or irrelevant, e.g.: "=" in "a = b".
    QC_TOKEN_LEFT,   // To the left, e.g.: "a" in "a = b".
    QC_TOKEN_RIGHT,  // To the right, e.g: "b" in "a = b".
} qc_token_position_t;

static void buffer_object_free(void* data);
static char** copy_string_array(char** strings, int* pn);
static void enlarge_string_array(size_t n, size_t len, char*** ppzStrings, size_t* pCapacity);
static bool ensure_query_is_parsed(GWBUF* query, uint32_t collect);
static void free_field_infos(QC_FIELD_INFO* infos, size_t n_infos);
static void free_string_array(char** sa);
static QC_SQLITE_INFO* get_query_info(GWBUF* query, uint32_t collect);
static QC_SQLITE_INFO* info_alloc(uint32_t collect);
static void info_finish(QC_SQLITE_INFO* info);
static void info_free(QC_SQLITE_INFO* info);
static QC_SQLITE_INFO* info_init(QC_SQLITE_INFO* info, uint32_t collect);
static bool is_sequence_related_field(QC_SQLITE_INFO* info,
                                      const char* database,
                                      const char* table,
                                      const char* column);
static bool is_sequence_related_function(QC_SQLITE_INFO* info, const char* func_name);
static void log_invalid_data(GWBUF* query, const char* message);
static const char* map_function_name(QC_NAME_MAPPING* function_name_mappings, const char* name);
static bool parse_query(GWBUF* query, uint32_t collect);
static void parse_query_string(const char* query, size_t len);
static bool query_is_parsed(GWBUF* query, uint32_t collect);
static bool should_exclude(const char* zName, const ExprList* pExclude);
static void update_field_info(QC_SQLITE_INFO* info,
                              const char* database,
                              const char* table,
                              const char* column,
                              uint32_t usage,
                              const ExprList* pExclude);
static void update_field_infos_from_expr(QC_SQLITE_INFO* info,
                                         const struct Expr* pExpr,
                                         uint32_t usage,
                                         const ExprList* pExclude);
static void update_field_infos(QC_SQLITE_INFO* info,
                               int prev_token,
                               const Expr* pExpr,
                               uint32_t usage,
                               qc_token_position_t pos,
                               const ExprList* pExclude);
static void update_field_infos_from_exprlist(QC_SQLITE_INFO* info,
                                             const ExprList* pEList,
                                             uint32_t usage,
                                             const ExprList* pExclude);
static void update_field_infos_from_idlist(QC_SQLITE_INFO* info,
                                           const IdList* pIds,
                                           uint32_t usage,
                                           const ExprList* pExclude);
static void update_field_infos_from_select(QC_SQLITE_INFO* info,
                                           const Select* pSelect,
                                           uint32_t usage,
                                           const ExprList* pExclude);
static void update_function_info(QC_SQLITE_INFO* info,
                                 const char* name,
                                 uint32_t usage);
static void update_database_names(QC_SQLITE_INFO* info, const char* name);
static void update_names(QC_SQLITE_INFO* info, const char* zDatabase, const char* zTable);
static void update_names_from_srclist(QC_SQLITE_INFO* info, const SrcList* pSrc);

// Defined in parse.y
extern void exposed_sqlite3ExprDelete(sqlite3 *db, Expr *pExpr);
extern void exposed_sqlite3ExprListDelete(sqlite3 *db, ExprList *pList);
extern void exposed_sqlite3IdListDelete(sqlite3 *db, IdList *pList);
extern void exposed_sqlite3SrcListDelete(sqlite3 *db, SrcList *pList);
extern void exposed_sqlite3SelectDelete(sqlite3 *db, Select *p);

extern void exposed_sqlite3BeginTrigger(Parse *pParse,
                                        Token *pName1,
                                        Token *pName2,
                                        int tr_tm,
                                        int op,
                                        IdList *pColumns,
                                        SrcList *pTableName,
                                        Expr *pWhen,
                                        int isTemp,
                                        int noErr);
extern void exposed_sqlite3FinishTrigger(Parse *pParse,
                                         TriggerStep *pStepList,
                                         Token *pAll);
extern int exposed_sqlite3Dequote(char *z);
extern int exposed_sqlite3EndTable(Parse*, Token*, Token*, u8, Select*);
extern int exposed_sqlite3Select(Parse* pParse, Select* p, SelectDest* pDest);
extern void exposed_sqlite3StartTable(Parse *pParse,   /* Parser context */
                                      Token *pName1,   /* First part of the name of the table or view */
                                      Token *pName2,   /* Second part of the name of the table or view */
                                      int isTemp,      /* True if this is a TEMP table */
                                      int isView,      /* True if this is a VIEW */
                                      int isVirtual,   /* True if this is a VIRTUAL table */
                                      int noErr);      /* Do nothing if table already exists */
extern void maxscaleCollectInfoFromSelect(Parse*, Select*, int);

extern void maxscale_update_function_info(const char* name, uint32_t usage);

/**
 * Used for freeing a QC_SQLITE_INFO object added to a GWBUF.
 *
 * @param object A pointer to a QC_SQLITE_INFO object.
 */
static void buffer_object_free(void* data)
{
    info_free((QC_SQLITE_INFO*) data);
}

static char** copy_string_array(char** strings, int* pn)
{
    size_t n = 0;

    char** ss = strings;
    *pn = 0;

    while (*ss)
    {
        ++ss;
        ++(*pn);
    }

    ss = (char**) MXS_MALLOC((*pn + 1) * sizeof(char*));
    MXS_ABORT_IF_NULL(ss);

    ss[*pn] = 0;

    for (int i = 0; i < *pn; ++i)
    {
        ss[i] = MXS_STRDUP(strings[i]);
        MXS_ABORT_IF_NULL(ss[i]);
    }

    return ss;
}

static void enlarge_string_array(size_t n, size_t len, char*** ppzStrings, size_t* pCapacity)
{
    if (len + n >= *pCapacity)
    {
        int capacity = *pCapacity ? *pCapacity * 2 : 4;

        *ppzStrings = (char**) MXS_REALLOC(*ppzStrings, capacity * sizeof(char**));
        MXS_ABORT_IF_NULL(*ppzStrings);
        *pCapacity = capacity;
    }
}

static bool ensure_query_is_parsed(GWBUF* query, uint32_t collect)
{
    bool parsed = query_is_parsed(query, collect);

    if (!parsed)
    {
        parsed = parse_query(query, collect);
    }

    return parsed;
}

static void free_field_infos(QC_FIELD_INFO* infos, size_t n_infos)
{
    if (infos)
    {
        for (int i = 0; i < n_infos; ++i)
        {
            MXS_FREE(infos[i].database);
            MXS_FREE(infos[i].table);
            MXS_FREE(infos[i].column);
        }

        MXS_FREE(infos);
    }
}

static void free_function_infos(QC_FUNCTION_INFO* infos, size_t n_infos)
{
    if (infos)
    {
        for (int i = 0; i < n_infos; ++i)
        {
            MXS_FREE(infos[i].name);
        }

        MXS_FREE(infos);
    }
}

static void free_string_array(char** sa)
{
    if (sa)
    {
        char** s = sa;

        while (*s)
        {
            free(*s);
            ++s;
        }

        free(sa);
    }
}

static QC_SQLITE_INFO* get_query_info(GWBUF* query, uint32_t collect)
{
    QC_SQLITE_INFO* info = NULL;

    if (ensure_query_is_parsed(query, collect))
    {
        info = (QC_SQLITE_INFO*) gwbuf_get_buffer_object_data(query, GWBUF_PARSING_INFO);
        ss_dassert(info);
    }

    return info;
}

static QC_SQLITE_INFO* info_alloc(uint32_t collect)
{
    QC_SQLITE_INFO* info = MXS_MALLOC(sizeof(*info));
    MXS_ABORT_IF_NULL(info);

    info_init(info, collect);

    return info;
}

static void info_finish(QC_SQLITE_INFO* info)
{
    free_string_array(info->table_names);
    free_string_array(info->table_fullnames);
    free(info->created_table_name);
    free_string_array(info->database_names);
    free(info->prepare_name);
    gwbuf_free(info->preparable_stmt);
    free_field_infos(info->field_infos, info->field_infos_len);
    free_function_infos(info->function_infos, info->function_infos_len);
}

static void info_free(QC_SQLITE_INFO* info)
{
    if (info)
    {
        info_finish(info);
        free(info);
    }
}

static QC_SQLITE_INFO* info_init(QC_SQLITE_INFO* info, uint32_t collect)
{
    memset(info, 0, sizeof(*info));

    info->status = QC_QUERY_INVALID;
    info->collect = collect;
    info->collected = 0;

    info->type_mask = QUERY_TYPE_UNKNOWN;
    info->operation = QUERY_OP_UNDEFINED;
    info->has_clause = false;
    info->table_names = NULL;
    info->table_names_len = 0;
    info->table_names_capacity = 0;
    info->table_fullnames = NULL;
    info->table_fullnames_len = 0;
    info->table_fullnames_capacity = 0;
    info->created_table_name = NULL;
    info->is_drop_table = false;
    info->database_names = NULL;
    info->database_names_len = 0;
    info->database_names_capacity = 0;
    info->keyword_1 = 0; // Sqlite3 starts numbering tokens from 1, so 0 means
    info->keyword_2 = 0; // that we have not seen a keyword.
    info->prepare_name = NULL;
    info->preparable_stmt = NULL;
    info->field_infos = NULL;
    info->field_infos_len = 0;
    info->field_infos_capacity = 0;
    info->function_infos = NULL;
    info->function_infos_len = 0;
    info->function_infos_capacity = 0;
    info->initializing = false;
    info->sql_mode = this_thread.sql_mode;
    info->function_name_mappings = this_thread.function_name_mappings;

    return info;
}

static void parse_query_string(const char* query, size_t len)
{
    sqlite3_stmt* stmt = NULL;
    const char* tail = NULL;

    ss_dassert(this_thread.db);
    int rc = sqlite3_prepare(this_thread.db, query, len, &stmt, &tail);

    const int max_len = 512; // Maximum length of logged statement.
    const int l = (len > max_len ? max_len : len);
    const char* suffix = (len > max_len ? "..." : "");
    const char* format;

    if (this_thread.info->operation == QUERY_OP_EXPLAIN)
    {
        this_thread.info->status = QC_QUERY_PARSED;
    }

    if (rc != SQLITE_OK)
    {
        if (qc_info_was_tokenized(this_thread.info->status))
        {
            format =
                "Statement was classified only based on keywords "
                "(Sqlite3 error: %s, %s): \"%.*s%s\"";
        }
        else
        {
            if (qc_info_was_parsed(this_thread.info->status))
            {
                format =
                    "Statement was only partially parsed "
                    "(Sqlite3 error: %s, %s): \"%.*s%s\"";

                // The status was set to QC_QUERY_PARSED, but sqlite3 returned an
                // error. Most likely, query contains some excess unrecognized stuff.
                this_thread.info->status = QC_QUERY_PARTIALLY_PARSED;
            }
            else
            {
                format =
                    "Statement was neither parsed nor recognized from keywords "
                    "(Sqlite3 error: %s, %s): \"%.*s%s\"";
            }
        }

        if (this_unit.log_level > QC_LOG_NOTHING)
        {
            bool log_warning = false;

            switch (this_unit.log_level)
            {
            case QC_LOG_NON_PARSED:
                log_warning = this_thread.info->status < QC_QUERY_PARSED;
                break;

            case QC_LOG_NON_PARTIALLY_PARSED:
                log_warning = this_thread.info->status < QC_QUERY_PARTIALLY_PARSED;
                break;

            case QC_LOG_NON_TOKENIZED:
                log_warning = this_thread.info->status < QC_QUERY_TOKENIZED;
                break;

            default:
                ss_dassert(!true);
                break;
            }

            if (log_warning)
            {
                MXS_WARNING(format, sqlite3_errstr(rc), sqlite3_errmsg(this_thread.db), l, query, suffix);
            }
        }
    }
    else if (!this_thread.info->initializing) // If we are initializing, the query will not be classified.
    {
        if (this_unit.log_level > QC_LOG_NOTHING)
        {
            if (qc_info_was_tokenized(this_thread.info->status))
            {
                // This suggests a callback from the parser into this module is not made.
                format =
                    "Statement was classified only based on keywords, "
                    "even though the statement was parsed: \"%.*s%s\"";

                MXS_WARNING(format, l, query, suffix);
            }
            else if (!qc_info_was_parsed(this_thread.info->status))
            {
                // This suggests there are keywords that should be recognized but are not,
                // a tentative classification cannot be (or is not) made using the keywords
                // seen and/or a callback from the parser into this module is not made.
                format = "Statement was parsed, but not classified: \"%.*s%s\"";

                MXS_WARNING(format, l, query, suffix);
            }
        }
    }

    if (stmt)
    {
        sqlite3_finalize(stmt);
    }
}

static bool parse_query(GWBUF* query, uint32_t collect)
{
    bool parsed = false;
    ss_dassert(!query_is_parsed(query, collect));

    if (GWBUF_IS_CONTIGUOUS(query))
    {
        uint8_t* data = (uint8_t*) GWBUF_DATA(query);

        if ((GWBUF_LENGTH(query) >= MYSQL_HEADER_LEN + 1) &&
            (GWBUF_LENGTH(query) == MYSQL_HEADER_LEN + MYSQL_GET_PAYLOAD_LEN(data)))
        {
            uint8_t command = MYSQL_GET_COMMAND(data);

            if ((command == MYSQL_COM_QUERY) || (command == MYSQL_COM_STMT_PREPARE))
            {
                QC_SQLITE_INFO* info =
                    (QC_SQLITE_INFO*) gwbuf_get_buffer_object_data(query, GWBUF_PARSING_INFO);

                if (info)
                {
                    ss_dassert((~info->collect & collect) != 0);
                    ss_dassert((~info->collected & collect) != 0);

                    // If we get here, then the statement has been parsed once, but
                    // not all needed was collected. Now we turn on all blinkenlichts to
                    // ensure that a statement is parsed at most twice.
                    info->collect = QC_COLLECT_ALL;

                    // We also reset the collected keywords, so that code that behaves
                    // differently depending on whether keywords have been seem or not
                    // acts the same way on this second round.
                    info->keyword_1 = 0;
                    info->keyword_2 = 0;
                }
                else
                {
                    info = info_alloc(collect);

                    if (info)
                    {
                        // TODO: Add return value to gwbuf_add_buffer_object.
                        gwbuf_add_buffer_object(query, GWBUF_PARSING_INFO, info, buffer_object_free);
                    }
                }

                if (info)
                {
                    this_thread.info = info;

                    size_t len = MYSQL_GET_PAYLOAD_LEN(data) - 1; // Subtract 1 for packet type byte.

                    const char* s = (const char*) &data[MYSQL_HEADER_LEN + 1];

                    this_thread.info->query = s;
                    this_thread.info->query_len = len;
                    parse_query_string(s, len);
                    this_thread.info->query = NULL;
                    this_thread.info->query_len = 0;

                    if (command == MYSQL_COM_STMT_PREPARE)
                    {
                        info->type_mask |= QUERY_TYPE_PREPARE_STMT;
                    }

                    info->collected = info->collect;

                    parsed = true;

                    this_thread.info = NULL;
                }
                else
                {
                    MXS_ERROR("Could not allocate structure for containing parse data.");
                }
            }
            else
            {
                MXS_ERROR("The provided buffer does not contain a COM_QUERY, but a %s.",
                          STRPACKETTYPE(MYSQL_GET_COMMAND(data)));
            }
        }
        else
        {
            MXS_ERROR("Packet size %u, provided buffer is %ld.",
                      MYSQL_HEADER_LEN + MYSQL_GET_PAYLOAD_LEN(data),
                      GWBUF_LENGTH(query));
        }
    }
    else
    {
        MXS_ERROR("Provided buffer is not contiguous.");
    }

    return parsed;
}

static bool query_is_parsed(GWBUF* query, uint32_t collect)
{
    bool rc = query && GWBUF_IS_PARSED(query);

    if (rc)
    {
        QC_SQLITE_INFO* info = (QC_SQLITE_INFO*) gwbuf_get_buffer_object_data(query, GWBUF_PARSING_INFO);
        ss_dassert(info);

        if ((~info->collected & collect) != 0)
        {
            // The statement has been parsed once, but the needed information
            // was not collected at that time.
            rc = false;
        }
    }

    return rc;
}

/**
 * Returns whether a field is sequence related.
 *
 * @param info      Current info object
 * @param database  The database/schema or NULL.
 * @param table     The table or NULL.
 * @param column    The column.
 *
 * @return True, if the field is sequence related, false otherwise.
 */
static bool is_sequence_related_field(QC_SQLITE_INFO* info,
                                      const char* database,
                                      const char* table,
                                      const char* column)
{
    return is_sequence_related_function(info, column);
}

/**
 * Returns whether a function is sequence related.
 *
 * @param info       Current info object
 * @param func_name  A function name.
 *
 * @return True, if the function is sequence related, false otherwise.
 */
static bool is_sequence_related_function(QC_SQLITE_INFO* info, const char* func_name)
{
    bool rv = false;

    if (info->sql_mode == QC_SQL_MODE_ORACLE)
    {
        // In Oracle mode we ignore the pseudocolumns "currval" and "nextval".
        // We also exclude "lastval", the 10.3 equivalent of "currval".
        if ((strcasecmp(func_name, "currval") == 0) ||
            (strcasecmp(func_name, "nextval") == 0) ||
            (strcasecmp(func_name, "lastval") == 0))
        {
            rv = true;
        }
    }

    if (!rv && (this_unit.parse_as == QC_PARSE_AS_103))
    {
        if ((strcasecmp(func_name, "lastval") == 0) ||
            (strcasecmp(func_name, "nextval") == 0))
        {
            rv = true;
        }
    }

    return rv;
}

/**
 * Logs information about invalid data.
 *
 * @param query   The query that could not be parsed.
 * @param message What is being asked for.
 */
static void log_invalid_data(GWBUF* query, const char* message)
{
    // At this point the query should be contiguous, but better safe than sorry.

    if (GWBUF_LENGTH(query) >= MYSQL_HEADER_LEN + 1)
    {
        char *sql;
        int length;

        if (modutil_extract_SQL(query, &sql, &length))
        {
            if (length > GWBUF_LENGTH(query) - MYSQL_HEADER_LEN - 1)
            {
                length = GWBUF_LENGTH(query) - MYSQL_HEADER_LEN - 1;
            }

            MXS_INFO("Parsing the query failed, %s: %*s", message, length, sql);
        }
    }
}

/**
 * Map a function name to another.
 *
 * @param function_name_mappings  The name mapping to use.
 * @param from                    The function name to map.
 *
 * @param The mapped name, or @c from if the name is not mapped.
 */
static const char* map_function_name(QC_NAME_MAPPING* function_name_mappings, const char* from)
{
    QC_NAME_MAPPING* map = function_name_mappings;
    const char* to = NULL;

    while (!to && map->from)
    {
        if (strcasecmp(from, map->from) == 0)
        {
            to = map->to;
        }
        else
        {
            ++map;
        }
    }

    return to ? to : from;
}

static bool should_exclude(const char* zName, const ExprList* pExclude)
{
    int i;
    for (i = 0; i < pExclude->nExpr; ++i)
    {
        const struct ExprList_item* item = &pExclude->a[i];

        // zName will contain a possible alias name. If the alias name
        // is referred to in e.g. in a having, it need to be excluded
        // from the affected fields. It's not a real field.
        if (item->zName && (strcasecmp(item->zName, zName) == 0))
        {
            break;
        }

        Expr* pExpr = item->pExpr;

        if (pExpr->op == TK_EQ)
        {
            // We end up here e.g with "UPDATE t set t.col = 5 ..."
            // So, we pick the left branch.
            pExpr = pExpr->pLeft;
        }

        while (pExpr->op == TK_DOT)
        {
            pExpr = pExpr->pRight;
        }

        if (pExpr->op == TK_ID)
        {
            // We need to ensure that we do not report fields where there
            // is only a difference in case. E.g.
            //     SELECT A FROM tbl WHERE a = "foo";
            // Affected fields is "A" and not "A a".
            if (strcasecmp(pExpr->u.zToken, zName) == 0)
            {
                break;
            }
        }
    }

    return i != pExclude->nExpr;
}

static void update_field_info(QC_SQLITE_INFO* info,
                              const char* database,
                              const char* table,
                              const char* column,
                              uint32_t usage,
                              const ExprList* pExclude)
{
    ss_dassert(column);

    if (is_sequence_related_field(info, database, table, column))
    {
        info->type_mask |= QUERY_TYPE_WRITE;
        return;
    }

    if (!(info->collect & QC_COLLECT_FIELDS) || (info->collected & QC_COLLECT_FIELDS))
    {
        // If field information should not be collected, or if field information
        // has already been collected, we just return.
        return;
    }

    QC_FIELD_INFO item = { (char*)database, (char*)table, (char*)column, usage };

    int i;
    for (i = 0; i < info->field_infos_len; ++i)
    {
        QC_FIELD_INFO* field_info = info->field_infos + i;

        if (strcasecmp(item.column, field_info->column) == 0)
        {
            if (!item.table && !field_info->table)
            {
                ss_dassert(!item.database && !field_info->database);
                break;
            }
            else if (item.table && field_info->table && (strcmp(item.table, field_info->table) == 0))
            {
                if (!item.database && !field_info->database)
                {
                    break;
                }
                else if (item.database &&
                         field_info->database &&
                         (strcmp(item.database, field_info->database) == 0))
                {
                    break;
                }
            }
        }
    }

    QC_FIELD_INFO* field_infos = NULL;

    if (i == info->field_infos_len) // If true, the field was not present already.
    {
        // If only a column is specified, but not a table or database and we
        // have a list of expressions that should be excluded, we check if the column
        // value is present in that list. This is in order to exclude the second "d" in
        // a statement like "select a as d from x where d = 2".
        if (!(column && !table && !database && pExclude && should_exclude(column, pExclude)))
        {
            if (info->field_infos_len < info->field_infos_capacity)
            {
                field_infos = info->field_infos;
            }
            else
            {
                size_t capacity = info->field_infos_capacity ? 2 * info->field_infos_capacity : 8;
                field_infos = MXS_REALLOC(info->field_infos, capacity * sizeof(QC_FIELD_INFO));

                if (field_infos)
                {
                    info->field_infos = field_infos;
                    info->field_infos_capacity = capacity;
                }
            }
        }
    }
    else
    {
        info->field_infos[i].usage |= usage;
    }

    // If field_infos is NULL, then the field was found and has already been noted.
    if (field_infos)
    {
        item.database = item.database ? MXS_STRDUP(item.database) : NULL;
        item.table = item.table ? MXS_STRDUP(item.table) : NULL;
        ss_dassert(item.column);
        item.column = MXS_STRDUP(item.column);

        // We are happy if we at least could dup the column.

        if (item.column)
        {
            field_infos[info->field_infos_len++] = item;
        }
    }
}

static void update_function_info(QC_SQLITE_INFO* info,
                                 const char* name,
                                 uint32_t usage)
{
    ss_dassert(name);

    if (!(info->collect & QC_COLLECT_FUNCTIONS) || (info->collected & QC_COLLECT_FUNCTIONS))
    {
        // If function information should not be collected, or if function information
        // has already been collected, we just return.
        return;
    }

    name = map_function_name(info->function_name_mappings, name);

    QC_FUNCTION_INFO item = { (char*)name, usage };

    int i;
    for (i = 0; i < info->function_infos_len; ++i)
    {
        QC_FUNCTION_INFO* function_info = info->function_infos + i;

        if (strcasecmp(item.name, function_info->name) == 0)
        {
            break;
        }
    }

    QC_FUNCTION_INFO* function_infos = NULL;

    if (i == info->function_infos_len) // If true, the function was not present already.
    {
        if (info->function_infos_len < info->function_infos_capacity)
        {
            function_infos = info->function_infos;
        }
        else
        {
            size_t capacity = info->function_infos_capacity ? 2 * info->function_infos_capacity : 8;
            function_infos = MXS_REALLOC(info->function_infos, capacity * sizeof(QC_FUNCTION_INFO));

            if (function_infos)
            {
                info->function_infos = function_infos;
                info->function_infos_capacity = capacity;
            }
        }
    }
    else
    {
        info->function_infos[i].usage |= usage;
    }

    // If function_infos is NULL, then the function was found and has already been noted.
    if (function_infos)
    {
        ss_dassert(item.name);
        item.name = MXS_STRDUP(item.name);

        if (item.name)
        {
            function_infos[info->function_infos_len++] = item;
        }
    }
}

extern void maxscale_update_function_info(const char* name, uint32_t usage)
{
    QC_SQLITE_INFO* info = this_thread.info;

    update_function_info(info, name, usage);
}

static void update_field_infos_from_expr(QC_SQLITE_INFO* info,
                                         const struct Expr* pExpr,
                                         uint32_t usage,
                                         const ExprList* pExclude)
{
    QC_FIELD_INFO item = {};

    if (pExpr->op == TK_ASTERISK)
    {
        item.column = "*";
    }
    else if (pExpr->op == TK_ID)
    {
        // select a from...
        item.column = pExpr->u.zToken;
    }
    else if (pExpr->op == TK_DOT)
    {
        if (pExpr->pLeft->op == TK_ID &&
            (pExpr->pRight->op == TK_ID || pExpr->pRight->op == TK_ASTERISK))
        {
            // select a.b from...
            item.table = pExpr->pLeft->u.zToken;
            if (pExpr->pRight->op == TK_ID)
            {
                item.column = pExpr->pRight->u.zToken;
            }
            else
            {
                item.column = "*";
            }
        }
        else if (pExpr->pLeft->op == TK_ID &&
                 pExpr->pRight->op == TK_DOT &&
                 pExpr->pRight->pLeft->op == TK_ID &&
                 (pExpr->pRight->pRight->op == TK_ID || pExpr->pRight->pRight->op == TK_ASTERISK))
        {
            // select a.b.c from...
            item.database = pExpr->pLeft->u.zToken;
            item.table = pExpr->pRight->pLeft->u.zToken;
            if (pExpr->pRight->pRight->op == TK_ID)
            {
                item.column = pExpr->pRight->pRight->u.zToken;
            }
            else
            {
                item.column = "*";
            }
        }
    }

    if (item.column)
    {
        bool should_update = true;

        if ((pExpr->flags & EP_DblQuoted) == 0)
        {
            if ((strcasecmp(item.column, "true") == 0) || (strcasecmp(item.column, "false") == 0))
            {
                should_update = false;
            }
        }

        if (should_update)
        {
            update_field_info(info, item.database, item.table, item.column, usage, pExclude);
        }
    }
}

static const char* get_token_symbol(int token)
{
    switch (token)
    {
    case TK_EQ:
        return "=";

    case TK_GE:
        return ">=";

    case TK_GT:
        return ">";

    case TK_LE:
        return "<=";

    case TK_LT:
        return "<";

    case TK_NE:
        return "<>";


    case TK_BETWEEN:
        return "between";

    case TK_BITAND:
        return "&";

    case TK_BITOR:
        return "|";

    case TK_CASE:
        return "case";

    case TK_IN:
        return "in";

    case TK_ISNULL:
        return "isnull";

    case TK_MINUS:
        return "-";

    case TK_NOTNULL:
        return "isnotnull";

    case TK_PLUS:
        return "+";

    case TK_REM:
        return "%";

    case TK_SLASH:
        return "/";

    case TK_STAR:
        return "*";

    case TK_UMINUS:
        return "-";

    default:
        ss_dassert(!true);
        return "";
    }
}

static void update_field_infos(QC_SQLITE_INFO* info,
                               int prev_token,
                               const Expr* pExpr,
                               uint32_t usage,
                               qc_token_position_t pos,
                               const ExprList* pExclude)
{
    const Expr* pLeft = pExpr->pLeft;
    const Expr* pRight = pExpr->pRight;
    const char* zToken = pExpr->u.zToken;

    bool ignore_exprlist = false;

    switch (pExpr->op)
    {
    case TK_ASTERISK: // select *
        update_field_infos_from_expr(info, pExpr, usage, pExclude);
        break;

    case TK_DOT: // select a.b ... select a.b.c
        update_field_infos_from_expr(info, pExpr, usage, pExclude);
        break;

    case TK_ID: // select a
        update_field_infos_from_expr(info, pExpr, usage, pExclude);
        break;

    case TK_VARIABLE:
        {
            if (zToken[0] == '@')
            {
                if (zToken[1] == '@')
                {
                    if ((prev_token == TK_EQ) && (pos == QC_TOKEN_LEFT))
                    {
                        info->type_mask |= QUERY_TYPE_GSYSVAR_WRITE;
                    }
                    else
                    {
                        if ((strcasecmp(&zToken[2], "identity") == 0) ||
                            (strcasecmp(&zToken[2], "last_insert_id") == 0))
                        {
                            info->type_mask |= QUERY_TYPE_MASTER_READ;
                        }
                        else
                        {
                            info->type_mask |= QUERY_TYPE_SYSVAR_READ;
                        }
                    }
                }
                else
                {
                    if ((prev_token == TK_EQ) && (pos == QC_TOKEN_LEFT))
                    {
                        info->type_mask |= QUERY_TYPE_USERVAR_WRITE;
                    }
                    else
                    {
                        info->type_mask |= QUERY_TYPE_USERVAR_READ;
                    }
                }
            }
            else if (zToken[0] != '?')
            {
                MXS_WARNING("%s reported as VARIABLE.", zToken);
            }
        }
        break;

    default:
        MXS_DEBUG("Token %d not handled explicitly.", pExpr->op);
    // Fallthrough intended.
    case TK_BETWEEN:
    case TK_CASE:
    case TK_EXISTS:
    case TK_FUNCTION:
    case TK_IN:
    case TK_SELECT:
        switch (pExpr->op)
        {
        case TK_EQ:
            // We don't report "=" if it's not used in a specific context (SELECT, WHERE)
            // and if it is used in SET. We also exclude it it in a context where a
            // variable is set.
            if (((usage != 0) && (usage != QC_USED_IN_SET)) &&
                (!pExpr->pLeft || (pExpr->pLeft->op != TK_VARIABLE)))
            {
                update_function_info(info, get_token_symbol(pExpr->op), usage);
            }
            break;

        case TK_GE:
        case TK_GT:
        case TK_LE:
        case TK_LT:
        case TK_NE:

        case TK_BETWEEN:
        case TK_BITAND:
        case TK_BITOR:
        case TK_CASE:
        case TK_IN:
        case TK_ISNULL:
        case TK_MINUS:
        case TK_NOTNULL:
        case TK_PLUS:
        case TK_SLASH:
        case TK_STAR:
            update_function_info(info, get_token_symbol(pExpr->op), usage);
            break;

        case TK_REM:
            if (info->sql_mode == QC_SQL_MODE_ORACLE)
            {
                if ((pLeft && (pLeft->op == TK_ID)) &&
                    (pRight && (pRight->op == TK_ID)) &&
                    (strcasecmp(pLeft->u.zToken, "sql") == 0) &&
                    (strcasecmp(pRight->u.zToken, "rowcount") == 0))
                {
                    char sqlrowcount[13]; // strlen("sql") + strlen("%") + strlen("rowcount") + 1
                    sprintf(sqlrowcount, "%s%%%s", pLeft->u.zToken, pRight->u.zToken);

                    update_function_info(info, sqlrowcount, usage);

                    pLeft = NULL;
                    pRight = NULL;
                }
                else
                {
                    update_function_info(info, get_token_symbol(pExpr->op), usage);
                }
            }
            else
            {
                update_function_info(info, get_token_symbol(pExpr->op), usage);
            }
            break;

        case TK_UMINUS:
            switch (this_unit.parse_as)
            {
            case QC_PARSE_AS_DEFAULT:
                update_function_info(info, get_token_symbol(pExpr->op), usage);
                break;

            case QC_PARSE_AS_103:
                // In MariaDB 10.3 a unary minus is not considered a function.
                break;

            default:
                ss_dassert(!true);
            }
            break;

        case TK_FUNCTION:
            if (zToken)
            {
                if (strcasecmp(zToken, "last_insert_id") == 0)
                {
                    info->type_mask |= (QUERY_TYPE_READ | QUERY_TYPE_MASTER_READ);
                }
<<<<<<< HEAD
                else if (!is_builtin_readonly_function(zToken,
                                                       this_thread.version_major,
                                                       this_thread.version_minor,
                                                       this_thread.version_patch))
=======
                else if (is_sequence_related_function(info, zToken))
                {
                    info->type_mask |= QUERY_TYPE_WRITE;
                    ignore_exprlist = true;
                }
                else if (!is_builtin_readonly_function(zToken, info->sql_mode == QC_SQL_MODE_ORACLE))
>>>>>>> 7f1a9491
                {
                    info->type_mask |= QUERY_TYPE_WRITE;
                }

                // We exclude "row", because we cannot detect all rows the same
                // way qc_mysqlembedded does.
                if (!ignore_exprlist && (strcasecmp(zToken, "row") != 0))
                {
                    update_function_info(info, zToken, usage);
                }
            }
            break;

        default:
            break;
        }

        if (pLeft)
        {
            update_field_infos(info, pExpr->op, pExpr->pLeft, usage, QC_TOKEN_LEFT, pExclude);
        }

        if (pRight)
        {
            if (usage & QC_USED_IN_SET)
            {
                usage &= ~QC_USED_IN_SET;
            }

            update_field_infos(info, pExpr->op, pExpr->pRight, usage, QC_TOKEN_RIGHT, pExclude);
        }

        if (pExpr->x.pList)
        {
            switch (pExpr->op)
            {
            case TK_BETWEEN:
            case TK_CASE:
            case TK_FUNCTION:
                if (!ignore_exprlist)
                {
                    update_field_infos_from_exprlist(info, pExpr->x.pList, usage, pExclude);
                }
                break;

            case TK_EXISTS:
            case TK_IN:
            case TK_SELECT:
                if (pExpr->flags & EP_xIsSelect)
                {
                    uint32_t sub_usage = usage;

                    sub_usage &= ~QC_USED_IN_SELECT;
                    sub_usage |= QC_USED_IN_SUBSELECT;
                    update_field_infos_from_select(info, pExpr->x.pSelect, sub_usage, pExclude);
                }
                else
                {
                    update_field_infos_from_exprlist(info, pExpr->x.pList, usage, pExclude);
                }
                break;
            }
        }
        break;
    }
}

static void update_field_infos_from_exprlist(QC_SQLITE_INFO* info,
                                             const ExprList* pEList,
                                             uint32_t usage,
                                             const ExprList* pExclude)
{
    for (int i = 0; i < pEList->nExpr; ++i)
    {
        struct ExprList_item* pItem = &pEList->a[i];

        update_field_infos(info, 0, pItem->pExpr, usage, QC_TOKEN_MIDDLE, pExclude);
    }
}

static void update_field_infos_from_idlist(QC_SQLITE_INFO* info,
                                           const IdList* pIds,
                                           uint32_t usage,
                                           const ExprList* pExclude)
{
    for (int i = 0; i < pIds->nId; ++i)
    {
        struct IdList_item* pItem = &pIds->a[i];

        update_field_info(info, NULL, NULL, pItem->zName, usage, pExclude);
    }
}

static void update_field_infos_from_select(QC_SQLITE_INFO* info,
                                           const Select* pSelect,
                                           uint32_t usage,
                                           const ExprList* pExclude)
{
    if (pSelect->pSrc)
    {
        const SrcList* pSrc = pSelect->pSrc;

        for (int i = 0; i < pSrc->nSrc; ++i)
        {
            if (pSrc->a[i].zName)
            {
                update_names(info, pSrc->a[i].zDatabase, pSrc->a[i].zName);
            }

            if (pSrc->a[i].pSelect)
            {
                uint32_t sub_usage = usage;

                sub_usage &= ~QC_USED_IN_SELECT;
                sub_usage |= QC_USED_IN_SUBSELECT;

                update_field_infos_from_select(info, pSrc->a[i].pSelect, sub_usage, pExclude);
            }

#ifdef QC_COLLECT_NAMES_FROM_USING
            // With this enabled, the affected fields of
            //    select * from (t1 as t2 left join t1 as t3 using (a)), t1;
            // will be "* a", otherwise "*". However, that "a" is used in the join
            // does not reveal its value, right?
            if (pSrc->a[i].pUsing)
            {
                update_field_infos_from_idlist(info, pSrc->a[i].pUsing, 0, pSelect->pEList);
            }
#endif
        }
    }

    if (pSelect->pEList)
    {
        update_field_infos_from_exprlist(info, pSelect->pEList, usage, NULL);
    }

    if (pSelect->pWhere)
    {
        info->has_clause = true;
        update_field_infos(info, 0, pSelect->pWhere, QC_USED_IN_WHERE, QC_TOKEN_MIDDLE, pSelect->pEList);
    }

    if (pSelect->pGroupBy)
    {
        update_field_infos_from_exprlist(info, pSelect->pGroupBy, QC_USED_IN_GROUP_BY, pSelect->pEList);
    }

    if (pSelect->pHaving)
    {
        info->has_clause = true;
#if defined(COLLECT_HAVING_AS_WELL)
        // A HAVING clause can only refer to fields that already have been
        // mentioned. Consequently, they need not be collected.
        update_field_infos(info, 0, pSelect->pHaving, 0, QC_TOKEN_MIDDLE, pSelect->pEList);
#endif
    }
}

static void update_database_names(QC_SQLITE_INFO* info, const char* zDatabase)
{
    char* zCopy = MXS_STRDUP(zDatabase);
    MXS_ABORT_IF_NULL(zCopy);
    exposed_sqlite3Dequote(zCopy);

    enlarge_string_array(1, info->database_names_len,
                         &info->database_names, &info->database_names_capacity);
    info->database_names[info->database_names_len++] = zCopy;
    info->database_names[info->database_names_len] = NULL;
}

static void update_names(QC_SQLITE_INFO* info, const char* zDatabase, const char* zTable)
{
    if ((info->collect & QC_COLLECT_TABLES) && !(info->collected & QC_COLLECT_TABLES))
    {
        if (strcasecmp(zTable, "DUAL") != 0)
        {
            char* zCopy = MXS_STRDUP(zTable);
            MXS_ABORT_IF_NULL(zCopy);
            // TODO: Is this call really needed. Check also sqlite3Dequote.
            exposed_sqlite3Dequote(zCopy);

            enlarge_string_array(1, info->table_names_len, &info->table_names, &info->table_names_capacity);
            info->table_names[info->table_names_len++] = zCopy;
            info->table_names[info->table_names_len] = NULL;

            if (zDatabase)
            {
                zCopy = MXS_MALLOC(strlen(zDatabase) + 1 + strlen(zTable) + 1);
                MXS_ABORT_IF_NULL(zCopy);

                strcpy(zCopy, zDatabase);
                strcat(zCopy, ".");
                strcat(zCopy, zTable);
                exposed_sqlite3Dequote(zCopy);
            }
            else
            {
                zCopy = MXS_STRDUP(zCopy);
                MXS_ABORT_IF_NULL(zCopy);
            }

            enlarge_string_array(1, info->table_fullnames_len,
                                 &info->table_fullnames, &info->table_fullnames_capacity);
            info->table_fullnames[info->table_fullnames_len++] = zCopy;
            info->table_fullnames[info->table_fullnames_len] = NULL;
        }
    }

    if ((info->collect & QC_COLLECT_DATABASES) && !(info->collected & QC_COLLECT_DATABASES))
    {
        if (zDatabase)
        {
            update_database_names(info, zDatabase);
        }
    }
}

static void update_names_from_srclist(QC_SQLITE_INFO* info, const SrcList* pSrc)
{
    for (int i = 0; i < pSrc->nSrc; ++i)
    {
        if (pSrc->a[i].zName)
        {
            update_names(info, pSrc->a[i].zDatabase, pSrc->a[i].zName);
        }

        if (pSrc->a[i].pSelect && pSrc->a[i].pSelect->pSrc)
        {
            update_names_from_srclist(info, pSrc->a[i].pSelect->pSrc);
        }
    }
}

/**
 *
 * SQLITE
 *
 * These functions are called from sqlite.
 */

void mxs_sqlite3AlterFinishAddColumn(Parse* pParse, Token* pToken)
{
    QC_TRACE();

    QC_SQLITE_INFO* info = this_thread.info;
    ss_dassert(info);

    info->status = QC_QUERY_PARSED;
    info->type_mask = (QUERY_TYPE_WRITE | QUERY_TYPE_COMMIT);
    info->operation = QUERY_OP_ALTER;
}

void mxs_sqlite3AlterBeginAddColumn(Parse* pParse, SrcList* pSrcList)
{
    QC_TRACE();

    QC_SQLITE_INFO* info = this_thread.info;
    ss_dassert(info);

    update_names_from_srclist(info, pSrcList);

    exposed_sqlite3SrcListDelete(pParse->db, pSrcList);
}

void mxs_sqlite3Analyze(Parse* pParse, SrcList* pSrcList)
{
    QC_TRACE();

    QC_SQLITE_INFO* info = this_thread.info;
    ss_dassert(info);

    info->status = QC_QUERY_PARSED;
    info->type_mask = (QUERY_TYPE_WRITE | QUERY_TYPE_COMMIT);

    update_names_from_srclist(info, pSrcList);

    exposed_sqlite3SrcListDelete(pParse->db, pSrcList);
}

void mxs_sqlite3BeginTransaction(Parse* pParse, int token, int type)
{
    QC_TRACE();

    QC_SQLITE_INFO* info = this_thread.info;
    ss_dassert(info);

    if ((info->sql_mode != QC_SQL_MODE_ORACLE) || (token == TK_START))
    {
        info->status = QC_QUERY_PARSED;
        info->type_mask = QUERY_TYPE_BEGIN_TRX | type;
    }
}

void mxs_sqlite3BeginTrigger(Parse *pParse,      /* The parse context of the CREATE TRIGGER statement */
                             Token *pName1,      /* The name of the trigger */
                             Token *pName2,      /* The name of the trigger */
                             int tr_tm,          /* One of TK_BEFORE, TK_AFTER, TK_INSTEAD */
                             int op,             /* One of TK_INSERT, TK_UPDATE, TK_DELETE */
                             IdList *pColumns,   /* column list if this is an UPDATE OF trigger */
                             SrcList *pTableName,/* The name of the table/view the trigger applies to */
                             Expr *pWhen,        /* WHEN clause */
                             int isTemp,         /* True if the TEMPORARY keyword is present */
                             int noErr)          /* Suppress errors if the trigger already exists */
{
    QC_TRACE();

    QC_SQLITE_INFO* info = this_thread.info;
    ss_dassert(info);

    info->status = QC_QUERY_PARSED;
    info->type_mask = (QUERY_TYPE_WRITE | QUERY_TYPE_COMMIT);

    if (pTableName)
    {
        for (int i = 0; i < pTableName->nAlloc; ++i)
        {
            struct SrcList_item* pItem = &pTableName->a[i];

            if (pItem->zName)
            {
                update_names(info, pItem->zDatabase, pItem->zName);
            }
        }
    }

    // We need to call this, otherwise finish trigger will not be called.
    exposed_sqlite3BeginTrigger(pParse, pName1, pName2, tr_tm, op, pColumns,
                                pTableName, pWhen, isTemp, noErr);
}

void mxs_sqlite3CommitTransaction(Parse* pParse)
{
    QC_TRACE();

    QC_SQLITE_INFO* info = this_thread.info;
    ss_dassert(info);

    info->status = QC_QUERY_PARSED;
    info->type_mask = QUERY_TYPE_COMMIT;
}

void mxs_sqlite3CreateIndex(Parse *pParse,     /* All information about this parse */
                            Token *pName1,     /* First part of index name. May be NULL */
                            Token *pName2,     /* Second part of index name. May be NULL */
                            SrcList *pTblName, /* Table to index. Use pParse->pNewTable if 0 */
                            ExprList *pList,   /* A list of columns to be indexed */
                            int onError,       /* OE_Abort, OE_Ignore, OE_Replace, or OE_None */
                            Token *pStart,     /* The CREATE token that begins this statement */
                            Expr *pPIWhere,    /* WHERE clause for partial indices */
                            int sortOrder,     /* Sort order of primary key when pList==NULL */
                            int ifNotExist)    /* Omit error if index already exists */
{
    QC_TRACE();

    QC_SQLITE_INFO* info = this_thread.info;
    ss_dassert(info);

    info->status = QC_QUERY_PARSED;
    info->type_mask = (QUERY_TYPE_WRITE | QUERY_TYPE_COMMIT);
    info->operation = QUERY_OP_CREATE;

    if (pTblName)
    {
        update_names_from_srclist(info, pTblName);
    }
    else if (pParse->pNewTable)
    {
        update_names(info, NULL, pParse->pNewTable->zName);
    }

    exposed_sqlite3ExprDelete(pParse->db, pPIWhere);
    exposed_sqlite3ExprListDelete(pParse->db, pList);
    exposed_sqlite3SrcListDelete(pParse->db, pTblName);
}

void mxs_sqlite3CreateView(Parse *pParse,     /* The parsing context */
                           Token *pBegin,     /* The CREATE token that begins the statement */
                           Token *pName1,     /* The token that holds the name of the view */
                           Token *pName2,     /* The token that holds the name of the view */
                           ExprList *pCNames, /* Optional list of view column names */
                           Select *pSelect,   /* A SELECT statement that will become the new view */
                           int isTemp,        /* TRUE for a TEMPORARY view */
                           int noErr)         /* Suppress error messages if VIEW already exists */
{
    QC_TRACE();
    QC_SQLITE_INFO* info = this_thread.info;
    ss_dassert(info);

    info->status = QC_QUERY_PARSED;
    info->type_mask = (QUERY_TYPE_WRITE | QUERY_TYPE_COMMIT);
    info->operation = QUERY_OP_CREATE;

    const Token* pName = pName2->z ? pName2 : pName1;
    const Token* pDatabase = pName2->z ? pName1 : NULL;

    char name[pName->n + 1];
    strncpy(name, pName->z, pName->n);
    name[pName->n] = 0;

    if (pDatabase)
    {
        char database[pDatabase->n + 1];
        strncpy(database, pDatabase->z, pDatabase->n);
        database[pDatabase->n] = 0;

        update_names(info, database, name);
    }
    else
    {
        update_names(info, NULL, name);
    }

    if (pSelect)
    {
        update_field_infos_from_select(info, pSelect, QC_USED_IN_SELECT, NULL);
    }

    exposed_sqlite3ExprListDelete(pParse->db, pCNames);
    // pSelect is deleted in parse.y
}

void mxs_sqlite3DeleteFrom(Parse* pParse, SrcList* pTabList, Expr* pWhere, SrcList* pUsing)
{
    QC_TRACE();

    QC_SQLITE_INFO* info = this_thread.info;
    ss_dassert(info);

    info->status = QC_QUERY_PARSED;

    if (info->operation != QUERY_OP_EXPLAIN)
    {
        info->type_mask = QUERY_TYPE_WRITE;
        info->operation = QUERY_OP_DELETE;
        info->has_clause = pWhere ? true : false;

        if (pUsing)
        {
            // Walk through the using declaration and update
            // table and database names.
            for (int i = 0; i < pUsing->nSrc; ++i)
            {
                struct SrcList_item* pItem = &pUsing->a[i];

                update_names(info, pItem->zDatabase, pItem->zName);
            }

            // Walk through the tablenames while excluding alias
            // names from the using declaration.
            for (int i = 0; i < pTabList->nSrc; ++i)
            {
                const struct SrcList_item* pTable = &pTabList->a[i];
                ss_dassert(pTable->zName);
                int j = 0;
                bool isSame = false;

                do
                {
                    struct SrcList_item* pItem = &pUsing->a[j++];

                    if (strcasecmp(pTable->zName, pItem->zName) == 0)
                    {
                        isSame = true;
                    }
                    else if (pItem->zAlias && (strcasecmp(pTable->zName, pItem->zAlias) == 0))
                    {
                        isSame = true;
                    }
                }
                while (!isSame && (j < pUsing->nSrc));

                if (!isSame)
                {
                    // No alias name, update the table name.
                    update_names(info, pTable->zDatabase, pTable->zName);
                }
            }
        }
        else
        {
            update_names_from_srclist(info, pTabList);
        }

        if (pWhere)
        {
            update_field_infos(info, 0, pWhere, QC_USED_IN_WHERE, QC_TOKEN_MIDDLE, 0);
        }
    }

    exposed_sqlite3ExprDelete(pParse->db, pWhere);
    exposed_sqlite3SrcListDelete(pParse->db, pTabList);
    exposed_sqlite3SrcListDelete(pParse->db, pUsing);
}

void mxs_sqlite3DropIndex(Parse* pParse, SrcList* pName, SrcList* pTable, int bits)
{
    QC_TRACE();

    QC_SQLITE_INFO* info = this_thread.info;
    ss_dassert(info);

    info->status = QC_QUERY_PARSED;
    info->type_mask = (QUERY_TYPE_WRITE | QUERY_TYPE_COMMIT);
    info->operation = QUERY_OP_DROP;

    update_names_from_srclist(info, pTable);

    exposed_sqlite3SrcListDelete(pParse->db, pName);
    exposed_sqlite3SrcListDelete(pParse->db, pTable);
}

void mxs_sqlite3DropTable(Parse *pParse, SrcList *pName, int isView, int noErr, int isTemp)
{
    QC_TRACE();

    QC_SQLITE_INFO* info = this_thread.info;
    ss_dassert(info);

    info->status = QC_QUERY_PARSED;
    info->type_mask = QUERY_TYPE_WRITE;
    if (!isTemp)
    {
        info->type_mask |= QUERY_TYPE_COMMIT;
    }
    info->operation = QUERY_OP_DROP;
    if (!isView)
    {
        info->is_drop_table = true;
    }
    update_names_from_srclist(info, pName);

    exposed_sqlite3SrcListDelete(pParse->db, pName);
}

void mxs_sqlite3EndTable(Parse *pParse,    /* Parse context */
                         Token *pCons,     /* The ',' token after the last column defn. */
                         Token *pEnd,      /* The ')' before options in the CREATE TABLE */
                         u8 tabOpts,       /* Extra table options. Usually 0. */
                         Select *pSelect,  /* Select from a "CREATE ... AS SELECT" */
                         SrcList* pOldTable) /* The old table in "CREATE ... LIKE OldTable" */
{
    QC_TRACE();

    QC_SQLITE_INFO* info = this_thread.info;
    ss_dassert(info);

    if (!info->initializing)
    {
        if (pSelect)
        {
            update_field_infos_from_select(info, pSelect, QC_USED_IN_SELECT, NULL);
        }
        else if (pOldTable)
        {
            update_names_from_srclist(info, pOldTable);
            exposed_sqlite3SrcListDelete(pParse->db, pOldTable);
        }

        // pSelect is deleted in parse.y
    }
    else
    {
        exposed_sqlite3EndTable(pParse, pCons, pEnd, tabOpts, pSelect);
    }
}

void mxs_sqlite3FinishTrigger(Parse *pParse,          /* Parser context */
                              TriggerStep *pStepList, /* The triggered program */
                              Token *pAll)            /* Token that describes the complete CREATE TRIGGER */
{
    exposed_sqlite3FinishTrigger(pParse, pStepList, pAll);
}

void mxs_sqlite3Insert(Parse* pParse,
                       SrcList* pTabList,
                       Select* pSelect,
                       IdList* pColumns,
                       int onError,
                       ExprList* pSet)
{
    QC_TRACE();

    QC_SQLITE_INFO* info = this_thread.info;
    ss_dassert(info);

    info->status = QC_QUERY_PARSED;

    if (info->operation != QUERY_OP_EXPLAIN)
    {
        info->type_mask = QUERY_TYPE_WRITE;
        info->operation = QUERY_OP_INSERT;
        ss_dassert(pTabList);
        ss_dassert(pTabList->nSrc >= 1);
        update_names_from_srclist(info, pTabList);

        if (pColumns)
        {
            update_field_infos_from_idlist(info, pColumns, 0, NULL);
        }

        if (pSelect)
        {
            uint32_t usage;

            if (pSelect->selFlags & SF_Values) // Synthesized from VALUES clause
            {
                usage = 0;
            }
            else
            {
                usage = QC_USED_IN_SELECT;
            }

            update_field_infos_from_select(info, pSelect, usage, NULL);
        }

        if (pSet)
        {
            update_field_infos_from_exprlist(info, pSet, 0, NULL);
        }
    }

    exposed_sqlite3SrcListDelete(pParse->db, pTabList);
    exposed_sqlite3IdListDelete(pParse->db, pColumns);
    exposed_sqlite3ExprListDelete(pParse->db, pSet);
    // pSelect is deleted in parse.y
}

void mxs_sqlite3RollbackTransaction(Parse* pParse)
{
    QC_TRACE();

    QC_SQLITE_INFO* info = this_thread.info;
    ss_dassert(info);

    info->status = QC_QUERY_PARSED;
    info->type_mask = QUERY_TYPE_ROLLBACK;
}

int mxs_sqlite3Select(Parse* pParse, Select* p, SelectDest* pDest)
{
    int rc = -1;
    QC_TRACE();

    QC_SQLITE_INFO* info = this_thread.info;
    ss_dassert(info);

    if (!info->initializing)
    {
        info->status = QC_QUERY_PARSED;

        if (info->operation != QUERY_OP_EXPLAIN)
        {
            info->operation = QUERY_OP_SELECT;

            maxscaleCollectInfoFromSelect(pParse, p, 0);
        }
        // NOTE: By convention, the select is deleted in parse.y.
    }
    else
    {
        rc = exposed_sqlite3Select(pParse, p, pDest);
    }

    return rc;
}

void mxs_sqlite3StartTable(Parse *pParse,   /* Parser context */
                           Token *pName1,   /* First part of the name of the table or view */
                           Token *pName2,   /* Second part of the name of the table or view */
                           int isTemp,      /* True if this is a TEMP table */
                           int isView,      /* True if this is a VIEW */
                           int isVirtual,   /* True if this is a VIRTUAL table */
                           int noErr)       /* Do nothing if table already exists */
{
    QC_TRACE();

    QC_SQLITE_INFO* info = this_thread.info;
    ss_dassert(info);

    if (!info->initializing)
    {
        info->status = QC_QUERY_PARSED;
        info->operation = QUERY_OP_CREATE;
        info->type_mask = QUERY_TYPE_WRITE;

        if (isTemp)
        {
            info->type_mask |= QUERY_TYPE_CREATE_TMP_TABLE;
        }
        else
        {
            info->type_mask |= QUERY_TYPE_COMMIT;
        }

        const Token* pName = pName2->z ? pName2 : pName1;
        const Token* pDatabase = pName2->z ? pName1 : NULL;

        char name[pName->n + 1];
        strncpy(name, pName->z, pName->n);
        name[pName->n] = 0;

        if (pDatabase)
        {
            char database[pDatabase->n + 1];
            strncpy(database, pDatabase->z, pDatabase->n);
            database[pDatabase->n] = 0;

            update_names(info, database, name);
        }
        else
        {
            update_names(info, NULL, name);
        }

        if (info->collect & QC_COLLECT_TABLES)
        {
            // If information is collected in several passes, then we may
            // this information already.
            if (!info->created_table_name)
            {
                info->created_table_name = MXS_STRDUP(info->table_names[0]);
                MXS_ABORT_IF_NULL(info->created_table_name);
            }
            else
            {
                ss_dassert(info->collect != info->collected);
                ss_dassert(strcmp(info->created_table_name, info->table_names[0]) == 0);
            }
        }
    }
    else
    {
        exposed_sqlite3StartTable(pParse, pName1, pName2, isTemp, isView, isVirtual, noErr);
    }
}

void mxs_sqlite3Update(Parse* pParse, SrcList* pTabList, ExprList* pChanges, Expr* pWhere, int onError)
{
    QC_TRACE();

    QC_SQLITE_INFO* info = this_thread.info;
    ss_dassert(info);

    info->status = QC_QUERY_PARSED;

    if (info->operation != QUERY_OP_EXPLAIN)
    {
        info->type_mask = QUERY_TYPE_WRITE;
        info->operation = QUERY_OP_UPDATE;
        update_names_from_srclist(info, pTabList);
        info->has_clause = (pWhere ? true : false);

        if (pChanges)
        {
            for (int i = 0; i < pChanges->nExpr; ++i)
            {
                struct ExprList_item* pItem = &pChanges->a[i];

                update_field_infos(info, 0, pItem->pExpr, QC_USED_IN_SET, QC_TOKEN_MIDDLE, NULL);
            }
        }

        if (pWhere)
        {
            update_field_infos(info, 0, pWhere, QC_USED_IN_WHERE, QC_TOKEN_MIDDLE, pChanges);
        }
    }

    exposed_sqlite3SrcListDelete(pParse->db, pTabList);
    exposed_sqlite3ExprListDelete(pParse->db, pChanges);
    exposed_sqlite3ExprDelete(pParse->db, pWhere);
}

void mxs_sqlite3Savepoint(Parse *pParse, int op, Token *pName)
{
    QC_TRACE();

    QC_SQLITE_INFO* info = this_thread.info;
    ss_dassert(info);

    info->status = QC_QUERY_PARSED;
    info->type_mask = QUERY_TYPE_WRITE;
}

void maxscaleCollectInfoFromSelect(Parse* pParse, Select* pSelect, int sub_select)
{
    QC_SQLITE_INFO* info = this_thread.info;
    ss_dassert(info);

    if (pSelect->pInto)
    {
        // If there's a single variable, then it's a write.
        // mysql embedded considers it a system var write.
        info->type_mask = QUERY_TYPE_GSYSVAR_WRITE;

        // Also INTO {OUTFILE|DUMPFILE} will be typed as QUERY_TYPE_GSYSVAR_WRITE.
    }
    else
    {
        info->type_mask = QUERY_TYPE_READ;
    }

    uint32_t usage = sub_select ? QC_USED_IN_SUBSELECT : QC_USED_IN_SELECT;

    update_field_infos_from_select(info, pSelect, usage, NULL);
}

void maxscaleAlterTable(Parse *pParse,            /* Parser context. */
                        mxs_alter_t command,
                        SrcList *pSrc,            /* The table to rename. */
                        Token *pName)             /* The new table name (RENAME). */
{
    QC_TRACE();

    QC_SQLITE_INFO* info = this_thread.info;
    ss_dassert(info);

    info->status = QC_QUERY_PARSED;
    info->type_mask = (QUERY_TYPE_WRITE | QUERY_TYPE_COMMIT);
    info->operation = QUERY_OP_ALTER;

    switch (command)
    {
    case MXS_ALTER_DISABLE_KEYS:
        update_names_from_srclist(info, pSrc);
        break;

    case MXS_ALTER_ENABLE_KEYS:
        update_names_from_srclist(info, pSrc);
        break;

    case MXS_ALTER_RENAME:
        update_names_from_srclist(info, pSrc);
        break;

    default:
        ;
    }

    exposed_sqlite3SrcListDelete(pParse->db, pSrc);
}

void maxscaleCall(Parse* pParse, SrcList* pName, ExprList* pExprList)
{
    QC_TRACE();

    QC_SQLITE_INFO* info = this_thread.info;
    ss_dassert(info);

    info->status = QC_QUERY_PARSED;
    info->type_mask = QUERY_TYPE_WRITE;

    if (pExprList)
    {
        update_field_infos_from_exprlist(info, pExprList, 0, NULL);
    }

    exposed_sqlite3SrcListDelete(pParse->db, pName);
    exposed_sqlite3ExprListDelete(pParse->db, pExprList);
}

void maxscaleCheckTable(Parse* pParse, SrcList* pTables)
{
    QC_TRACE();

    QC_SQLITE_INFO* info = this_thread.info;
    ss_dassert(info);

    info->status = QC_QUERY_PARSED;
    info->type_mask = (QUERY_TYPE_WRITE | QUERY_TYPE_COMMIT);

    update_names_from_srclist(info, pTables);

    exposed_sqlite3SrcListDelete(pParse->db, pTables);
}

void maxscaleCreateSequence(Parse* pParse, Token* pDatabase, Token* pTable)
{
    QC_TRACE();

    QC_SQLITE_INFO* info = this_thread.info;
    ss_dassert(info);

    info->status = QC_QUERY_PARSED;

    const char* zDatabase = NULL;
    char database[pDatabase ? pDatabase->n + 1 : 1];

    if (pDatabase)
    {
        strncpy(database, pDatabase->z, pDatabase->n);
        database[pDatabase->n] = 0;

        zDatabase = database;
    }

    char table[pTable->n + 1];
    strncpy(table, pTable->z, pTable->n);
    table[pTable->n] = 0;

    update_names(info, zDatabase, table);
}

void maxscaleComment()
{
    QC_TRACE();

    QC_SQLITE_INFO* info = this_thread.info;
    ss_dassert(info);

    if (info->status == QC_QUERY_INVALID)
    {
        info->status = QC_QUERY_PARSED;
        info->type_mask = QUERY_TYPE_READ;
    }
}

void maxscaleDeclare(Parse* pParse)
{
    QC_TRACE();

    QC_SQLITE_INFO* info = this_thread.info;
    ss_dassert(info);

    if (info->sql_mode != QC_SQL_MODE_ORACLE)
    {
        info->status = QC_QUERY_INVALID;
    }
}

void maxscaleDeallocate(Parse* pParse, Token* pName)
{
    QC_TRACE();

    QC_SQLITE_INFO* info = this_thread.info;
    ss_dassert(info);

    info->status = QC_QUERY_PARSED;
    info->type_mask = QUERY_TYPE_WRITE;

    // If information is collected in several passes, then we may
    // this information already.
    if (!info->prepare_name)
    {
        info->prepare_name = MXS_MALLOC(pName->n + 1);
        if (info->prepare_name)
        {
            memcpy(info->prepare_name, pName->z, pName->n);
            info->prepare_name[pName->n] = 0;
        }
    }
    else
    {
        ss_dassert(info->collect != info->collected);
        ss_dassert(strncmp(info->prepare_name, pName->z, pName->n) == 0);
    }
}

void maxscaleDo(Parse* pParse, ExprList* pEList)
{
    QC_TRACE();

    QC_SQLITE_INFO* info = this_thread.info;
    ss_dassert(info);

    info->status = QC_QUERY_PARSED;
    info->type_mask = (QUERY_TYPE_READ | QUERY_TYPE_WRITE);

    exposed_sqlite3ExprListDelete(pParse->db, pEList);
}

void maxscaleDrop(Parse* pParse, int what, Token* pDatabase, Token* pName)
{
    QC_TRACE();

    QC_SQLITE_INFO* info = this_thread.info;
    ss_dassert(info);

    info->status = QC_QUERY_PARSED;
    info->type_mask = (QUERY_TYPE_WRITE | QUERY_TYPE_COMMIT);
    info->operation = QUERY_OP_DROP;

    if (what == MXS_DROP_SEQUENCE)
    {
        const char* zDatabase = NULL;
        char database[pDatabase ? pDatabase->n + 1 : 1];

        if (pDatabase)
        {
            strncpy(database, pDatabase->z, pDatabase->n);
            database[pDatabase->n] = 0;

            zDatabase = database;
        }

        char table[pName->n + 1];
        strncpy(table, pName->z, pName->n);
        table[pName->n] = 0;

        update_names(info, zDatabase, table);
    }
}

void maxscaleExecute(Parse* pParse, Token* pName, int type_mask)
{
    QC_TRACE();

    QC_SQLITE_INFO* info = this_thread.info;
    ss_dassert(info);

    info->status = QC_QUERY_PARSED;
<<<<<<< HEAD
    info->type_mask = QUERY_TYPE_WRITE;
    info->operation = QUERY_OP_EXECUTE;
=======
    info->type_mask = (QUERY_TYPE_WRITE | type_mask);
>>>>>>> 7f1a9491

    // If information is collected in several passes, then we may
    // this information already.
    if (!info->prepare_name)
    {
        info->prepare_name = MXS_MALLOC(pName->n + 1);
        if (info->prepare_name)
        {
            memcpy(info->prepare_name, pName->z, pName->n);
            info->prepare_name[pName->n] = 0;
        }
    }
    else
    {
        ss_dassert(info->collect != info->collected);
        ss_dassert(strncmp(info->prepare_name, pName->z, pName->n) == 0);
    }
}

static int32_t type_check_dynamic_string(const Expr* pExpr)
{
    int32_t type_mask = 0;

    if (pExpr)
    {
        switch (pExpr->op)
        {
        case TK_CONCAT:
            type_mask |= type_check_dynamic_string(pExpr->pLeft);
            type_mask |= type_check_dynamic_string(pExpr->pRight);
            break;

        case TK_VARIABLE:
            ss_dassert(pExpr->u.zToken);
            {
                const char* zToken = pExpr->u.zToken;
                if (zToken[0] == '@')
                {
                    if (zToken[1] == '@')
                    {
                        type_mask |= QUERY_TYPE_SYSVAR_READ;
                    }
                    else
                    {
                        type_mask |= QUERY_TYPE_USERVAR_READ;
                    }
                }
            }
            break;

        default:
            break;
        }
    }

    return type_mask;
}

void maxscaleExecuteImmediate(Parse* pParse, Token* pName, ExprSpan* pExprSpan, int type_mask)
{
    QC_TRACE();

    QC_SQLITE_INFO* info = this_thread.info;
    ss_dassert(info);

    if (info->sql_mode == QC_SQL_MODE_ORACLE)
    {
        // This should be "EXECUTE IMMEDIATE ...", but as "IMMEDIATE" is not
        // checked by the parser we do it here.

        static const char IMMEDIATE[] = "IMMEDIATE";

        if ((pName->n == sizeof(IMMEDIATE) - 1) && (strncasecmp(pName->z, IMMEDIATE, pName->n)) == 0)
        {
            info->status = QC_QUERY_PARSED;
            info->type_mask = (QUERY_TYPE_WRITE | type_mask);
            info->type_mask |= type_check_dynamic_string(pExprSpan->pExpr);
        }
        else
        {
            info->status = QC_QUERY_INVALID;
        }
    }
    else
    {
        info->status = QC_QUERY_INVALID;
    }

    exposed_sqlite3ExprDelete(pParse->db, pExprSpan->pExpr);
}

void maxscaleExplain(Parse* pParse, Token* pNext)
{
    QC_TRACE();

    QC_SQLITE_INFO* info = this_thread.info;
    ss_dassert(info);

    info->status = QC_QUERY_PARSED;
    info->type_mask = QUERY_TYPE_READ;
    info->operation = QUERY_OP_SHOW;

    if (pNext)
    {
        if (pNext->z)
        {
            const char EXTENDED[]   = "EXTENDED";
            const char PARTITIONS[] = "PARTITIONS";
            const char FORMAT[]     = "FORMAT";
            const char FOR[]        = "FOR";

#define MATCHES_KEYWORD(t, k)  ((t->n == sizeof(k) - 1) && (strncasecmp(t->z, k, t->n) == 0))

            if (MATCHES_KEYWORD(pNext, EXTENDED) ||
                MATCHES_KEYWORD(pNext, PARTITIONS) ||
                MATCHES_KEYWORD(pNext, FORMAT) ||
                MATCHES_KEYWORD(pNext, FOR))
            {
                info->operation = QUERY_OP_EXPLAIN;
            }
        }
    }
}

void maxscaleFlush(Parse* pParse, Token* pWhat)
{
    QC_TRACE();

    QC_SQLITE_INFO* info = this_thread.info;
    ss_dassert(info);

    info->status = QC_QUERY_PARSED;
    info->type_mask = (QUERY_TYPE_WRITE | QUERY_TYPE_COMMIT);
}

void maxscaleHandler(Parse* pParse, mxs_handler_t type, SrcList* pFullName, Token* pName)
{
    QC_TRACE();

    QC_SQLITE_INFO* info = this_thread.info;
    ss_dassert(info);

    info->status = QC_QUERY_PARSED;

    switch (type)
    {
    case MXS_HANDLER_OPEN:
        {
            info->type_mask = QUERY_TYPE_WRITE;

            ss_dassert(pFullName->nSrc == 1);
            const struct SrcList_item* pItem = &pFullName->a[0];

            update_names(info, pItem->zDatabase, pItem->zName);
        }
        break;

    case MXS_HANDLER_CLOSE:
        {
            info->type_mask = QUERY_TYPE_WRITE;

            char zName[pName->n + 1];
            strncpy(zName, pName->z, pName->n);
            zName[pName->n] = 0;

            update_names(info, "*any*", zName);
        }
        break;

    default:
        ss_dassert(!true);
    }

    exposed_sqlite3SrcListDelete(pParse->db, pFullName);
}

void maxscaleLoadData(Parse* pParse, SrcList* pFullName)
{
    QC_TRACE();

    QC_SQLITE_INFO* info = this_thread.info;
    ss_dassert(info);

    info->status = QC_QUERY_PARSED;
    info->type_mask = QUERY_TYPE_WRITE;
    info->operation = QUERY_OP_LOAD;

    if (pFullName)
    {
        update_names_from_srclist(info, pFullName);

        exposed_sqlite3SrcListDelete(pParse->db, pFullName);
    }
}

void maxscaleLock(Parse* pParse, mxs_lock_t type, SrcList* pTables)
{
    QC_TRACE();

    QC_SQLITE_INFO* info = this_thread.info;
    ss_dassert(info);

    info->status = QC_QUERY_PARSED;
    info->type_mask = QUERY_TYPE_WRITE;

    if (pTables)
    {
        update_names_from_srclist(info, pTables);

        exposed_sqlite3SrcListDelete(pParse->db, pTables);
    }
}

int maxscaleTranslateKeyword(int token)
{
    QC_SQLITE_INFO* info = this_thread.info;
    ss_dassert(info);

    switch (token)
    {
    case TK_CHARSET:
    case TK_DO:
    case TK_HANDLER:
        if (info->sql_mode == QC_SQL_MODE_ORACLE)
        {
            // The keyword is translated, but only if it not used
            // as the first keyword. Matters for DO and HANDLER.
            if (info->keyword_1)
            {
                token = TK_ID;
            }
        }
        break;

    default:
        break;
    }

    return token;
}

/**
 * Register the tokenization of a keyword.
 *
 * @param token A keyword code (check generated parse.h)
 *
 * @return Non-zero if all input should be consumed, 0 otherwise.
 */
int maxscaleKeyword(int token)
{
    QC_TRACE();

    int rv = 0;

    QC_SQLITE_INFO* info = this_thread.info;
    ss_dassert(info);

    // This function is called for every keyword the sqlite3 parser encounters.
    // We will store in info->keyword_{1|2} the first and second keyword that
    // are encountered, and when they _are_ encountered, we make an educated
    // deduction about the statement. We can make that deduction only the first
    // (and second) time we see a keyword, so that we don't get confused by a
    // statement like "CREATE TABLE ... AS SELECT ...".
    // Since info->keyword_{1|2} is initialized with 0, well, if it is 0 then
    // we have not seen the {1st|2nd} keyword yet.

    if (!info->keyword_1)
    {
        info->keyword_1 = token;

        switch (info->keyword_1)
        {
        case TK_ALTER:
            info->status = QC_QUERY_TOKENIZED;
            info->type_mask = (QUERY_TYPE_WRITE | QUERY_TYPE_COMMIT);
            info->operation = QUERY_OP_ALTER;
            break;

        case TK_BEGIN:
        case TK_DECLARE:
        case TK_FOR:
            if (info->sql_mode == QC_SQL_MODE_ORACLE)
            {
                // The beginning of a BLOCK. We'll assume it is in a single
                // COM_QUERY packet and hence one GWBUF.
                info->status = QC_QUERY_TOKENIZED;
                info->type_mask = QUERY_TYPE_WRITE;
                // Return non-0 to cause the entire input to be consumed.
                rv = 1;
            }
            break;

        case TK_CALL:
            info->status = QC_QUERY_TOKENIZED;
            info->type_mask = QUERY_TYPE_WRITE;
            break;

        case TK_CREATE:
            info->status = QC_QUERY_TOKENIZED;
            info->type_mask = (QUERY_TYPE_WRITE | QUERY_TYPE_COMMIT);
            info->operation = QUERY_OP_CREATE;
            break;

        case TK_DELETE:
            info->status = QC_QUERY_TOKENIZED;
            info->type_mask = QUERY_TYPE_WRITE;
            info->operation = QUERY_OP_DELETE;
            break;

        case TK_DESC:
            info->status = QC_QUERY_TOKENIZED;
            info->type_mask = QUERY_TYPE_READ;
            info->operation = QUERY_OP_EXPLAIN;
            break;

        case TK_DROP:
            info->status = QC_QUERY_TOKENIZED;
            info->type_mask = (QUERY_TYPE_WRITE | QUERY_TYPE_COMMIT);
            info->operation = QUERY_OP_DROP;
            break;

        case TK_EXECUTE:
            info->status = QC_QUERY_TOKENIZED;
            info->type_mask = QUERY_TYPE_WRITE;
            break;

        case TK_EXPLAIN:
            info->status = QC_QUERY_TOKENIZED;
            info->type_mask = QUERY_TYPE_READ;
            info->operation = QUERY_OP_EXPLAIN;
            break;

        case TK_GRANT:
            info->status = QC_QUERY_TOKENIZED;
            info->type_mask = (QUERY_TYPE_WRITE | QUERY_TYPE_COMMIT);
            info->operation = QUERY_OP_GRANT;
            break;

        case TK_HANDLER:
            info->status = QUERY_TYPE_WRITE;
            break;

        case TK_INSERT:
            info->status = QC_QUERY_TOKENIZED;
            info->type_mask = QUERY_TYPE_WRITE;
            info->operation = QUERY_OP_INSERT;
            break;

        case TK_LOCK:
            info->status = QC_QUERY_TOKENIZED;
            info->type_mask = QUERY_TYPE_WRITE;
            break;

        case TK_PREPARE:
            info->status = QC_QUERY_TOKENIZED;
            info->type_mask = QUERY_TYPE_PREPARE_NAMED_STMT;
            break;

        case TK_REPLACE:
            info->status = QC_QUERY_TOKENIZED;
            info->type_mask = QUERY_TYPE_WRITE;
            info->operation = QUERY_OP_INSERT;
            break;

        case TK_REVOKE:
            info->status = QC_QUERY_TOKENIZED;
            info->type_mask = (QUERY_TYPE_WRITE | QUERY_TYPE_COMMIT);
            info->operation = QUERY_OP_REVOKE;
            break;

        case TK_SELECT:
            info->status = QC_QUERY_TOKENIZED;
            info->type_mask = QUERY_TYPE_READ;
            info->operation = QUERY_OP_SELECT;
            break;

        case TK_SET:
            info->status = QC_QUERY_TOKENIZED;
            info->type_mask = QUERY_TYPE_GSYSVAR_WRITE;
            break;

        case TK_SHOW:
            info->status = QC_QUERY_TOKENIZED;
            info->type_mask = QUERY_TYPE_READ;
            info->operation = QUERY_OP_SHOW;
            break;

        case TK_START:
            // Will produce the right info for START SLAVE.
            info->status = QC_QUERY_TOKENIZED;
            info->type_mask = QUERY_TYPE_WRITE;
            break;

        case TK_UNLOCK:
            info->status = QC_QUERY_TOKENIZED;
            info->type_mask = QUERY_TYPE_WRITE;
            break;

        case TK_UPDATE:
            info->status = QC_QUERY_TOKENIZED;
            info->type_mask = QUERY_TYPE_WRITE;
            info->operation = QUERY_OP_UPDATE;
            break;

        case TK_TRUNCATE:
            info->status = QC_QUERY_TOKENIZED;
            info->type_mask = (QUERY_TYPE_WRITE | QUERY_TYPE_COMMIT);
            break;

        default:
            ;
        }
    }
    else if (!info->keyword_2)
    {
        info->keyword_2 = token;

        switch (info->keyword_1)
        {
        case TK_CHECK:
            if (info->keyword_2 == TK_TABLE)
            {
                info->status = QC_QUERY_TOKENIZED;
                info->type_mask = (QUERY_TYPE_WRITE | QUERY_TYPE_COMMIT);
            }
            break;

        case TK_DEALLOCATE:
            if (info->keyword_2 == TK_PREPARE)
            {
                info->status = QC_QUERY_TOKENIZED;
                info->type_mask = QUERY_TYPE_SESSION_WRITE;
            }
            break;

        case TK_LOAD:
            if (info->keyword_2 == TK_DATA)
            {
                info->status = QC_QUERY_TOKENIZED;
                info->type_mask = QUERY_TYPE_WRITE;
                info->operation = QUERY_OP_LOAD;
            }
            break;

        case TK_RENAME:
            if (info->keyword_2 == TK_TABLE)
            {
                info->status = QC_QUERY_TOKENIZED;
                info->type_mask = (QUERY_TYPE_WRITE | QUERY_TYPE_COMMIT);
            }
            break;

        case TK_START:
            switch (info->keyword_2)
            {
            case TK_TRANSACTION:
                info->status = QC_QUERY_TOKENIZED;
                info->type_mask = QUERY_TYPE_BEGIN_TRX;
                break;

            default:
                break;
            }
            break;

        case TK_SHOW:
            switch (info->keyword_2)
            {
            case TK_DATABASES_KW:
                info->status = QC_QUERY_TOKENIZED;
                info->type_mask = QUERY_TYPE_SHOW_DATABASES;
                break;

            case TK_TABLES:
                info->status = QC_QUERY_TOKENIZED;
                info->type_mask = QUERY_TYPE_SHOW_TABLES;
                break;

            default:
                break;
            }
        }
    }

    return rv;
}

void maxscaleRenameTable(Parse* pParse, SrcList* pTables)
{
    QC_TRACE();

    QC_SQLITE_INFO* info = this_thread.info;
    ss_dassert(info);

    info->status = QC_QUERY_PARSED;
    info->type_mask = QUERY_TYPE_WRITE | QUERY_TYPE_COMMIT;

    for (int i = 0; i < pTables->nSrc; ++i)
    {
        const struct SrcList_item* pItem = &pTables->a[i];

        ss_dassert(pItem->zName);
        ss_dassert(pItem->zAlias);

        update_names(info, pItem->zDatabase, pItem->zName);
        update_names(info, NULL, pItem->zAlias); // The new name is passed in the alias field.
    }

    exposed_sqlite3SrcListDelete(pParse->db, pTables);
}

/**
 * Returns some string from an expression.
 *
 * @param pExpr An expression.
 *
 * @return Some string referred to in pExpr.
 */
static const char* find_one_string(Expr* pExpr)
{
    const char* z = NULL;

    if (pExpr->op == TK_STRING)
    {
        ss_dassert(pExpr->u.zToken);
        z = pExpr->u.zToken;
    }

    if (!z && pExpr->pLeft)
    {
        z = find_one_string(pExpr->pLeft);
    }

    if (!z && pExpr->pRight)
    {
        z = find_one_string(pExpr->pRight);
    }

    return z;
}

void maxscalePrepare(Parse* pParse, Token* pName, Expr* pStmt)
{
    QC_TRACE();

    QC_SQLITE_INFO* info = this_thread.info;
    ss_dassert(info);

    // If the mode is MODE_ORACLE then if expression contains simply a string
    // we can conclude that the statement has been fully parsed, because it will
    // be sensible to parse the preparable statement. Otherwise we mark the
    // statement as having been partially parsed, since the preparable statement
    // will not contain the full statement.
    if (info->sql_mode == QC_SQL_MODE_ORACLE)
    {
        if (pStmt->op == TK_STRING)
        {
            info->status = QC_QUERY_PARSED;
        }
        else
        {
            info->status = QC_QUERY_PARTIALLY_PARSED;
        }
    }
    else
    {
        // If the mode is not MODE_ORACLE, then only a string is acceptable.
        if (pStmt->op == TK_STRING)
        {
            info->status = QC_QUERY_PARSED;
        }
        else
        {
            info->status = QC_QUERY_INVALID;
        }
    }

    info->type_mask = QUERY_TYPE_PREPARE_NAMED_STMT;

    // If information is collected in several passes, then we may
    // this information already.
    if (!info->prepare_name)
    {
        info->prepare_name = MXS_MALLOC(pName->n + 1);
        if (info->prepare_name)
        {
            memcpy(info->prepare_name, pName->z, pName->n);
            info->prepare_name[pName->n] = 0;
        }

        // If the expression just contains a string, then zStmt will
        // be that string. Otherwise it will be _some_ string from the
        // expression. In the latter case we've already marked the result
        // to have been partially parsed.
        const char* zStmt = find_one_string(pStmt);

        if (zStmt)
        {
            size_t preparable_stmt_len = zStmt ? strlen(zStmt) : 0;
            size_t payload_len = 1 + preparable_stmt_len;
            size_t packet_len = MYSQL_HEADER_LEN + payload_len;

            info->preparable_stmt = gwbuf_alloc(packet_len);

            if (info->preparable_stmt)
            {
                uint8_t* ptr = GWBUF_DATA(info->preparable_stmt);
                // Payload length
                *ptr++ = payload_len;
                *ptr++ = (payload_len >> 8);
                *ptr++ = (payload_len >> 16);
                // Sequence id
                *ptr++ = 0x00;
                // Command
                *ptr++ = MYSQL_COM_QUERY;

                memcpy(ptr, zStmt, preparable_stmt_len);
            }
        }
        else
        {
            info->status = QC_QUERY_INVALID;
        }
    }
    else
    {
        ss_dassert(info->collect != info->collected);
        ss_dassert(strncmp(info->prepare_name, pName->z, pName->n) == 0);
    }

    exposed_sqlite3ExprDelete(pParse->db, pStmt);
}

void maxscalePrivileges(Parse* pParse, int kind)
{
    QC_TRACE();

    QC_SQLITE_INFO* info = this_thread.info;
    ss_dassert(info);

    info->status = QC_QUERY_PARSED;
    info->type_mask = (QUERY_TYPE_WRITE | QUERY_TYPE_COMMIT);

    switch (kind)
    {
    case TK_GRANT:
        info->operation = QUERY_OP_GRANT;
        break;

    case TK_REVOKE:
        info->operation = QUERY_OP_REVOKE;
        break;

    default:
        ss_dassert(!true);
    }
}

static int string_to_truth(const char* s)
{
    int truth = -1;

    if ((strcasecmp(s, "true") == 0) || (strcasecmp(s, "on") == 0))
    {
        truth = 1;
    }
    else if ((strcasecmp(s, "false") == 0) || (strcasecmp(s, "off") == 0))
    {
        truth = 0;
    }

    return truth;
}

void maxscaleSet(Parse* pParse, int scope, mxs_set_t kind, ExprList* pList)
{
    QC_TRACE();

    QC_SQLITE_INFO* info = this_thread.info;
    ss_dassert(info);

    info->status = QC_QUERY_PARSED;
    info->type_mask = 0; // Reset what was set in maxscaleKeyword

    switch (kind)
    {
    case MXS_SET_TRANSACTION:
        if ((scope == TK_GLOBAL) || (scope == TK_SESSION))
        {
            info->type_mask = QUERY_TYPE_GSYSVAR_WRITE;
        }
        else
        {
            ss_dassert(scope == 0);
            info->type_mask = QUERY_TYPE_WRITE;
        }
        break;

    case MXS_SET_VARIABLES:
        {
            for (int i = 0; i < pList->nExpr; ++i)
            {
                const struct ExprList_item* pItem = &pList->a[i];

                switch (pItem->pExpr->op)
                {
                case TK_CHARACTER:
                case TK_NAMES:
                    info->type_mask |= QUERY_TYPE_GSYSVAR_WRITE;
                    break;

                case TK_EQ:
                    {
                        const Expr* pEq = pItem->pExpr;
                        const Expr* pVariable;
                        const Expr* pValue = pEq->pRight;

                        // pEq->pLeft is either TK_DOT, TK_VARIABLE or TK_ID. If it's TK_DOT,
                        // then pEq->pLeft->pLeft is either TK_VARIABLE or TK_ID and pEq->pLeft->pRight
                        // is either TK_DOT, TK_VARIABLE or TK_ID.

                        // Find the left-most part.
                        pVariable = pEq->pLeft;
                        while (pVariable->op == TK_DOT)
                        {
                            pVariable = pVariable->pLeft;
                            ss_dassert(pVariable);
                        }

                        // Check what kind of variable it is.
                        size_t n_at = 0;
                        const char* zName = pVariable->u.zToken;

                        while (*zName == '@')
                        {
                            ++n_at;
                            ++zName;
                        }

                        if (n_at == 1)
                        {
                            info->type_mask |= QUERY_TYPE_USERVAR_WRITE;
                        }
                        else
                        {
                            info->type_mask |= QUERY_TYPE_GSYSVAR_WRITE;
                        }

                        // Set pVariable to point to the rightmost part of the name.
                        pVariable = pEq->pLeft;
                        while (pVariable->op == TK_DOT)
                        {
                            pVariable = pVariable->pRight;
                        }

                        ss_dassert((pVariable->op == TK_VARIABLE) || (pVariable->op == TK_ID));

                        if (n_at != 1)
                        {
                            // If it's not a user-variable we need to check whether it might
                            // be 'autocommit'.
                            const char* zName = pVariable->u.zToken;

                            while (*zName == '@')
                            {
                                ++zName;
                            }

                            // As pVariable points to the rightmost part, we'll catch both
                            // "autocommit" and "@@global.autocommit".
                            if (strcasecmp(zName, "autocommit") == 0)
                            {
                                int enable = -1;

                                switch (pValue->op)
                                {
                                case TK_INTEGER:
                                    if (pValue->u.iValue == 1)
                                    {
                                        enable = 1;
                                    }
                                    else if (pValue->u.iValue == 0)
                                    {
                                        enable = 0;
                                    }
                                    break;

                                case TK_ID:
                                    enable = string_to_truth(pValue->u.zToken);
                                    break;

                                default:
                                    break;
                                }

                                switch (enable)
                                {
                                case 0:
                                    info->type_mask |= QUERY_TYPE_BEGIN_TRX;
                                    info->type_mask |= QUERY_TYPE_DISABLE_AUTOCOMMIT;
                                    break;

                                case 1:
                                    info->type_mask |= QUERY_TYPE_ENABLE_AUTOCOMMIT;
                                    info->type_mask |= QUERY_TYPE_COMMIT;
                                    break;

                                default:
                                    break;
                                }
                            }
                        }

                        if (pValue->op == TK_SELECT)
                        {
                            update_field_infos_from_select(info, pValue->x.pSelect,
                                                           QC_USED_IN_SUBSELECT, NULL);
                        }
                    }
                    break;

                default:
                    ss_dassert(!true);
                }
            }
        }
        break;

    default:
        ss_dassert(!true);
    }

    exposed_sqlite3ExprListDelete(pParse->db, pList);
}

extern void maxscaleShow(Parse* pParse, MxsShow* pShow)
{
    QC_TRACE();

    QC_SQLITE_INFO* info = this_thread.info;
    ss_dassert(info);

    info->status = QC_QUERY_PARSED;
    info->operation = QUERY_OP_SHOW;

    uint32_t u = QC_USED_IN_SELECT;

    switch (pShow->what)
    {
    case MXS_SHOW_COLUMNS:
        info->type_mask = QUERY_TYPE_READ;
        break;

    case MXS_SHOW_CREATE_SEQUENCE:
        info->type_mask = QUERY_TYPE_READ;
        break;

    case MXS_SHOW_CREATE_VIEW:
        info->type_mask = QUERY_TYPE_READ;
        break;

    case MXS_SHOW_CREATE_TABLE:
        info->type_mask = QUERY_TYPE_READ;
        break;

    case MXS_SHOW_DATABASES:
        info->type_mask = QUERY_TYPE_SHOW_DATABASES;
        break;

    case MXS_SHOW_INDEX:
    case MXS_SHOW_INDEXES:
    case MXS_SHOW_KEYS:
        info->type_mask = QUERY_TYPE_WRITE;
        break;

    case MXS_SHOW_TABLE_STATUS:
        info->type_mask = QUERY_TYPE_WRITE;
        break;

    case MXS_SHOW_STATUS:
        switch (pShow->data)
        {
        case MXS_SHOW_VARIABLES_GLOBAL:
        case MXS_SHOW_VARIABLES_SESSION:
        case MXS_SHOW_VARIABLES_UNSPECIFIED:
            info->type_mask = QUERY_TYPE_READ;
            break;

        case MXS_SHOW_STATUS_MASTER:
            info->type_mask = QUERY_TYPE_WRITE;
            break;

        case MXS_SHOW_STATUS_SLAVE:
            info->type_mask = QUERY_TYPE_READ;
            break;

        case MXS_SHOW_STATUS_ALL_SLAVES:
            info->type_mask = QUERY_TYPE_READ;
            break;

        default:
            info->type_mask = QUERY_TYPE_READ;
            break;
        }
        break;

    case MXS_SHOW_TABLES:
        info->type_mask = QUERY_TYPE_SHOW_TABLES;
        break;

    case MXS_SHOW_VARIABLES:
        if (pShow->data == MXS_SHOW_VARIABLES_GLOBAL)
        {
            info->type_mask = QUERY_TYPE_GSYSVAR_READ;
        }
        else
        {
            info->type_mask = QUERY_TYPE_SYSVAR_READ;
        }
        break;

    case MXS_SHOW_WARNINGS:
        // qc_mysqliembedded claims this.
        info->type_mask = QUERY_TYPE_WRITE;
        break;

    default:
        ss_dassert(!true);
    }
}

void maxscaleTruncate(Parse* pParse, Token* pDatabase, Token* pName)
{
    QC_TRACE();

    QC_SQLITE_INFO* info = this_thread.info;
    ss_dassert(info);

    info->status = QC_QUERY_PARSED;
    info->type_mask = (QUERY_TYPE_WRITE | QUERY_TYPE_COMMIT);
    info->operation = QUERY_OP_TRUNCATE;

    char* zDatabase;

    char database[pDatabase ? pDatabase->n + 1 : 0];
    if (pDatabase)
    {
        strncpy(database, pDatabase->z, pDatabase->n);
        database[pDatabase->n] = 0;
        zDatabase = database;
    }
    else
    {
        zDatabase = NULL;
    }

    char name[pName->n + 1];
    strncpy(name, pName->z, pName->n);
    name[pName->n] = 0;

    update_names(info, zDatabase, name);
}

void maxscaleUse(Parse* pParse, Token* pToken)
{
    QC_TRACE();

    QC_SQLITE_INFO* info = this_thread.info;
    ss_dassert(info);

    info->status = QC_QUERY_PARSED;
    info->type_mask = QUERY_TYPE_SESSION_WRITE;
    info->operation = QUERY_OP_CHANGE_DB;
}

/**
 * API
 */
static int32_t qc_sqlite_setup(qc_sql_mode_t sql_mode, const char* args);
static int32_t qc_sqlite_process_init(void);
static void qc_sqlite_process_end(void);
static int32_t qc_sqlite_thread_init(void);
static void qc_sqlite_thread_end(void);
static int32_t qc_sqlite_parse(GWBUF* query, uint32_t collect, int32_t* result);
static int32_t qc_sqlite_get_type_mask(GWBUF* query, uint32_t* typemask);
static int32_t qc_sqlite_get_operation(GWBUF* query, int32_t* op);
static int32_t qc_sqlite_get_created_table_name(GWBUF* query, char** name);
static int32_t qc_sqlite_is_drop_table_query(GWBUF* query, int32_t* is_drop_table);
static int32_t qc_sqlite_get_table_names(GWBUF* query, int32_t fullnames, char*** names, int* tblsize);
static int32_t qc_sqlite_get_canonical(GWBUF* query, char** canonical);
static int32_t qc_sqlite_query_has_clause(GWBUF* query, int32_t* has_clause);
static int32_t qc_sqlite_get_database_names(GWBUF* query, char*** names, int* sizep);
static int32_t qc_sqlite_get_preparable_stmt(GWBUF* stmt, GWBUF** preparable_stmt);
<<<<<<< HEAD
static void qc_sqlite_set_server_version(uint64_t version);
static void qc_sqlite_get_server_version(uint64_t* version);
=======
static int32_t qc_sqlite_get_sql_mode(qc_sql_mode_t* sql_mode);
static int32_t qc_sqlite_set_sql_mode(qc_sql_mode_t sql_mode);
>>>>>>> 7f1a9491

static bool get_key_and_value(char* arg, const char** pkey, const char** pvalue)
{
    char* p = strchr(arg, '=');

    if (p)
    {
        *p = 0;

        *pkey = trim(arg);
        *pvalue = trim(p + 1);
    }

    return p != NULL;
}

static const char ARG_LOG_UNRECOGNIZED_STATEMENTS[] = "log_unrecognized_statements";
static const char ARG_PARSE_AS[] = "parse_as";

static int32_t qc_sqlite_setup(qc_sql_mode_t sql_mode, const char* cargs)
{
    QC_TRACE();
    assert(!this_unit.setup);

    qc_log_level_t log_level = QC_LOG_NOTHING;
    qc_parse_as_t parse_as = (sql_mode == QC_SQL_MODE_ORACLE) ? QC_PARSE_AS_103 : QC_PARSE_AS_DEFAULT;
    QC_NAME_MAPPING* function_name_mappings = function_name_mappings_default;

    if (cargs)
    {
        char args[strlen(cargs) + 1];
        strcpy(args, cargs);

        char *p1;
        char *token = strtok_r(args, ",", &p1);

        while (token)
        {
            const char* key;
            const char* value;

            if (get_key_and_value(token, &key, &value))
            {
                if (strcmp(key, ARG_LOG_UNRECOGNIZED_STATEMENTS) == 0)
                {
                    char *end;

                    long l = strtol(value, &end, 0);

                    if ((*end == 0) && (l >= QC_LOG_NOTHING) && (l <= QC_LOG_NON_TOKENIZED))
                    {
                        log_level = l;
                    }
                    else
                    {
                        MXS_WARNING("'%s' is not a number between %d and %d.",
                                    value, QC_LOG_NOTHING, QC_LOG_NON_TOKENIZED);
                    }
                }
                else if (strcmp(key, ARG_PARSE_AS) == 0)
                {
                    if (strcmp(value, "10.3") == 0)
                    {
                        parse_as = QC_PARSE_AS_103;
                        MXS_NOTICE("Parsing as 10.3.");
                    }
                    else
                    {
                        MXS_WARNING("'%s' is not a recognized value for '%s'. "
                                    "Parsing as pre-10.3.", value, key);
                    }
                }
                else
                {
                    MXS_WARNING("'%s' is not a recognized argument.", key);
                }
            }
            else
            {
                MXS_WARNING("'%s' is not a recognized argument string.", args);
            }

            token = strtok_r(NULL, ",", &p1);
        }
    }

    if (sql_mode == QC_SQL_MODE_ORACLE)
    {
        function_name_mappings = function_name_mappings_oracle;
    }
    else if (parse_as == QC_PARSE_AS_103)
    {
        function_name_mappings = function_name_mappings_103;
    }

    this_unit.setup = true;
    this_unit.log_level = log_level;
    this_unit.sql_mode = sql_mode;
    this_unit.parse_as = parse_as;
    this_unit.function_name_mappings = function_name_mappings;

    return this_unit.setup ? QC_RESULT_OK : QC_RESULT_ERROR;
}

static int32_t qc_sqlite_process_init(void)
{
    QC_TRACE();
    assert(this_unit.setup);
    assert(!this_unit.initialized);

    if (sqlite3_initialize() == 0)
    {
        init_builtin_functions();

        this_unit.initialized = true;

        if (qc_sqlite_thread_init() == 0)
        {
            if (this_unit.log_level != QC_LOG_NOTHING)
            {
                const char* message;

                switch (this_unit.log_level)
                {
                case QC_LOG_NON_PARSED:
                    message = "Statements that cannot be parsed completely are logged.";
                    break;

                case QC_LOG_NON_PARTIALLY_PARSED:
                    message = "Statements that cannot even be partially parsed are logged.";
                    break;

                case QC_LOG_NON_TOKENIZED:
                    message = "Statements that cannot even be classified by keyword matching are logged.";
                    break;

                default:
                    ss_dassert(!true);
                }

                MXS_NOTICE("%s", message);
            }
        }
        else
        {
            this_unit.initialized = false;

            sqlite3_shutdown();
        }
    }
    else
    {
        MXS_ERROR("Failed to initialize sqlite3.");
    }

    return this_unit.initialized ? QC_RESULT_OK : QC_RESULT_ERROR;
}

static void qc_sqlite_process_end(void)
{
    QC_TRACE();
    ss_dassert(this_unit.initialized);

    finish_builtin_functions();

    qc_sqlite_thread_end();

    sqlite3_shutdown();
    this_unit.initialized = false;
}

static int32_t qc_sqlite_thread_init(void)
{
    QC_TRACE();
    ss_dassert(this_unit.initialized);
    ss_dassert(!this_thread.initialized);

    // TODO: It may be sufficient to have a single in-memory database for all threads.
    int rc = sqlite3_open(":memory:", &this_thread.db);
    if (rc == SQLITE_OK)
    {
        this_thread.sql_mode = this_unit.sql_mode;
        this_thread.function_name_mappings = this_unit.function_name_mappings;
        this_thread.initialized = true;

        MXS_INFO("In-memory sqlite database successfully opened for thread %lu.",
                 (unsigned long) pthread_self());

        QC_SQLITE_INFO* info = info_alloc(QC_COLLECT_ALL);

        if (info)
        {
            this_thread.info = info;

            // With this statement we cause sqlite3 to initialize itself, so that it
            // is not done as part of the actual classification of data.
            const char* s = "CREATE TABLE __maxscale__internal__ (field int UNIQUE)";
            size_t len = strlen(s);

            this_thread.info->query = s;
            this_thread.info->query_len = len;
            this_thread.info->initializing = true;
            parse_query_string(s, len);
            this_thread.info->initializing = false;
            this_thread.info->query = NULL;
            this_thread.info->query_len = 0;

            info_free(this_thread.info);
            this_thread.info = NULL;

            this_thread.initialized = true;
            this_thread.version_major = 0;
            this_thread.version_minor = 0;
            this_thread.version_patch = 0;
        }
        else
        {
            sqlite3_close(this_thread.db);
            this_thread.db = NULL;
        }
    }
    else
    {
        MXS_ERROR("Failed to open in-memory sqlite database for thread %lu: %d, %s",
                  (unsigned long) pthread_self(), rc, sqlite3_errstr(rc));
    }

    return this_thread.initialized ? QC_RESULT_OK : QC_RESULT_ERROR;
}

static void qc_sqlite_thread_end(void)
{
    QC_TRACE();
    ss_dassert(this_unit.initialized);
    ss_dassert(this_thread.initialized);

    ss_dassert(this_thread.db);
    int rc = sqlite3_close(this_thread.db);

    if (rc != SQLITE_OK)
    {
        MXS_WARNING("The closing of the thread specific sqlite database failed: %d, %s",
                    rc, sqlite3_errstr(rc));
    }

    this_thread.db = NULL;
    this_thread.initialized = false;
}

static int32_t qc_sqlite_parse(GWBUF* query, uint32_t collect, int32_t* result)
{
    QC_TRACE();
    ss_dassert(this_unit.initialized);
    ss_dassert(this_thread.initialized);

    QC_SQLITE_INFO* info = get_query_info(query, collect);

    if (info)
    {
        *result = info->status;
    }
    else
    {
        *result = QC_QUERY_INVALID;
    }

    return info ? QC_RESULT_OK : QC_RESULT_ERROR;
}

static int32_t qc_sqlite_get_type_mask(GWBUF* query, uint32_t* type_mask)
{
    QC_TRACE();
    int32_t rv = QC_RESULT_ERROR;
    ss_dassert(this_unit.initialized);
    ss_dassert(this_thread.initialized);

    *type_mask = QUERY_TYPE_UNKNOWN;
    QC_SQLITE_INFO* info = get_query_info(query, QC_COLLECT_ESSENTIALS);

    if (info)
    {
        if (qc_info_is_valid(info->status))
        {
            *type_mask = info->type_mask;
            rv = QC_RESULT_OK;
        }
        else if (MXS_LOG_PRIORITY_IS_ENABLED(LOG_INFO))
        {
            log_invalid_data(query, "cannot report query type");
        }
    }
    else
    {
        MXS_ERROR("The query could not be parsed. Response not valid.");
    }

    return rv;
}

static int32_t qc_sqlite_get_operation(GWBUF* query, int32_t* op)
{
    QC_TRACE();
    int32_t rv = QC_RESULT_ERROR;
    ss_dassert(this_unit.initialized);
    ss_dassert(this_thread.initialized);

    *op = QUERY_OP_UNDEFINED;
    QC_SQLITE_INFO* info = get_query_info(query, QC_COLLECT_ESSENTIALS);

    if (info)
    {
        if (qc_info_is_valid(info->status))
        {
            *op = info->operation;
            rv = QC_RESULT_OK;
        }
        else if (MXS_LOG_PRIORITY_IS_ENABLED(LOG_INFO))
        {
            log_invalid_data(query, "cannot report query operation");
        }
    }
    else
    {
        MXS_ERROR("The query could not be parsed. Response not valid.");
    }

    return rv;
}

static int32_t qc_sqlite_get_created_table_name(GWBUF* query, char** created_table_name)
{
    QC_TRACE();
    int32_t rv = QC_RESULT_ERROR;
    ss_dassert(this_unit.initialized);
    ss_dassert(this_thread.initialized);

    *created_table_name = NULL;
    QC_SQLITE_INFO* info = get_query_info(query, QC_COLLECT_TABLES);

    if (info)
    {
        if (qc_info_is_valid(info->status))
        {
            if (info->created_table_name)
            {
                *created_table_name = MXS_STRDUP(info->created_table_name);
                MXS_ABORT_IF_NULL(created_table_name);
                rv = QC_RESULT_OK;
            }
        }
        else if (MXS_LOG_PRIORITY_IS_ENABLED(LOG_INFO))
        {
            log_invalid_data(query, "cannot report created tables");
        }
    }
    else
    {
        MXS_ERROR("The query could not be parsed. Response not valid.");
    }

    return rv;
}

static int32_t qc_sqlite_is_drop_table_query(GWBUF* query, int32_t* is_drop_table)
{
    QC_TRACE();
    int32_t rv = QC_RESULT_ERROR;
    ss_dassert(this_unit.initialized);
    ss_dassert(this_thread.initialized);

    *is_drop_table = 0;
    QC_SQLITE_INFO* info = get_query_info(query, QC_COLLECT_ESSENTIALS);

    if (info)
    {
        if (qc_info_is_valid(info->status))
        {
            *is_drop_table = info->is_drop_table;
            rv = QC_RESULT_OK;
        }
        else if (MXS_LOG_PRIORITY_IS_ENABLED(LOG_INFO))
        {
            log_invalid_data(query, "cannot report whether query is drop table");
        }
    }
    else
    {
        MXS_ERROR("The query could not be parsed. Response not valid.");
    }

    return rv;
}

static int32_t qc_sqlite_get_table_names(GWBUF* query,
                                         int32_t fullnames,
                                         char*** table_names,
                                         int32_t* tblsize)
{
    QC_TRACE();
    int32_t rv = QC_RESULT_ERROR;
    ss_dassert(this_unit.initialized);
    ss_dassert(this_thread.initialized);

    *table_names = NULL;
    *tblsize = 0;
    QC_SQLITE_INFO* info = get_query_info(query, QC_COLLECT_TABLES);

    if (info)
    {
        if (qc_info_is_valid(info->status))
        {
            if (fullnames)
            {
                *table_names = info->table_fullnames;
            }
            else
            {
                *table_names = info->table_names;
            }

            if (*table_names)
            {
                *table_names = copy_string_array(*table_names, tblsize);
            }
            else
            {
                *tblsize = 0;
            }

            rv = QC_RESULT_OK;
        }
        else if (MXS_LOG_PRIORITY_IS_ENABLED(LOG_INFO))
        {
            log_invalid_data(query, "cannot report what tables are accessed");
        }
    }
    else
    {
        MXS_ERROR("The query could not be parsed. Response not valid.");
    }

    return rv;
}

static int32_t qc_sqlite_get_canonical(GWBUF* query, char** canonical)
{
    QC_TRACE();
    int32_t rv = QC_RESULT_ERROR;
    ss_dassert(this_unit.initialized);
    ss_dassert(this_thread.initialized);

    *canonical = NULL;

    MXS_ERROR("qc_get_canonical not implemented yet.");

    return rv;
}

static int32_t qc_sqlite_query_has_clause(GWBUF* query, int32_t* has_clause)
{
    QC_TRACE();
    int32_t rv = QC_RESULT_ERROR;
    ss_dassert(this_unit.initialized);
    ss_dassert(this_thread.initialized);

    *has_clause = false;
    QC_SQLITE_INFO* info = get_query_info(query, QC_COLLECT_ESSENTIALS);

    if (info)
    {
        if (qc_info_is_valid(info->status))
        {
            *has_clause = info->has_clause;
            rv = QC_RESULT_OK;
        }
        else if (MXS_LOG_PRIORITY_IS_ENABLED(LOG_INFO))
        {
            log_invalid_data(query, "cannot report whether the query has a where clause");
        }
    }
    else
    {
        MXS_ERROR("The query could not be parsed. Response not valid.");
    }

    return rv;
}

static int32_t qc_sqlite_get_database_names(GWBUF* query, char*** database_names, int* sizep)
{
    QC_TRACE();
    int32_t rv = QC_RESULT_ERROR;
    ss_dassert(this_unit.initialized);
    ss_dassert(this_thread.initialized);

    *database_names = NULL;
    *sizep = 0;
    QC_SQLITE_INFO* info = get_query_info(query, QC_COLLECT_DATABASES);

    if (info)
    {
        if (qc_info_is_valid(info->status))
        {
            if (info->database_names)
            {
                *database_names = copy_string_array(info->database_names, sizep);
            }

            rv = QC_RESULT_OK;
        }
        else if (MXS_LOG_PRIORITY_IS_ENABLED(LOG_INFO))
        {
            log_invalid_data(query, "cannot report what databases are accessed");
        }
    }
    else
    {
        MXS_ERROR("The query could not be parsed. Response not valid.");
    }

    return rv;
}

static int32_t qc_sqlite_get_prepare_name(GWBUF* query, char** prepare_name)
{
    QC_TRACE();
    int32_t rv = QC_RESULT_ERROR;
    ss_dassert(this_unit.initialized);
    ss_dassert(this_thread.initialized);

    *prepare_name = NULL;
    QC_SQLITE_INFO* info = get_query_info(query, QC_COLLECT_ESSENTIALS);

    if (info)
    {
        if (qc_info_is_valid(info->status))
        {
            if (info->prepare_name)
            {
                *prepare_name = MXS_STRDUP(info->prepare_name);
            }

            rv = QC_RESULT_OK;
        }
        else if (MXS_LOG_PRIORITY_IS_ENABLED(LOG_INFO))
        {
            log_invalid_data(query, "cannot report the name of a prepared statement");
        }
    }
    else
    {
        MXS_ERROR("The query could not be parsed. Response not valid.");
    }

    return rv;
}

int32_t qc_sqlite_get_field_info(GWBUF* query, const QC_FIELD_INFO** infos, uint32_t* n_infos)
{
    QC_TRACE();
    int32_t rv = QC_RESULT_ERROR;
    ss_dassert(this_unit.initialized);
    ss_dassert(this_thread.initialized);

    *infos = NULL;
    *n_infos = 0;

    QC_SQLITE_INFO* info = get_query_info(query, QC_COLLECT_FIELDS);

    if (info)
    {
        if (qc_info_is_valid(info->status))
        {
            *infos = info->field_infos;
            *n_infos = info->field_infos_len;

            rv = QC_RESULT_OK;
        }
        else if (MXS_LOG_PRIORITY_IS_ENABLED(LOG_INFO))
        {
            log_invalid_data(query, "cannot report field info");
        }
    }
    else
    {
        MXS_ERROR("The query could not be parsed. Response not valid.");
    }

    return rv;
}

int32_t qc_sqlite_get_function_info(GWBUF* query, const QC_FUNCTION_INFO** infos, uint32_t* n_infos)
{
    QC_TRACE();
    int32_t rv = QC_RESULT_ERROR;
    ss_dassert(this_unit.initialized);
    ss_dassert(this_thread.initialized);

    *infos = NULL;
    *n_infos = 0;

    QC_SQLITE_INFO* info = get_query_info(query, QC_COLLECT_FUNCTIONS);

    if (info)
    {
        if (qc_info_is_valid(info->status))
        {
            *infos = info->function_infos;
            *n_infos = info->function_infos_len;

            rv = QC_RESULT_OK;
        }
        else if (MXS_LOG_PRIORITY_IS_ENABLED(LOG_INFO))
        {
            log_invalid_data(query, "cannot report field info");
        }
    }
    else
    {
        MXS_ERROR("The query could not be parsed. Response not valid.");
    }

    return rv;
}

int32_t qc_sqlite_get_preparable_stmt(GWBUF* stmt, GWBUF** preparable_stmt)
{
    QC_TRACE();
    int32_t rv = QC_RESULT_ERROR;
    ss_dassert(this_unit.initialized);
    ss_dassert(this_thread.initialized);

    *preparable_stmt = NULL;

    QC_SQLITE_INFO* info = get_query_info(stmt, QC_COLLECT_ESSENTIALS);

    if (info)
    {
        if (qc_info_is_valid(info->status))
        {
            *preparable_stmt = info->preparable_stmt;
            rv = QC_RESULT_OK;
        }
        else if (MXS_LOG_PRIORITY_IS_ENABLED(LOG_INFO))
        {
            log_invalid_data(stmt, "cannot report field info");
        }
    }
    else
    {
        MXS_ERROR("The query could not be parsed. Response not valid.");
    }

    return rv;
}

<<<<<<< HEAD
static void qc_sqlite_set_server_version(uint64_t version)
{
    QC_TRACE();

    uint32_t major = version / 10000;
    uint32_t minor = (version - major * 10000) / 100;
    uint32_t patch = version - major * 10000 - minor * 100;

    this_thread.version_major = major;
    this_thread.version_minor = minor;
    this_thread.version_patch = patch;
}

static void qc_sqlite_get_server_version(uint64_t* version)
{
    QC_TRACE();

    *version = this_thread.version_major * 10000 + this_thread.version_minor * 100 + this_thread.version_patch;
=======
int32_t qc_sqlite_get_sql_mode(qc_sql_mode_t* sql_mode)
{
    *sql_mode = this_thread.sql_mode;
    return QC_RESULT_OK;
}

int32_t qc_sqlite_set_sql_mode(qc_sql_mode_t sql_mode)
{
    int32_t rv = QC_RESULT_OK;

    switch (sql_mode)
    {
    case QC_SQL_MODE_DEFAULT:
        this_thread.sql_mode = sql_mode;
        if (this_unit.parse_as == QC_PARSE_AS_103)
        {
            this_thread.function_name_mappings = function_name_mappings_103;
        }
        else
        {
            this_thread.function_name_mappings = function_name_mappings_default;
        }
        break;

    case QC_SQL_MODE_ORACLE:
        this_thread.sql_mode = sql_mode;
        this_thread.function_name_mappings = function_name_mappings_oracle;
        break;

    default:
        rv = QC_RESULT_ERROR;
    }

    return rv;
>>>>>>> 7f1a9491
}

/**
 * EXPORTS
 */

MXS_MODULE* MXS_CREATE_MODULE()
{
    static QUERY_CLASSIFIER qc =
    {
        qc_sqlite_setup,
        qc_sqlite_process_init,
        qc_sqlite_process_end,
        qc_sqlite_thread_init,
        qc_sqlite_thread_end,
        qc_sqlite_parse,
        qc_sqlite_get_type_mask,
        qc_sqlite_get_operation,
        qc_sqlite_get_created_table_name,
        qc_sqlite_is_drop_table_query,
        qc_sqlite_get_table_names,
        NULL,
        qc_sqlite_query_has_clause,
        qc_sqlite_get_database_names,
        qc_sqlite_get_prepare_name,
        qc_sqlite_get_field_info,
        qc_sqlite_get_function_info,
        qc_sqlite_get_preparable_stmt,
<<<<<<< HEAD
        qc_sqlite_set_server_version,
        qc_sqlite_get_server_version,
=======
        qc_sqlite_get_sql_mode,
        qc_sqlite_set_sql_mode,
>>>>>>> 7f1a9491
    };

    static MXS_MODULE info =
    {
        MXS_MODULE_API_QUERY_CLASSIFIER,
        MXS_MODULE_BETA_RELEASE,
        QUERY_CLASSIFIER_VERSION,
        "Query classifier using sqlite.",
        "V1.0.0",
        MXS_NO_MODULE_CAPABILITIES,
        &qc,
        qc_sqlite_process_init,
        qc_sqlite_process_end,
        qc_sqlite_thread_init,
        qc_sqlite_thread_end,
        {
            {MXS_END_MODULE_PARAMS}
        }
    };

    return &info;
}<|MERGE_RESOLUTION|>--- conflicted
+++ resolved
@@ -149,20 +149,14 @@
  */
 static thread_local struct
 {
-<<<<<<< HEAD
-    bool initialized;
-    sqlite3* db;      // Thread specific database handle.
-    QC_SQLITE_INFO* info;
-    uint32_t version_major;
-    uint32_t version_minor;
-    uint32_t version_patch;
-=======
     bool initialized;                        // Whether the thread specific data has been initialized.
     sqlite3* db;                             // Thread specific database handle.
     qc_sql_mode_t sql_mode;                  // What sql_mode is used.
     QC_SQLITE_INFO* info;                    // The information for the current statement being classified.
+    uint32_t version_major;
+    uint32_t version_minor;
+    uint32_t version_patch;
     QC_NAME_MAPPING* function_name_mappings; // How function names should be mapped.
->>>>>>> 7f1a9491
 } this_thread;
 
 /**
@@ -1305,19 +1299,16 @@
                 {
                     info->type_mask |= (QUERY_TYPE_READ | QUERY_TYPE_MASTER_READ);
                 }
-<<<<<<< HEAD
-                else if (!is_builtin_readonly_function(zToken,
-                                                       this_thread.version_major,
-                                                       this_thread.version_minor,
-                                                       this_thread.version_patch))
-=======
                 else if (is_sequence_related_function(info, zToken))
                 {
                     info->type_mask |= QUERY_TYPE_WRITE;
                     ignore_exprlist = true;
                 }
-                else if (!is_builtin_readonly_function(zToken, info->sql_mode == QC_SQL_MODE_ORACLE))
->>>>>>> 7f1a9491
+                else if (!is_builtin_readonly_function(zToken,
+                                                       this_thread.version_major,
+                                                       this_thread.version_minor,
+                                                       this_thread.version_patch,
+                                                       info->sql_mode == QC_SQL_MODE_ORACLE))
                 {
                     info->type_mask |= QUERY_TYPE_WRITE;
                 }
@@ -2331,12 +2322,8 @@
     ss_dassert(info);
 
     info->status = QC_QUERY_PARSED;
-<<<<<<< HEAD
-    info->type_mask = QUERY_TYPE_WRITE;
+    info->type_mask = (QUERY_TYPE_WRITE | type_mask);
     info->operation = QUERY_OP_EXECUTE;
-=======
-    info->type_mask = (QUERY_TYPE_WRITE | type_mask);
->>>>>>> 7f1a9491
 
     // If information is collected in several passes, then we may
     // this information already.
@@ -3330,13 +3317,10 @@
 static int32_t qc_sqlite_query_has_clause(GWBUF* query, int32_t* has_clause);
 static int32_t qc_sqlite_get_database_names(GWBUF* query, char*** names, int* sizep);
 static int32_t qc_sqlite_get_preparable_stmt(GWBUF* stmt, GWBUF** preparable_stmt);
-<<<<<<< HEAD
 static void qc_sqlite_set_server_version(uint64_t version);
 static void qc_sqlite_get_server_version(uint64_t* version);
-=======
 static int32_t qc_sqlite_get_sql_mode(qc_sql_mode_t* sql_mode);
 static int32_t qc_sqlite_set_sql_mode(qc_sql_mode_t sql_mode);
->>>>>>> 7f1a9491
 
 static bool get_key_and_value(char* arg, const char** pkey, const char** pvalue)
 {
@@ -3993,7 +3977,6 @@
     return rv;
 }
 
-<<<<<<< HEAD
 static void qc_sqlite_set_server_version(uint64_t version)
 {
     QC_TRACE();
@@ -4012,7 +3995,9 @@
     QC_TRACE();
 
     *version = this_thread.version_major * 10000 + this_thread.version_minor * 100 + this_thread.version_patch;
-=======
+}
+
+
 int32_t qc_sqlite_get_sql_mode(qc_sql_mode_t* sql_mode)
 {
     *sql_mode = this_thread.sql_mode;
@@ -4047,7 +4032,6 @@
     }
 
     return rv;
->>>>>>> 7f1a9491
 }
 
 /**
@@ -4076,13 +4060,10 @@
         qc_sqlite_get_field_info,
         qc_sqlite_get_function_info,
         qc_sqlite_get_preparable_stmt,
-<<<<<<< HEAD
         qc_sqlite_set_server_version,
         qc_sqlite_get_server_version,
-=======
         qc_sqlite_get_sql_mode,
         qc_sqlite_set_sql_mode,
->>>>>>> 7f1a9491
     };
 
     static MXS_MODULE info =
