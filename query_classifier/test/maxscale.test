--- conflicted
+++ resolved
@@ -205,7 +205,6 @@
 # classifies as QUERY_TYPE_WRITE but qc_sqlite used to classify as QUERY_TYPE_BEGIN_TRX.
 BEGIN NOT ATOMIC SELECT 1; SELECT 2; END;
 
-<<<<<<< HEAD
 # MXS-4080
 # "sequence" is always parsed as a keyword.
 DELETE FROM obj_stat_log_seq WHERE sequence < 6000;
@@ -226,9 +225,8 @@
     ) tmp
 ) order_table
 SET o.o_index = order_table.newIndex;
-=======
+
 # MXS-4714
 # qc_sqlite claims the affected tables would be db1.table1 and db2, and not
 # db1.table1 and db2.table2.
 RENAME TABLE db1.table1 TO db2.table2;
->>>>>>> e8e42200
