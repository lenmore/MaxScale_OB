--- conflicted
+++ resolved
@@ -47,7 +47,8 @@
     {mxt::ServerInfo::DRAINED,    StatusType::STATUS, "Drained"                 },
     {mxt::ServerInfo::RELAY,      StatusType::STATUS, "Relay Master"            },
     {mxt::ServerInfo::BLR,        StatusType::STATUS, "Binlog Relay"            },
-    {mxt::ServerInfo::EXT_MASTER, StatusType::DETAIL, "Slave of External Server"}};
+    {mxt::ServerInfo::EXT_MASTER, StatusType::DETAIL, "Slave of External Server"},
+    {mxt::ServerInfo::DISK_LOW,   StatusType::DETAIL, "Low disk space"          }};
 }
 
 namespace maxtest
@@ -1244,7 +1245,6 @@
     return rval;
 }
 
-<<<<<<< HEAD
 std::vector<ServerInfo>::iterator ServersInfo::begin()
 {
     return m_servers.begin();
@@ -1255,10 +1255,7 @@
     return m_servers.end();
 }
 
-void ServerInfo::status_from_string(const string& source, const string& details_list)
-=======
 bool ServerInfo::status_from_string(const string& source, const string& details)
->>>>>>> 6a9a7dc7
 {
     status = UNKNOWN;
     bool error = false;
@@ -1301,25 +1298,10 @@
     auto status_tokens = mxb::strtok(source, ",");
     check_tokens(std::move(status_tokens), StatusType::STATUS);
 
-<<<<<<< HEAD
-    auto details = mxb::strtok(details_list, ",");
-    for (string& detail : details)
-    {
-        mxb::trim(detail);
-        if (detail == "Slave of External Server")
-        {
-            status |= SERVER_SLAVE_OF_EXT_MASTER;
-        }
-        else if (detail == "Low disk space")
-        {
-            status |= LOW_DISK_SPACE;
-        }
-=======
     if (!details.empty())
     {
         auto details_tokens = mxb::strtok(details, ",");
         check_tokens(std::move(details_tokens), StatusType::DETAIL);
->>>>>>> 6a9a7dc7
     }
     return !error;
 }
@@ -1328,47 +1310,6 @@
 {
     if (status == mxt::ServerInfo::UNKNOWN)
     {
-<<<<<<< HEAD
-        std::vector<string> items;
-        items.reserve(2);
-        if (status & DOWN)
-        {
-            items.emplace_back("Down");
-        }
-        if (status & MASTER)
-        {
-            items.emplace_back("Master");
-        }
-        if (status & SLAVE)
-        {
-            items.emplace_back("Slave");
-        }
-        if (status & MAINT)
-        {
-            items.emplace_back("Maintenance");
-        }
-        if (status & DRAINING)
-        {
-            items.emplace_back("Draining");
-        }
-        if (status & DRAINED)
-        {
-            items.emplace_back("Drained");
-        }
-        if (status & LOW_DISK_SPACE)
-        {
-            items.emplace_back("Low disk space");
-        }
-        if (status & SERVER_SLAVE_OF_EXT_MASTER)
-        {
-            items.emplace_back("Slave of External Server");
-        }
-        if (status & BLR)
-        {
-            items.emplace_back("Binlog Relay");
-        }
-        if (status & RUNNING)
-=======
         return "Unknown";
     }
 
@@ -1380,7 +1321,6 @@
         bool found = false;
 
         for (const auto& elem : status_flag_to_str)
->>>>>>> 6a9a7dc7
         {
             if (elem.bit & status)
             {
