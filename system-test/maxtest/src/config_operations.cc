/*
 * Copyright (c) 2016 MariaDB Corporation Ab
 * Copyright (c) 2023 MariaDB plc, Finnish Branch
 *
 * Use of this software is governed by the Business Source License included
 * in the LICENSE.TXT file and at www.mariadb.com/bsl11.
 *
 * Change Date: 2025-09-12
 *
 * On the date above, in accordance with the Business Source License, use
 * of this software will be governed by version 2 or later of the General
 * Public License.
 */

#include <maxbase/format.hh>
#include <maxtest/config_operations.hh>
#include <maxtest/replication_cluster.hh>

namespace
{
// The configuration should use these names for the services, listeners and monitors
const char SERVICE_NAME1[] = "rwsplit-service";
const char SERVICE_NAME2[] = "read-connection-router-master";
const char SERVICE_NAME3[] = "read-connection-router-slave";
const char LISTENER_NAME1[] = "rwsplit-service-listener";
const char LISTENER_NAME2[] = "read-connection-router-master-listener";
const char LISTENER_NAME3[] = "read-connection-router-slave-listener";

struct
{
    const char* service;
    const char* listener;
    int         port;
} services[]
{
    {SERVICE_NAME1, LISTENER_NAME1, 4006},
    {SERVICE_NAME2, LISTENER_NAME2, 4008},
    {SERVICE_NAME3, LISTENER_NAME3, 4009}
};
}

namespace maxtest
{
Config::Config(TestConnections* parent)
    : test_(parent)
    , mxs(test_->maxscale)
{
}

Config::~Config()
{
}

void Config::add_server(int num, Expect expect)
{
<<<<<<< HEAD
    test_->tprintf("Adding server %i", num);
    const char link[] = "link service %s server%d";
    mxs->maxctrlf(expect, link, SERVICE_NAME1, num);
    mxs->maxctrlf(expect, link, SERVICE_NAME2, num);
    mxs->maxctrlf(expect, link, SERVICE_NAME3, num);
=======
    test_->tprintf("Adding server%i to services and monitors.", num);
    test_->maxscale->ssh_node_f(true, "maxctrl link service %s server%d", SERVICE_NAME1, num);
    test_->maxscale->ssh_node_f(true, "maxctrl link service %s server%d", SERVICE_NAME2, num);
    test_->maxscale->ssh_node_f(true, "maxctrl link service %s server%d", SERVICE_NAME3, num);
>>>>>>> 1241d52e

    for (auto& a : created_monitors_)
    {
        mxs->maxctrlf(expect, "link monitor %s server%d", a.c_str(), num);
    }
}

void Config::remove_server(int num)
{
<<<<<<< HEAD
    test_->tprintf("Removing server %i", num);
    const char remove[] = "unlink service %s server%d";
    mxs->maxctrlf(remove, SERVICE_NAME1, num);
    mxs->maxctrlf(remove, SERVICE_NAME2, num);
    mxs->maxctrlf(remove, SERVICE_NAME3, num);
=======
    test_->tprintf("Removing server%i from services and monitors.", num);
    test_->maxscale->ssh_node_f(true, "maxctrl unlink service %s server%d", SERVICE_NAME1, num);
    test_->maxscale->ssh_node_f(true, "maxctrl unlink service %s server%d", SERVICE_NAME2, num);
    test_->maxscale->ssh_node_f(true, "maxctrl unlink service %s server%d", SERVICE_NAME3, num);
>>>>>>> 1241d52e

    for (auto& a : created_monitors_)
    {
        mxs->maxctrlf("unlink monitor %s server%d", a.c_str(), num);
    }
}

void Config::add_created_servers(const char* object)
{
    for (auto a : created_servers_)
    {
        // Not pretty but it should work
        auto res1 = mxs->maxctrl(mxb::string_printf("link service %s server%d", object, a));
        auto res2 = mxs->maxctrl(mxb::string_printf("link monitor %s server%d", object, a));
        test_->expect((res1.rc != 0) != (res2.rc != 0),
                      "Expected one link command to succeed and the other to fail.");
    }
}

void Config::destroy_server(int num, Expect expect)
{
    auto res = mxs->maxctrlf(expect, "destroy server server%d", num);
    if (res.rc == 0)
    {
        created_servers_.erase(num);
    }
}

void Config::create_server(int num, Expect expect)
{
    char ssl_line[1024];
    ssl_line[0] = '\0';

    if (test_->backend_ssl)
    {
        auto key = mxs->cert_key_path();
        auto cert = mxs->cert_path();
        auto ca_cert = mxs->ca_cert_path();
        sprintf(ssl_line,
                " --tls-key=%s --tls-cert=%s --tls-ca-cert=%s "
                " --tls-version=MAX --tls-cert-verify-depth=9",
                key.c_str(), cert.c_str(), ca_cert.c_str());
    }
    auto* srv = test_->repl->backend(num);
    auto res = mxs->maxctrlf(expect, "create server server%d %s %d %s",
                             num, srv->ip_private(), srv->port(), ssl_line);
    if (res.rc == 0)
    {
        created_servers_.insert(num);
    }
}

void Config::alter_server(int num, const char* key, const char* value)
{
    mxs->maxctrlf("alter server server%d %s %s", num, key, value);
}

void Config::alter_server(int num, const char* key, int value)
{
    mxs->maxctrlf("alter server server%d %s %d", num, key, value);
}

void Config::alter_server(int num, const char* key, float value)
{
    mxs->maxctrlf("alter server server%d %s %f", num, key, value);
}

void Config::create_monitor(const char* name, const char* module, int interval)
{
    mxs->maxctrlf("create monitor %s %s monitor_interval=%dms user=%s password=%s",
                  name, module, interval, mxs->user_name().c_str(),
                  mxs->password().c_str());
    created_monitors_.insert(std::string(name));
}

void Config::alter_monitor(const char* name, const char* key, const char* value)
{
    mxs->maxctrlf("alter monitor %s %s %s", name, key, value);
}

void Config::alter_monitor(const char* name, const char* key, int value)
{
    mxs->maxctrlf("alter monitor %s %s %d", name, key, value);
}

void Config::alter_monitor(const char* name, const char* key, float value)
{
    mxs->maxctrlf("alter monitor %s %s %f", name, key, value);
}

void Config::start_monitor(const char* name)
{
    mxs->maxctrlf("start monitor %s", name);
}

void Config::destroy_monitor(const char* name)
{
    mxs->maxctrlf("destroy monitor %s", name);
    created_monitors_.erase(std::string(name));
}

void Config::restart_monitors()
{
    for (auto& a : created_monitors_)
    {
        mxs->maxctrlf("stop monitor \"%s\"", a.c_str());
        mxs->maxctrlf("start monitor \"%s\"", a.c_str());
    }
}

void Config::create_listener(Config::Service service, Expect expect)
{
    int i = static_cast<int>(service);
    mxs->maxctrlf(expect, "create listener %s %s %d",
                  services[i].service, services[i].listener, services[i].port);
}

void Config::create_ssl_listener(Config::Service service)
{
    int i = static_cast<int>(service);
    auto key = mxs->cert_key_path();
    auto cert = mxs->cert_path();
    auto ca_cert = mxs->ca_cert_path();

    mxs->maxctrlf("create listener %s %s %d "
                  "--tls-key=%s --tls-cert=%s --tls-ca-cert=%s ",
                  services[i].service, services[i].listener, services[i].port,
                  key.c_str(), cert.c_str(), ca_cert.c_str());
}

void Config::destroy_listener(Config::Service service)
{
    int i = static_cast<int>(service);
    mxs->maxctrlf("destroy listener %s %s", services[i].service, services[i].listener);
}

void Config::create_all_listeners(Expect expect)
{
    create_listener(SERVICE_RWSPLIT, expect);
    create_listener(SERVICE_RCONN_SLAVE, expect);
    create_listener(SERVICE_RCONN_MASTER, expect);
}

void Config::reset()
{
    /** Make sure the servers exist before checking that connectivity is OK */
    for (int i = 0; i < test_->repl->N; i++)
    {
        if (created_servers_.find(i) == created_servers_.end())
        {
            create_server(i);
            add_server(i);
        }
    }
}

void Config::check_server_count(int expected)
{
    auto servers = mxs->get_servers();
    test_->expect((int)servers.size() == expected, "Found %zu servers when %i was expected.",
                  servers.size(), expected);
}
}<|MERGE_RESOLUTION|>--- conflicted
+++ resolved
@@ -53,18 +53,11 @@
 
 void Config::add_server(int num, Expect expect)
 {
-<<<<<<< HEAD
-    test_->tprintf("Adding server %i", num);
+    test_->tprintf("Adding server%i to services and monitors.", num);
     const char link[] = "link service %s server%d";
     mxs->maxctrlf(expect, link, SERVICE_NAME1, num);
     mxs->maxctrlf(expect, link, SERVICE_NAME2, num);
     mxs->maxctrlf(expect, link, SERVICE_NAME3, num);
-=======
-    test_->tprintf("Adding server%i to services and monitors.", num);
-    test_->maxscale->ssh_node_f(true, "maxctrl link service %s server%d", SERVICE_NAME1, num);
-    test_->maxscale->ssh_node_f(true, "maxctrl link service %s server%d", SERVICE_NAME2, num);
-    test_->maxscale->ssh_node_f(true, "maxctrl link service %s server%d", SERVICE_NAME3, num);
->>>>>>> 1241d52e
 
     for (auto& a : created_monitors_)
     {
@@ -74,18 +67,11 @@
 
 void Config::remove_server(int num)
 {
-<<<<<<< HEAD
-    test_->tprintf("Removing server %i", num);
+    test_->tprintf("Removing server%i from services and monitors.", num);
     const char remove[] = "unlink service %s server%d";
     mxs->maxctrlf(remove, SERVICE_NAME1, num);
     mxs->maxctrlf(remove, SERVICE_NAME2, num);
     mxs->maxctrlf(remove, SERVICE_NAME3, num);
-=======
-    test_->tprintf("Removing server%i from services and monitors.", num);
-    test_->maxscale->ssh_node_f(true, "maxctrl unlink service %s server%d", SERVICE_NAME1, num);
-    test_->maxscale->ssh_node_f(true, "maxctrl unlink service %s server%d", SERVICE_NAME2, num);
-    test_->maxscale->ssh_node_f(true, "maxctrl unlink service %s server%d", SERVICE_NAME3, num);
->>>>>>> 1241d52e
 
     for (auto& a : created_monitors_)
     {
