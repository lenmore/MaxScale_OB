/*
 * Copyright (c) 2021 MariaDB Corporation Ab
 * Copyright (c) 2023 MariaDB plc, Finnish Branch
 *
 * Use of this software is governed by the Business Source License included
 * in the LICENSE.TXT file and at www.mariadb.com/bsl11.
 *
 * Change Date: 2026-09-21
 *
 * On the date above, in accordance with the Business Source License, use
 * of this software will be governed by version 2 or later of the General
 * Public License.
 */

#include <maxtest/replication_cluster.hh>

#include <iostream>
#include <thread>
#include <maxbase/format.hh>
#include <maxbase/stopwatch.hh>
#include <maxbase/string.hh>
#include <maxtest/log.hh>
#include <maxtest/mariadb_connector.hh>

using std::string;
using std::cout;
using std::endl;
using ServerArray = std::vector<mxt::MariaDBServer*>;

namespace
{
const string type_mariadb = "mariadb";
const string my_nwconf_prefix = "node";
const string my_name = "Master-Slave-cluster";

const char create_repl_user[] =
    "grant replication slave on *.* to repl@'%%' identified by 'repl'; "
    "FLUSH PRIVILEGES";
const char setup_slave[] =
    "change master to MASTER_HOST='%s', MASTER_PORT=%d, "
    "MASTER_USER='repl', MASTER_PASSWORD='repl', "
    "MASTER_USE_GTID=current_pos; "
    "start slave;";

const string sl_io = "Slave_IO_Running";
const string sl_sql = "Slave_SQL_Running";
const string show_slaves = "show all slaves status;";

const string repl_user = "repl";
const string repl_pw = "repl";

bool repl_thread_run_states_ok(const string& io, const string& sql)
{
    return (io == "Yes" || io == "Connecting" || io == "Preparing") && sql == "Yes";
}

bool repl_threads_running(const string& io, const string& sql)
{
    return io == "Yes" && sql == "Yes";
}

bool is_writable(mxt::MariaDB* conn)
{
    bool rval = false;
    auto res = conn->try_query("select @@read_only;");
    if (res && res->next_row() && res->get_bool(0) == false)
    {
        rval = true;
    }
    return rval;
}
}

namespace maxtest
{
ReplicationCluster::ReplicationCluster(SharedData* shared)
    : MariaDBCluster(shared, "server")
{
}

const std::string& ReplicationCluster::type_string() const
{
    return type_mariadb;
}

bool ReplicationCluster::start_replication()
{
    const int n = N;
    // Generate users on all nodes.
    // TODO: most users can be generated just on the master once replication is on.
    for (int i = 0; i < n; i++)
    {
        create_users(i);
    }

    ping_or_open_admin_connections();

    // At this point, the servers have conflicting gtids but identical data. Set gtids manually so
    // replication can start.
    bool reset_ok = true;
    for (int i = 0; i < n; i++)
    {
        auto conn = backend(i)->admin_connection();
        if (!conn->try_cmd("RESET MASTER;") || !conn->try_cmd("SET GLOBAL gtid_slave_pos='0-1-0'"))
        {
            reset_ok = false;
        }
    }

    bool rval = false;
    if (reset_ok)
    {
        bool repl_ok = true;
        // Finally, begin replication.
        string change_master = gen_change_master_cmd(backend(0));
        for (int i = 1; i < n; i++)
        {
            auto conn = backend(i)->admin_connection();
            if (!conn->try_cmd(change_master) || !conn->try_cmd("START SLAVE;"))
            {
                repl_ok = false;
            }
        }

        if (repl_ok)
        {
            rval = true;
        }
    }

    return rval;
}

bool ReplicationCluster::check_fix_replication()
{
    auto check_disable_read_only = [this](mxt::MariaDBServer* srv) {
        bool rval = false;
        auto conn = srv->admin_connection();
        if (is_writable(conn))
        {
            rval = true;
        }
        else
        {
            if (conn->try_cmd("set global read_only=0;") && is_writable(conn))
            {
                rval = true;
                logger().log_msgf("Read-only disabled on %s", srv->vm_node().m_name.c_str());
            }
            else
            {
                logger().log_msgf("Tried to disable read-only on %s but failed. Error: %s.",
                                  srv->vm_node().m_name.c_str(), conn->error());
            }
        }
        return rval;
    };

    const int n = N;
    bool all_writable = true;
    for (int i = 0; i < n; i++)
    {
        if (!check_disable_read_only(backend(i)))
        {
            all_writable = false;
        }
    }

    bool replication_ok = false;
    if (all_writable)
    {
        // Check that the supposed master is not replicating. If it is, remove the slave connection.
        auto master = backend(0);
        if (remove_all_slave_conns(master))
        {
            bool repl_set_up = true;
            // Master ok, check slaves.
            for (int i = 1; i < n; i++)
            {
                if (!check_fix_replication(backend(i), master))
                {
                    repl_set_up = false;
                }
            }

            if (repl_set_up)
            {
                // Replication should be ok, but test it by writing an event to master.
                if (master->admin_connection()->try_cmd("flush tables;") && sync_slaves())
                {
                    replication_ok = true;
                }
            }
        }
        else
        {
            logger().log_msgf("Failed to remove slave connections from %s.", master->cnf_name().c_str());
        }
    }

    logger().log_msgf("%s %s.", my_name.c_str(), replication_ok ? "replicating" : "not replicating.");
    return replication_ok;
}

bool ReplicationCluster::remove_all_slave_conns(MariaDBServer* server)
{
    bool rval = false;
    auto conn = server->admin_connection();
    auto name = server->vm_node().m_name.c_str();
    if (auto res = conn->try_query(show_slaves); res)
    {
        int rows = res->get_row_count();
        if (rows == 0)
        {
            rval = true;
        }
        else
        {
            logger().log_msgf("%s has %i slave connection(s), removing them.", name, rows);
            if (conn->try_cmd("stop all slaves;"))
            {
                while (res->next_row())
                {
                    string conn_name = res->get_string("Connection_name");
                    conn->try_cmd_f("reset slave '%s' all;", conn_name.c_str());
                }

                if (res = conn->try_query(show_slaves); res)
                {
                    rows = res->get_row_count();
                    if (rows == 0)
                    {
                        rval = true;
                        logger().log_msgf("Slave connection(s) removed from %s.", name);
                    }
                    else
                    {
                        logger().log_msgf("%i slave connection(s) remain on %s.", rows, name);
                    }
                }
            }
        }
    }
    return rval;
}

/**
 * Check replication connection status
 *
 * @return True if all is well
 */
bool ReplicationCluster::check_fix_replication(MariaDBServer* slave, MariaDBServer* master)
{
<<<<<<< HEAD
    auto is_replicating_from_master = [this, slave, master](mxb::QueryResult* res) {
        auto namec = slave->vm_node().m_name.c_str();
        string conn_name = res->get_string("Connection_name");
=======
    auto is_replicating_from_master = [this, slave, master](mxq::QueryResult* res) {
>>>>>>> 02d80299
        string host = res->get_string("Master_Host");
        int port = res->get_int("Master_Port");

        bool rval = false;
        if (host == master->vm_node().priv_ip() && port == master->port())
        {
            // Host and port ok, check some additional settings.
            string conn_name = res->get_string("Connection_name");
            int delay = res->get_int("SQL_Delay");
            string using_gtid = res->get_string("Using_Gtid");

            if (conn_name.empty() && delay == 0 && using_gtid == "Slave_Pos")
            {
                string io_running = res->get_string(sl_io);
                string sql_running = res->get_string(sl_sql);

                // Don't accept "Connecting" here as it could take a while before the slave actually
                // reconnects.
                if (repl_threads_running(io_running, sql_running))
                {
                    rval = true;
                }
                else
                {
                    logger().log_msgf("Replication connection from %s to %s is not running. IO: %s, SQL: %s",
                                      slave->cnf_name().c_str(), master->cnf_name().c_str(),
                                      io_running.c_str(), sql_running.c_str());
                }
            }
            else
            {
                logger().log_msgf("Replication connection from %s to %s is not in standard configuration. "
                                  "Conn name: '%s', Delay: %i, Using_Gtid: %s",
                                  slave->cnf_name().c_str(), master->cnf_name().c_str(),
                                  conn_name.c_str(), delay, using_gtid.c_str());
            }
        }
        else
        {
            logger().log_msgf("%s is not replicating from master %s.",
                              slave->cnf_name().c_str(), master->cnf_name().c_str());
        }
        return rval;
    };

    bool recreate = false;
    bool error = false;

    auto conn = slave->admin_connection();
    auto res = conn->try_query(show_slaves);
    if (res)
    {
        int rows = res->get_row_count();
        if (rows > 1)
        {
            // Multisource replication, remove connections.
            if (remove_all_slave_conns(slave))
            {
                recreate = true;
            }
            else
            {
                error = true;
            }
        }
        else if (rows == 1)
        {
            res->next_row();
            if (!is_replicating_from_master(res.get()))
            {
                if (remove_all_slave_conns(slave))
                {
                    recreate = true;
                }
                else
                {
                    error = true;
                }
            }
        }
        else
        {
            // No connection, create one.
            recreate = true;
        }
    }
    else
    {
        error = true;
    }

    bool rval = false;
    if (!error)
    {
        if (recreate)
        {
            string change_cmd = gen_change_master_cmd(master);
            if (conn->try_cmd(change_cmd) && conn->try_cmd("start slave;"))
            {
                // Replication should be starting. Give the slave some time to get started, then check that
                // replication is running.
                std::this_thread::sleep_for(std::chrono::milliseconds(50));

                bool still_connecting = true;
                for (int i = 0; i < 5 && still_connecting; i++)
                {
                    res = conn->try_query(show_slaves);
                    if (res && res->next_row())
                    {
                        string io_running = res->get_string(sl_io);
                        string sql_running = res->get_string(sl_sql);
                        if (repl_threads_running(io_running, sql_running))
                        {
                            rval = true;
                            still_connecting = false;
                        }
                        else if (repl_thread_run_states_ok(io_running, sql_running))
                        {
                            // Taking a bit longer than expected, sleep a bit and try again.
                            if (i < 4)
                            {
                                std::this_thread::sleep_for(std::chrono::milliseconds(200));
                            }
                            else
                            {
                                logger().log_msgf(
                                    "%s did not start to replicate from %s within the time limit.",
                                    slave->cnf_name().c_str(), master->cnf_name().c_str());
                            }
                        }
                        else
                        {
                            still_connecting = false;

                            string io_error = res->get_string("Last_IO_Error");
                            string sql_error = res->get_string("Last_SQL_Error");

                            logger().log_msgf(
                                "%s did not start to replicate from %s. IO Error: '%s', SQL Error: '%s'",
                                slave->cnf_name().c_str(), master->cnf_name().c_str(),
                                io_error.c_str(), sql_error.c_str());
                        }
                    }
                    else
                    {
                        still_connecting = false;
                    }
                }
            }
        }
        else
        {
            rval = true;
        }
    }

    return rval;
}

bool ReplicationCluster::sync_slaves()
{
    // Wait a maximum of 10 seconds for sync.
    return sync_slaves(0, 10);
}

bool ReplicationCluster::sync_slaves(int master_node_ind, int time_limit_s)
{
    struct Gtid
    {
        int64_t domain {-1};
        int64_t server_id {-1};
        int64_t seq_no {-1};

        bool operator==(const Gtid& rhs) const
        {
            return domain == rhs.domain && server_id == rhs.server_id && seq_no == rhs.seq_no;
        }
    };

    auto parse_gtid = [](const string& gtid_str) {
        Gtid rval;
        // Only reads the first gtid in case of a list.
        if (sscanf(gtid_str.c_str(), "%li-%li-%li", &rval.domain, &rval.server_id, &rval.seq_no) != 3)
        {
            rval = Gtid();
        }
        return rval;
    };

    struct ReplData
    {
        Gtid gtid;
        bool repl_configured {false};
        bool is_replicating {false};
    };

    auto update_one_server = [&parse_gtid](mxt::MariaDBServer* server, bool require_connected) {
        ReplData rval;
        auto conn = server->admin_connection();
        if (conn->is_open())
        {
            auto res = conn->multiquery({"select @@gtid_current_pos;", "show all slaves status;"});
            if (!res.empty())
            {
                // Got results. When parsing gtid, only consider the first triplet. Typically that's all
                // there is.
                auto& res_gtid = res[0];
                if (res_gtid->next_row())
                {
                    string gtid_current = res_gtid->get_string(0);
                    rval.gtid = parse_gtid(gtid_current);
                }

                auto& slave_ss = res[1];
                if (slave_ss->next_row())
                {
                    rval.repl_configured = true;
                    string io_state = slave_ss->get_string(sl_io);
                    string sql_state = slave_ss->get_string(sl_sql);
                    rval.is_replicating = require_connected ? repl_threads_running(io_state, sql_state) :
                        repl_thread_run_states_ok(io_state, sql_state);
                }
            }
        }
        return rval;
    };

    auto update_all = [this, &update_one_server](const ServerArray& servers, bool require_connected) {
        size_t n = servers.size();
        std::vector<ReplData> rval;
        rval.resize(n);

        mxt::BoolFuncArray funcs;
        funcs.reserve(n);

        for (size_t i = 0; i < n; i++)
        {
            auto func = [&rval, &servers, i, &update_one_server, require_connected]() {
                rval[i] = update_one_server(servers[i], require_connected);
                return true;
            };
            funcs.push_back(std::move(func));
        }
        m_shared.concurrent_run(funcs);
        return rval;
    };

    ping_or_open_admin_connections();
    Gtid master_gtid;
    auto master = backend(master_node_ind);
    auto res = master->admin_connection()->try_query("select @@gtid_current_pos;");
    if (res && res->next_row())
    {
        master_gtid = parse_gtid(res->get_string(0));
    }

    bool all_in_sync = false;
    if (master_gtid.server_id < 0)
    {
        logger().log_msgf("Could not read gtid from master %s when waiting for cluster sync.",
                          master->vm_node().m_name.c_str());
    }
    else
    {
        std::vector<MariaDBServer*> waiting_catchup;
        waiting_catchup.reserve(N - 1);
        for (int i = 0; i < N; i++)
        {
            auto srv = backend(i);
            if (srv != master && srv->admin_connection()->is_open())
            {
                waiting_catchup.push_back(srv);
            }
        }

        int wait_ms = 10;
        int expected_catchups = waiting_catchup.size();
        int successful_catchups = 0;
        mxb::StopWatch timer;
        auto limit = mxb::from_secs(time_limit_s);

        int iter = 0;
        do
        {
            // Allow the slave connection to be in "Connecting"-status during first few iterations.
            // If the situation persists, assume slave is not replicating to speed up failure.
            auto repl_data = update_all(waiting_catchup, iter >= 6);
            if (verbose())
            {
                logger().log_msgf("Waiting for %zu servers to sync with master.", waiting_catchup.size());
            }

            for (size_t i = 0; i < waiting_catchup.size();)
            {
                auto& elem = repl_data[i];
                bool sync_possible = false;
                bool in_sync = false;

                if (elem.gtid.server_id < 0)
                {
                    // Query or connection failed. Cannot sync.
                }
                else if (elem.gtid == master_gtid)
                {
                    in_sync = true;
                }
                else if (!elem.repl_configured)
                {
                    // Not in matching gtid and no replication configured. Cannot sync.
                }
                else if (elem.gtid.domain != master_gtid.domain)
                {
                    // If a test uses complicated gtid:s, it needs to handle it on its own.
                    m_shared.log.log_msgf(
                        "Found different gtid domain id:s (%s: %li and %s: %li) when waiting for "
                        "cluster sync.", waiting_catchup[i]->cnf_name().c_str(), elem.gtid.domain,
                        master->cnf_name().c_str(), master_gtid.domain);
                }
                else if (elem.is_replicating)
                {
                    sync_possible = true;
                }

                if (in_sync || !sync_possible)
                {
                    waiting_catchup.erase(waiting_catchup.begin() + i);
                    repl_data.erase(repl_data.begin() + i);
                    if (in_sync)
                    {
                        successful_catchups++;
                    }
                }
                else
                {
                    i++;
                }
            }

            if (!waiting_catchup.empty())
            {
                std::this_thread::sleep_for(std::chrono::milliseconds(wait_ms));
            }

            wait_ms = std::min(wait_ms * 2, 500);
            iter++;
        }
        while (!waiting_catchup.empty() && timer.split() < limit);

        if (successful_catchups == expected_catchups)
        {
            all_in_sync = true;
            if (verbose())
            {
                logger().log_msgf("Slave sync took %.1f seconds.", mxb::to_secs(timer.split()));
            }
        }
        else
        {
            std::vector<string> names;
            for (const auto* srv : waiting_catchup)
            {
                names.emplace_back(srv->cnf_name());
            }
            string list = mxb::create_list_string(names);
            logger().log_msgf("Only %i out of %i servers in the cluster got in sync within %.1f seconds. "
                              "Failed servers: %s",
                              successful_catchups, expected_catchups, mxb::to_secs(timer.split()),
                              list.c_str());
        }
    }
    return all_in_sync;
}

void ReplicationCluster::change_master(int NewMaster, int OldMaster)
{
    auto* new_master = backend(NewMaster);
    for (int i = 0; i < N; i++)
    {
        if (mysql_ping(nodes[i]) == 0)
        {
            execute_query(nodes[i], "STOP SLAVE");
        }
    }

    execute_query(nodes[NewMaster], "RESET SLAVE ALL");
    execute_query(nodes[NewMaster], "%s", create_repl_user);

    if (mysql_ping(nodes[OldMaster]) == 0)
    {
        execute_query(nodes[OldMaster], "RESET MASTER");
    }

    for (int i = 0; i < N; i++)
    {
        if (i != NewMaster && mysql_ping(nodes[i]) == 0)
        {
            string str = mxb::string_printf(setup_slave, new_master->ip_private(), new_master->port());
            execute_query(nodes[i], "%s", str.c_str());
        }
    }
}

void ReplicationCluster::replicate_from(int slave, int master)
{
    auto master_be = backend(master);
    replicate_from(slave, master_be->ip_private(), master_be->port());
}

void ReplicationCluster::replicate_from(int slave, const std::string& host, uint16_t port)
{
    replicate_from(slave, host, port, GtidType::CURRENT_POS, "", false);
}

void ReplicationCluster::replicate_from(int slave, const std::string& host, uint16_t port, GtidType type,
                                        const std::string& conn_name, bool reset)
{
    auto be = backend(slave);
    if (be->ping_or_open_admin_connection())
    {
        auto conn_namec = conn_name.c_str();
        auto conn = be->admin_connection();
        if (conn->cmd_f("STOP SLAVE '%s';", conn_namec))
        {
            if (reset)
            {
                conn->cmd_f("RESET SLAVE '%s' ALL;", conn_namec);
            }
            const char* gtid_str = (type == GtidType::CURRENT_POS) ? "current_pos" : "slave_pos";
            string change_master = mxb::string_printf(
                "CHANGE MASTER '%s' TO MASTER_HOST = '%s', MASTER_PORT = %i, "
                "MASTER_USER = '%s', MASTER_PASSWORD = '%s', MASTER_USE_GTID = %s;",
                conn_namec, host.c_str(), port, repl_user.c_str(), repl_pw.c_str(), gtid_str);
            conn->cmd(change_master);
            conn->cmd_f("START SLAVE '%s';", conn_namec);
        }
    }
}

const std::string& ReplicationCluster::nwconf_prefix() const
{
    return my_nwconf_prefix;
}

const std::string& ReplicationCluster::name() const
{
    return my_name;
}

std::string ReplicationCluster::get_srv_cnf_filename(int node)
{
    return mxb::string_printf("server%i.cnf", node + 1);
}

std::string ReplicationCluster::gen_change_master_cmd(MariaDBServer* master)
{
    return mxb::string_printf("change master to master_host='%s', master_port=%i, master_user='%s', "
                              "master_password='%s', master_use_gtid=slave_pos, master_delay=0;",
                              master->vm_node().priv_ip(), master->port(), "repl", "repl");
}

bool ReplicationCluster::create_users(int i)
{
    bool rval = false;
    if (create_base_users(i))
    {
        auto be = backend(i);
        auto vrs = be->version();

        mxt::MariaDBUserDef mdbmon_user = {"mariadbmon", "%", "mariadbmon"};
        mdbmon_user.grants = {"SUPER, FILE, RELOAD, PROCESS, SHOW DATABASES, EVENT ON *.*",
                              "SELECT ON mysql.user"};
        auto version_num = vrs.as_number();
        if (version_num >= 10'05'00)
        {
            mdbmon_user.grants.emplace_back("REPLICATION SLAVE ADMIN ON *.*");
            mdbmon_user.grants.emplace_back("SELECT ON mysql.global_priv");
        }
        else
        {
            mdbmon_user.grants.emplace_back("REPLICATION CLIENT ON *.*");
        }

        if (vrs.as_number() >= 10'11'00)
        {
            mdbmon_user.grants.emplace_back("READ ONLY ADMIN ON *.*");
        }

        if (vrs.as_number() >= 11'00'00)
        {
            // MariaDB 11.0 no longer gives the following grants with SUPER (MDEV-29668)
            for (std::string grant : {
                    "SET USER", "FEDERATED ADMIN", "CONNECTION ADMIN", "REPLICATION SLAVE ADMIN",
                    "BINLOG ADMIN", "BINLOG REPLAY", "REPLICA MONITOR", "BINLOG MONITOR",
                    "REPLICATION MASTER ADMIN", "READ_ONLY ADMIN",
                })
            {
                mdbmon_user.grants.emplace_back(grant + " ON *.*");
            }
        }

        bool error = false;
        auto ssl = ssl_mode();
        bool sr = supports_require();
        if (!be->create_user(mdbmon_user, ssl, sr)
            || !be->create_user(service_user_def(), ssl, sr)
            || !be->admin_connection()->try_cmd("GRANT REPLICATION SLAVE ON *.* TO 'repl'@'%';"))
        {
            error = true;
        }

        if (vrs.as_number() >= 10'05'06)
        {
            if (!be->admin_connection()->try_cmd("GRANT SLAVE MONITOR ON *.* TO 'repl'@'%';"))
            {
                error = true;
            }
        }

        if (!error)
        {
            rval = true;
        }
    }

    return rval;
}
}<|MERGE_RESOLUTION|>--- conflicted
+++ resolved
@@ -251,13 +251,7 @@
  */
 bool ReplicationCluster::check_fix_replication(MariaDBServer* slave, MariaDBServer* master)
 {
-<<<<<<< HEAD
     auto is_replicating_from_master = [this, slave, master](mxb::QueryResult* res) {
-        auto namec = slave->vm_node().m_name.c_str();
-        string conn_name = res->get_string("Connection_name");
-=======
-    auto is_replicating_from_master = [this, slave, master](mxq::QueryResult* res) {
->>>>>>> 02d80299
         string host = res->get_string("Master_Host");
         int port = res->get_int("Master_Port");
 
