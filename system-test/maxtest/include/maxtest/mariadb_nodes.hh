--- conflicted
+++ resolved
@@ -484,11 +484,10 @@
 
     mxt::TestLogger& logger();
 
-<<<<<<< HEAD
     virtual bool check_normal_conns();
 
     bool check_conns(const std::string& user, const std::string& password);
-=======
+
     /**
      * Run a function on every backend concurrently.
      *
@@ -496,7 +495,6 @@
      * @return True if all function executions returned success.
      */
     bool run_on_every_backend(const std::function<bool(int)>& func);
->>>>>>> a1664759
 
     std::string m_test_dir;             /**< path to test application */
     /**< Prefix for backend server name in MaxScale config. E.g. 'server', 'gserver' */
