--- conflicted
+++ resolved
@@ -1,11 +1,7 @@
 version: '3.2'
 services:
     server1:
-<<<<<<< HEAD
-        image: mariadb:10.6
-=======
         image: mariadb:10.11
->>>>>>> c8104fc3
         network_mode: "host"
         container_name: server1
         environment:
@@ -18,11 +14,7 @@
         command: mysqld --log-bin=binlog --binlog-format=ROW --server-id=3000 --port=3000 --log-slave-updates
 
     server2:
-<<<<<<< HEAD
-        image: mariadb:10.6
-=======
         image: mariadb:10.11
->>>>>>> c8104fc3
         container_name: server2
         network_mode: "host"
         environment:
@@ -35,11 +27,7 @@
         command: mysqld --log-bin=binlog --binlog-format=ROW --server-id=3001 --port=3001 --log-slave-updates
 
     server3:
-<<<<<<< HEAD
-        image: mariadb:10.6
-=======
         image: mariadb:10.11
->>>>>>> c8104fc3
         container_name: server3
         network_mode: "host"
         environment:
@@ -52,11 +40,7 @@
         command: mysqld --log-bin=binlog --binlog-format=ROW --server-id=3002 --port=3002 --log-slave-updates
 
     server4:
-<<<<<<< HEAD
-        image: mariadb:10.6
-=======
         image: mariadb:10.11
->>>>>>> c8104fc3
         container_name: server4
         network_mode: "host"
         environment:
