--- conflicted
+++ resolved
@@ -73,9 +73,6 @@
     }
 };
 
-<<<<<<< HEAD
-Specification s_spec(MXB_MODULE_NAME, cfg::Specification::FILTER);
-=======
 class ParamHintTarget : public cfg::ParamString
 {
 public:
@@ -94,8 +91,7 @@
     }
 };
 
-Specification s_spec(MXS_MODULE_NAME, cfg::Specification::FILTER);
->>>>>>> c5ae274a
+Specification s_spec(MXB_MODULE_NAME, cfg::Specification::FILTER);
 
 ParamString s_user(&s_spec, "user", "Only divert queries from this user", "", su);
 ParamString s_source(&s_spec, "source", "Only divert queries from these addresses", "", su);
