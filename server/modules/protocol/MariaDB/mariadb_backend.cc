--- conflicted
+++ resolved
@@ -1394,13 +1394,7 @@
             }
             else
             {
-<<<<<<< HEAD
-                MXB_INFO("Storing %s while in state '%s': %s", STRPACKETTYPE(mxs_mysql_get_command(&queue)),
-                         to_string(m_state).c_str(), queue.get_sql().c_str());
-                m_delayed_packets.emplace_back(std::move(queue));
-=======
-                store_delayed_packet(queue);
->>>>>>> 35613ae4
+                store_delayed_packet(std::move(queue));
                 rc = 1;
             }
         }
@@ -1408,13 +1402,7 @@
 
     default:
         {
-<<<<<<< HEAD
-            MXB_INFO("Storing %s while in state '%s': %s", STRPACKETTYPE(mxs_mysql_get_command(&queue)),
-                     to_string(m_state).c_str(), queue.get_sql().c_str());
-            m_delayed_packets.emplace_back(std::move(queue));
-=======
-            store_delayed_packet(queue);
->>>>>>> 35613ae4
+            store_delayed_packet(std::move(queue));
             rc = 1;
         }
         break;
@@ -2954,16 +2942,16 @@
     return rval;
 }
 
-void MariaDBBackendConnection::store_delayed_packet(mxs::Buffer buffer)
-{
-    uint8_t cmd = mxs_mysql_get_command(buffer.get());
+void MariaDBBackendConnection::store_delayed_packet(GWBUF&& buffer)
+{
+    uint8_t cmd = mxs_mysql_get_command(&buffer);
 
     if (cmd == MXS_COM_STMT_CLOSE && !m_delayed_packets.empty())
     {
         // This'll ignore MARIADB_PS_DIRECT_EXEC_ID which could also be handled by popping
         // the last command if it's a COM_STMT_PREPARE. This is unlikely to happen as no
         // connector is known to behave like this.
-        uint32_t ps_id = mxs_mysql_extract_ps_id(buffer.get());
+        uint32_t ps_id = mxs_mysql_extract_ps_id(&buffer);
         auto it = std::find_if(m_delayed_packets.begin(), m_delayed_packets.end(), [&](const auto& buffer){
             return buffer.id() == ps_id;
         });
