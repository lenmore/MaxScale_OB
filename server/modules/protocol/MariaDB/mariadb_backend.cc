/*
 * Copyright (c) 2016 MariaDB Corporation Ab
 * Copyright (c) 2023 MariaDB plc, Finnish Branch
 *
 * Use of this software is governed by the Business Source License included
 * in the LICENSE.TXT file and at www.mariadb.com/bsl11.
 *
 * Change Date: 2026-09-21
 *
 * On the date above, in accordance with the Business Source License, use
 * of this software will be governed by version 2 or later of the General
 * Public License.
 */

#include <maxscale/protocol/mariadb/backend_connection.hh>

#include <arpa/inet.h>
#include <openssl/rand.h>
#include <openssl/sha.h>
#include <mysql.h>
#include <mysqld_error.h>
#include <maxbase/format.hh>
#include <maxbase/proxy_protocol.hh>
#include <maxbase/pretty_print.hh>
#include <maxscale/clock.hh>
#include <maxscale/listener.hh>
#include <maxscale/mainworker.hh>
#include <maxscale/modinfo.hh>
#include <maxscale/router.hh>
#include <maxscale/server.hh>
#include <maxscale/service.hh>
#include <maxscale/utils.hh>
#include <maxscale/protocol/mariadb/authenticator.hh>
#include <maxscale/protocol/mariadb/mysql.hh>
#include <maxscale/protocol/mariadb/module_names.hh>
#include "user_data.hh"

using mxs::ReplyState;
using std::string;
using std::move;

namespace
{
const size_t CAPS_SECTION_SIZE = 32;
using Iter = MariaDBBackendConnection::Iter;

void skip_encoded_int(Iter& it)
{
    switch (*it)
    {
    case 0xfc:
        it += 3;
        break;

    case 0xfd:
        it += 4;
        break;

    case 0xfe:
        it += 9;
        break;

    default:
        ++it;
        break;
    }
}

uint64_t get_encoded_int(Iter& it)
{
    uint64_t len = *it++;

    switch (len)
    {
    case 0xfc:
        len = mariadb::get_byte2(it);
        it += 2;
        break;

    case 0xfd:
        len = mariadb::get_byte3(it);
        it += 3;
        break;

    case 0xfe:
        len = mariadb::get_byte8(it);
        it += 8;
        break;

    default:
        break;
    }

    return len;
}

std::string get_encoded_str(Iter& it)
{
    uint64_t len = get_encoded_int(it);
    auto start = it;
    it += len;
    return std::string(start, it);
}

std::string_view get_encoded_str_sv(Iter& it)
{
    uint64_t len = get_encoded_int(it);
    auto start = it;
    it += len;

    // TODO: Change this to std::contiguous_iterator_tag in C++20
    static_assert(std::is_same_v<std::iterator_traits<Iter>::iterator_category,
                                 std::random_access_iterator_tag>);
    mxb_assert_message(&*start + len == &*it, "Memory must be contiguous");

    return std::string_view(reinterpret_cast<const char*>(&*start), len);
}

void skip_encoded_str(Iter& it)
{
    auto len = get_encoded_int(it);
    it += len;
}
}

/**
 * Construct a detached backend connection. Session and authenticator attached separately.
 */
MariaDBBackendConnection::MariaDBBackendConnection(SERVER& server)
    : m_server(server)
    , m_auth_data(server.name())
{
}

/*******************************************************************************
 *******************************************************************************
 *
 * API Entry Point - Connect
 *
 * This is the first entry point that will be called in the life of a backend
 * (database) connection. It creates a protocol data structure and attempts
 * to open a non-blocking socket to the database. If it succeeds, the
 * protocol_auth_state will become MYSQL_CONNECTED.
 *
 *******************************************************************************
 ******************************************************************************/

std::unique_ptr<MariaDBBackendConnection>
MariaDBBackendConnection::create(MXS_SESSION* session, mxs::Component* component, SERVER& server)
{
    std::unique_ptr<MariaDBBackendConnection> backend_conn(new MariaDBBackendConnection(server));
    backend_conn->assign_session(session, component);
    return backend_conn;
}

void MariaDBBackendConnection::finish_connection()
{
    mxb_assert(m_dcb->handler());

    // Reset the subscriber now. This must be done here and not in the destructor.
    // See mxs::History::subscribe() for more information.
    m_subscriber.reset();

    m_dcb->silence_errors();

    if (m_reply.command() == MXS_COM_BINLOG_DUMP)
    {
        // For replication connections in this stage, the connection must be dropped without sending a
        // COM_QUIT. If it's sent, the server might misinterpret it as a semi-sync acknowledgement packet.
    }
    else if (m_state != State::HANDSHAKING && m_state != State::AUTHENTICATING
             && m_reply.command() != MXS_COM_QUIT)
    {
        // Send a COM_QUIT to the backend only if the connection has been successfully opened but no COM_QUIT
        // has been routed to this backend.
        m_dcb->writeq_append(mysql_create_com_quit());
    }
}

uint64_t MariaDBBackendConnection::can_reuse(MXS_SESSION* session) const
{
    mxb_assert(session->protocol()->name() == MXS_MARIADB_PROTOCOL_NAME);
    MYSQL_session* data = static_cast<MYSQL_session*>(session->protocol_data());

    const uint64_t RELEVANT_CAPS = GW_MYSQL_CAPABILITIES_DEPRECATE_EOF | GW_MYSQL_CAPABILITIES_MULTI_RESULTS
        | GW_MYSQL_CAPABILITIES_MULTI_STATEMENTS | GW_MYSQL_CAPABILITIES_SESSION_TRACK
        | GW_MYSQL_CAPABILITIES_PS_MULTI_RESULTS | MXS_EXTRA_CAPS_SERVER64;

    // The relevant capability bits that change how the protocol works must match with the ones used by this
    // session. Some of them, like the connection attributes, aren't relevant as the connection has already
    // been created.
    bool caps_ok = (m_capabilities & RELEVANT_CAPS) == (data->full_capabilities() & RELEVANT_CAPS);

    // If proxy_protocol is enabled, the client IP address must exactly match the one that was used to create
    // this connection. This prevents sharing of the same connection between different user accounts.
    bool remote_ok = !m_server.proxy_protocol() || m_dcb->client_remote() == session->client_remote();

    uint64_t rv = REUSE_NOT_POSSIBLE;

    if (caps_ok && remote_ok)
    {
        rv = ReuseType::CHANGE_USER;

        if (m_account == session->user_and_host() && m_db == data->current_db)
        {
            rv = ReuseType::RESET_CONNECTION;
        }
    }

    return rv;
}

bool MariaDBBackendConnection::reuse(MXS_SESSION* session, mxs::Component* upstream, uint64_t reuse_type)
{
    bool rv = false;
    mxb_assert(m_dcb->session() == session && m_dcb->readq_empty() && m_dcb->writeq_empty());
    MXS_SESSION::Scope scope(session);

    if (m_dcb->state() != DCB::State::POLLING || m_state != State::POOLED || !m_delayed_packets.empty())
    {
        MXB_INFO("DCB and protocol state do not qualify for reuse: %s, %s, %s",
                 mxs::to_string(m_dcb->state()), to_string(m_state).c_str(),
                 m_delayed_packets.empty() ? "no packets" : "stored packets");
    }
    else
    {
        assign_session(session, upstream);

        bool reset_conn = reuse_type == ReuseType::RESET_CONNECTION;
        GWBUF buffer = reset_conn ? create_reset_connection_packet() : create_change_user_packet();

        /**
         * This is a connection that was just taken out of the persistent connection pool.
         * Send a COM_CHANGE_USER query to the backend to reset the session state. */
        if (m_dcb->writeq_append(std::move(buffer)))
        {
            MXB_INFO("Reusing connection, sending %s",
                     reset_conn ? "COM_RESET_CONNECTION" : "COM_CHANGE_USER");
            m_state = State::RESET_CONNECTION;
            rv = true;

            // Clear out any old prepared statements, those are reset by the COM_CHANGE_USER
            m_ps_map.clear();

            if (reset_conn && m_session->listener_data()->m_conn_init_sql.buffer_contents.empty())
            {
                // We don't have any initialization queries. This means we can send the history without having
                // to wait for the server's response as we know that the COM_RESET_CONNECTION will send only
                // one packet. This can't be done with a COM_CHANGE_USER as the server might respond with an
                // AuthSwitchRequest packet.
                m_state = State::RESET_CONNECTION_FAST;
                send_history();
            }
        }
    }

    return rv;
}

/**
 * @brief Log handshake failure
 *
 * @param buffer Buffer containing the response from the backend
 */
void MariaDBBackendConnection::handle_error_response(const GWBUF& buffer)
{
    uint16_t errcode = mxs_mysql_get_mysql_errno(buffer);
    std::string reason = mariadb::extract_error(buffer);
    std::string errmsg = mxb::string_printf("Authentication to '%s' failed: %hu, %s",
                                            m_server.name(), errcode, reason.c_str());

    if (m_session->service->config()->log_auth_warnings)
    {
        MXB_ERROR("%s", errmsg.c_str());
    }

    /** If the error is ER_HOST_IS_BLOCKED put the server into maintenance mode.
     * This will prevent repeated authentication failures. */
    if (errcode == ER_HOST_IS_BLOCKED)
    {
        m_server.set_maintenance();
        MXB_ERROR("Server %s has been put into maintenance mode due to the server blocking connections "
                  "from MaxScale. Run 'mysqladmin -h %s -P %d flush-hosts' on this server before taking "
                  "this server out of maintenance mode. To avoid this problem in the future, set "
                  "'max_connect_errors' to a larger value in the backend server.",
                  m_server.name(), m_server.address(), m_server.port());
    }
    else if (errcode == ER_ACCESS_DENIED_ERROR)
    {
        m_session->service->stats().add_failed_auth();

        // Authentication to backend failed. MaxScale must be operating on old user account data. This
        // session will fail, but update account data.
        auto user_cache = user_account_cache();
        if (user_cache)
        {
            if (user_cache->can_update_immediately())
            {
                m_session->service->request_user_account_update();
            }
            else
            {
                MXB_WARNING(MariaDBUserManager::RECENTLY_UPDATED_FMT, m_session->user_and_host().c_str());
            }
        }
        // If user cache does not exist, do nothing.
    }

    auto error_type = mxs::ErrorType::PERMANENT;

    // XPand responds with this sort of an authentication failure error while it's doing a group change. To
    // avoid permanently closing the backends, treat it as a transient error.
    if (errcode == 1 && reason.find("Group change during GTM operation") != std::string::npos)
    {
        error_type = mxs::ErrorType::TRANSIENT;
    }

    do_handle_error(m_dcb, errmsg, error_type);
}

/**
 * @brief Prepare protocol for a write
 *
 * This prepares both the buffer and the protocol itself for writing a query
 * to the backend.
 *
 * @param buffer Buffer that will be written
 */
void MariaDBBackendConnection::prepare_for_write(const GWBUF& buffer)
{
    if (m_session->capabilities() & RCAP_TYPE_REQUEST_TRACKING)
    {
        TrackedQuery query(buffer);

        if (m_reply.state() == ReplyState::DONE && m_track_queue.empty())
        {
            track_query(query);
        }
        else
        {
            m_track_queue.push(std::move(query));
        }
    }

    // TODO: These probably should be stored in TrackedQuery as well
    if (buffer.type_is_collect_result())
    {
        m_collect_result = true;
    }
}

void MariaDBBackendConnection::process_stmt_execute(GWBUF& original, uint32_t id, PSInfo& ps_info)
{
    // Only prepared statements with input parameters send metadata with COM_STMT_EXECUTE
    if (ps_info.n_params > 0 && !ps_info.exec_metadata_sent)
    {
        size_t types_offset = MYSQL_HEADER_LEN + 1 + 4 + 1 + 4 + ((ps_info.n_params + 7) / 8);
        uint8_t* ptr = original.data() + types_offset;

        if (*ptr == 0)
        {
            MYSQL_session* data = static_cast<MYSQL_session*>(m_session->protocol_data());
            auto it = data->exec_metadata.find(id);

            // Although this check is practically always true, it will prevent a broken
            // connector from crashing MaxScale.
            if (it != data->exec_metadata.end())
            {
                const auto& metadata = it->second;

                GWBUF newbuf(original.length() + metadata.size());
                auto dataptr = newbuf.data();

                memcpy(dataptr, original.data(), types_offset);
                dataptr += types_offset;

                // Set to 1, we are sending the types
                *dataptr++ = 1;

                // Splice the metadata into COM_STMT_EXECUTE
                memcpy(dataptr, metadata.data(), metadata.size());
                dataptr += metadata.size();

                // Copy remaining data that is being sent and update the packet length
                mxb_assert(original.length() > types_offset + 1);
                memcpy(dataptr, original.data() + types_offset + 1, original.length() - types_offset - 1);
                mariadb::set_byte3(newbuf.data(), newbuf.length() - MYSQL_HEADER_LEN);

                original = std::move(newbuf);
                ps_info.exec_metadata_sent = true;
            }
            else
            {
                mxb_assert_message(ps_info.n_params > 0, "Only PS with params can be malformed");
                MXB_WARNING("Malformed COM_STMT_EXECUTE (ID %u): could not find previous "
                            "execution with metadata and current execution doesn't contain it", id);
            }
        }
        else
        {
            ps_info.exec_metadata_sent = true;
        }
    }
}

void MariaDBBackendConnection::ready_for_reading(DCB* event_dcb)
{
    mxb_assert(m_dcb == event_dcb);     // The protocol should only handle its own events.

    bool state_machine_continue = true;
    while (state_machine_continue)
    {
        switch (m_state)
        {
        case State::HANDSHAKING:
            {
                auto hs_res = handshake();
                switch (hs_res)
                {
                case StateMachineRes::IN_PROGRESS:
                    state_machine_continue = false;
                    break;

                case StateMachineRes::DONE:
                    m_state = State::AUTHENTICATING;
                    break;

                case StateMachineRes::ERROR:
                    m_state = State::FAILED;
                    break;
                }
            }
            break;

        case State::CONNECTION_INIT:
            {
                auto init_res = send_connection_init_queries();
                switch (init_res)
                {
                case StateMachineRes::IN_PROGRESS:
                    state_machine_continue = false;
                    break;

                case StateMachineRes::DONE:
                    m_state = State::SEND_HISTORY;
                    break;

                case StateMachineRes::ERROR:
                    m_state = State::FAILED;
                    break;
                }
            }
            break;

        case State::SEND_HISTORY:
            send_history();
            m_state = State::READ_HISTORY;
            break;

        case State::READ_HISTORY:
            {
                auto res = read_history_response();
                switch (res)
                {
                case StateMachineRes::IN_PROGRESS:
                    state_machine_continue = false;
                    break;

                case StateMachineRes::DONE:
                    m_state = State::SEND_DELAYQ;
                    break;

                case StateMachineRes::ERROR:
                    m_state = State::FAILED;
                    break;
                }
            }
            break;

        case State::SEND_DELAYQ:
            m_state = State::ROUTING;
            send_delayed_packets();
            break;

        case State::AUTHENTICATING:
        case State::RESET_CONNECTION_FAST:
        case State::RESET_CONNECTION:
        case State::READ_CHANGE_USER:
            {
                // All of these cases process one protocol packet.
                auto [read_ok, buffer] = mariadb::read_protocol_packet(m_dcb);
                if (buffer.empty())
                {
                    if (read_ok)
                    {
                        state_machine_continue = false;
                    }
                    else
                    {
                        do_handle_error(m_dcb, "Read from backend failed");
                        m_state = State::FAILED;
                    }
                }
                else if (buffer.length() == MYSQL_HEADER_LEN)
                {
                    // Should not happen in these states.
                    do_handle_error(m_dcb, "Invalid packet", mxs::ErrorType::TRANSIENT);
                    m_state = State::FAILED;
                }
                else if (m_state == State::AUTHENTICATING)
                {
                    auto res = authenticate(std::move(buffer));
                    switch (res)
                    {
                    case StateMachineRes::IN_PROGRESS:
                        state_machine_continue = false;
                        break;

                    case StateMachineRes::DONE:
                        m_state = State::CONNECTION_INIT;
                        break;

                    case StateMachineRes::ERROR:
                        m_state = State::FAILED;
                        break;
                    }
                }
                else if (m_state == State::READ_CHANGE_USER || m_state == State::RESET_CONNECTION)
                {
                    // Function sets state on success.
                    auto res = read_change_user(std::move(buffer));
                    if (res == StateMachineRes::IN_PROGRESS)
                    {
                        state_machine_continue = false;
                    }
                    else if (res == StateMachineRes::ERROR)
                    {
                        m_state = State::FAILED;
                    }
                }
                else
                {
                    // RESET_CONNECTION_FAST
                    // Func call sets next state.
                    read_reset_conn_resp(std::move(buffer));
                }
            }
            break;

        case State::SEND_CHANGE_USER:
            normal_read();

            if (!expecting_reply())
            {
                // No more replies expected, generate and send the COM_CHANGE_USER.
                send_change_user_to_backend();
            }
            else
            {
                state_machine_continue = false;
            }
            break;

        case State::PINGING:
            state_machine_continue = read_com_ping_response();
            break;

        case State::PREPARE_PS:
            normal_read();

            // The reply must be complete and we must have no pending queries to track. If m_track_queue is
            // not empty, that means the current result is not for the COM_STMT_PREPARE but for a command that
            // was executed before it.
            if (m_reply.is_complete() && m_track_queue.empty())
            {
                // The state can change inside do_handle_error() as a result of a failed network read from the
                // DCB or a mismatch in the result of a command stored in the history.
                if (m_state != State::FAILED)
                {
                    m_state = State::ROUTING;
                    send_delayed_packets();
                }
            }

            state_machine_continue = false;
            break;

        case State::ROUTING:
            normal_read();
            // Normal read always consumes all data.
            state_machine_continue = false;
            break;

        case State::POOLED:
            mxb_assert(!true);      // Should not currently happen.
            m_state = State::FAILED;
            state_machine_continue = false;
            break;

        case State::FAILED:
            state_machine_continue = false;
            break;
        }
    }
}

void MariaDBBackendConnection::do_handle_error(DCB* dcb, const std::string& errmsg, mxs::ErrorType type)
{
    std::ostringstream ss(errmsg, std::ios_base::app);

    ss << " (" << m_server.name() << ", session=" << m_session->id();

    if (m_thread_id)
    {
        ss << ", conn_id=" << m_thread_id;
    }

    ss << ", idle=" << std::chrono::duration_cast<std::chrono::seconds>(dcb->idle_time()).count() << "s";

    if (int err = gw_getsockerrno(dcb->fd()))
    {
        ss << ": " << err << ", " << mxb_strerror(err);
    }
    else if (dcb->is_fake_event())
    {
        // Fake events should not have TCP socket errors
        ss << ": Generated event";
    }

    ss << ")";

    // Erase history info callback before we do the handleError call. This prevents it from being called while
    // the DCB is in the zombie queue.
    m_subscriber.reset();

    mxb_assert(!dcb->hanged_up());
    MXB_AT_DEBUG(bool res = ) m_upstream->handleError(type, ss.str(), nullptr, m_reply);

    mxb_assert_message(res || m_session->state() == MXS_SESSION::State::STOPPING,
                       "The session should be stopping when handleError fails");
    mxb_assert_message(!res || !dcb->is_open(),
                       "The DCB must not be open after a successful handleError call");

    m_state = State::FAILED;
}

/**
 * @brief Check if a reply can be routed to the client
 *
 * @param Backend DCB
 * @return True if session is ready for reply routing
 */
bool MariaDBBackendConnection::session_ok_to_route(DCB* dcb)
{
    bool rval = false;
    auto session = dcb->session();
    if (session->state() == MXS_SESSION::State::STARTED)
    {
        ClientDCB* client_dcb = session->client_connection()->dcb();
        if (client_dcb && client_dcb->state() != DCB::State::DISCONNECTED)
        {
            auto client_protocol = client_dcb->protocol();
            if (client_protocol)
            {
                if (client_protocol->in_routing_state())
                {
                    rval = true;
                }
            }
        }
    }


    return rval;
}

/**
 * With authentication completed, read new data and write to backend
 */
void MariaDBBackendConnection::normal_read()
{
    /** Ask what type of output the router/filter chain expects */
    MXS_SESSION* session = m_dcb->session();
    uint64_t capabilities = session->capabilities();
    capabilities |= mysql_session()->client_protocol_capabilities();
    bool need_complete_packets = rcap_type_required(capabilities, RCAP_TYPE_PACKET_OUTPUT)
        || rcap_type_required(capabilities, RCAP_TYPE_RESULTSET_OUTPUT)
        || rcap_type_required(capabilities, RCAP_TYPE_STMT_OUTPUT)
        || m_collect_result;

    // Limit the amount of data read so that client dcb writeq won't heavily exceed writeq_high_water.
    auto high_water_limit = config_writeq_high_water();

    size_t bytes_to_read = 0;
    if (high_water_limit > 0)
    {
        bytes_to_read = high_water_limit + 1;
        auto client_writeq_len = m_session->client_dcb->writeq_len();
        if (client_writeq_len < bytes_to_read)
        {
            bytes_to_read -= client_writeq_len;
        }
        else
        {
            // Should not really read anything. But logic may not handle that right now so read
            // at least a little.
            bytes_to_read = MYSQL_HEADER_LEN;
        }

        if (need_complete_packets)
        {
            uint8_t header_data[MYSQL_HEADER_LEN];
            // Existing packet can override the limit. This ensures that complete packets can be read even if
            // those packets are larger than writeq_high_water.
            if (m_dcb->readq_peek(MYSQL_HEADER_LEN, header_data) == MYSQL_HEADER_LEN)
            {
                auto curr_packet_len = mariadb::get_packet_length(header_data);
                if (curr_packet_len > bytes_to_read)
                {
                    bytes_to_read = curr_packet_len;
                }
            }
        }

        // In case user has configured a tiny writeq_high_water. This should be disallowed, though.
        bytes_to_read = std::max(bytes_to_read, (size_t)MYSQL_HEADER_LEN);
    }

    auto [read_ok, buffer] = m_dcb->read(MYSQL_HEADER_LEN, bytes_to_read);

    if (buffer.empty())
    {
        if (read_ok)
        {
            return;
        }
        else
        {
            do_handle_error(m_dcb, "Read from backend failed");
            return;
        }
    }

    bool result_collected = false;

    if (rcap_type_required(capabilities, RCAP_TYPE_PACKET_OUTPUT) || m_collect_result)
    {
        GWBUF tmp;
        bool track = rcap_type_required(capabilities, RCAP_TYPE_REQUEST_TRACKING)
            && !rcap_type_required(capabilities, RCAP_TYPE_STMT_OUTPUT);

        if (track || m_collect_result)
        {
            tmp = track_response(buffer);
        }
        else
        {
            tmp = mariadb::get_complete_packets(buffer);
        }

        // Store any partial packets in the DCB's read buffer
        if (!buffer.empty())
        {
            m_dcb->unread(std::move(buffer));

            if (m_reply.is_complete())
            {
                // There must be more than one response in the buffer which we need to process once we've
                // routed this response.
                m_dcb->trigger_read_event();
            }
        }

        if (tmp.empty())
        {
            return;     // No complete packets
        }

        buffer = std::move(tmp);
    }

    if (rcap_type_required(capabilities, RCAP_TYPE_RESULTSET_OUTPUT) || m_collect_result)
    {
        m_collectq.merge_back(std::move(buffer));

        if (!m_reply.is_complete())
        {
            return;
        }

        buffer = std::move(m_collectq);
        m_collectq.clear();
        m_collect_result = false;
        result_collected = true;
    }

    do
    {
        GWBUF stmt;

        if (!result_collected && rcap_type_required(capabilities, RCAP_TYPE_STMT_OUTPUT))
        {
            // This happens if a session with RCAP_TYPE_STMT_OUTPUT closes the connection before all
            // the packets have been processed.
            if (!m_dcb->is_open())
            {
                buffer.clear();
                break;
            }

            // TODO: Get rid of RCAP_TYPE_STMT_OUTPUT and iterate over all packets in the resultset
            stmt = mariadb::get_next_MySQL_packet(buffer);
            mxb_assert_message(!stmt.empty(), "There should be only complete packets in buffer");

            GWBUF tmp = track_response(stmt);
            mxb_assert(stmt.empty());
            stmt = std::move(tmp);
        }
        else
        {
            stmt = std::move(buffer);
            buffer.clear();
        }

        if (m_session->state() == MXS_SESSION::State::STARTED)
        {
            mxb_assert(session_ok_to_route(m_dcb));
            // This keeps the row data in the mxs::Reply valid for the whole clientReply call even if the
            // buffer is freed by a router or a filter.
            std::unique_ptr<GWBUF> sTmp_for_row_data;
            if (m_collect_rows)
            {
                sTmp_for_row_data = std::make_unique<GWBUF>(stmt.shallow_clone());
            }

            mxs::ReplyRoute route;

            bool reply_ok = m_upstream->clientReply(std::move(stmt), route, m_reply);
            m_reply.clear_row_data();

            if (!reply_ok)
            {
                MXB_INFO("Routing the reply from '%s' failed, closing session.", m_server.name());
                m_session->kill();
                break;
            }
        }
        else
        {
            /*< session is closing; replying to client isn't possible */
        }
    }
    while (!buffer.empty());

    if (!m_dcb->is_open())
    {
        // The router closed the session, erase the callbacks to prevent the client protocol from calling it.
        m_subscriber.reset();
    }
    else if (rcap_type_required(capabilities, RCAP_TYPE_SESCMD_HISTORY)
             && m_reply.is_complete() && !m_subscriber->add_response(m_reply.is_ok()))
    {
        handle_history_mismatch();
    }
}

void MariaDBBackendConnection::send_history()
{
    MYSQL_session* client_data = mysql_session();

    for (const auto& history_query : m_subscriber->history())
    {
        TrackedQuery query(history_query);

        if (m_reply.state() == ReplyState::DONE && m_track_queue.empty())
        {
            track_query(query);
        }
        else
        {
            m_track_queue.push(query);
        }

        MXB_INFO("Execute %s %u on '%s': %s", mariadb::cmd_to_string(query.command),
                 history_query.id(), m_server.name(),
                 string(mariadb::get_sql(history_query)).c_str());

        m_dcb->writeq_append(history_query.shallow_clone());
    }
}

MariaDBBackendConnection::StateMachineRes MariaDBBackendConnection::read_history_response()
{
    StateMachineRes rval = StateMachineRes::DONE;

    while ((!m_reply.is_complete() || !m_track_queue.empty()) && rval == StateMachineRes::DONE)
    {
        auto [read_ok, buffer] = m_dcb->read(MYSQL_HEADER_LEN, 0);

        if (buffer.empty())
        {
            if (read_ok)
            {
                rval = StateMachineRes::IN_PROGRESS;
            }
            else
            {
                do_handle_error(m_dcb, "Read from backend failed");
                rval = StateMachineRes::ERROR;
            }
        }
        else
        {
            track_response(buffer);
            if (!buffer.empty())
            {
                m_dcb->unread(std::move(buffer));
            }

            if (m_reply.is_complete())
            {
                MXB_INFO("Reply to %u complete from '%s'", m_subscriber->current_id(), m_server.name());

                if (!m_subscriber->add_response(m_reply.is_ok()))
                {
                    // This server sent a different response than the one we sent to the client. Trigger a
                    // hangup event so that it is closed.
                    handle_history_mismatch();
                    m_dcb->trigger_hangup_event();
                    rval = StateMachineRes::ERROR;
                }
            }
            else
            {
                // The result is not yet complete. In practice this only happens with a COM_STMT_PREPARE that
                // has multiple input/output parameters.
                rval = StateMachineRes::IN_PROGRESS;
            }
        }
    }

    return rval;
}

void MariaDBBackendConnection::handle_history_mismatch()
{
    std::ostringstream ss;

    ss << "Response from server '" << m_server.name() << "' "
       << "differs from the expected response to " << mariadb::cmd_to_string(m_reply.command()) << ". "
       << "Closing connection due to inconsistent session state.";

    if (m_reply.error())
    {
        ss << " Error: " << m_reply.error().message();
    }

    do_handle_error(m_dcb, ss.str(), mxs::ErrorType::PERMANENT);
}

MariaDBBackendConnection::StateMachineRes MariaDBBackendConnection::read_change_user(GWBUF&& buffer)
{
    int cmd = mxs_mysql_get_command(buffer);
    // Similar to authenticate(). Three options: OK, ERROR or AuthSwitch.
    auto rval = StateMachineRes::ERROR;
    if (cmd == MYSQL_REPLY_OK || cmd == MYSQL_REPLY_ERR)
    {
        if (m_state == State::READ_CHANGE_USER)
        {
            // The COM_CHANGE_USER is now complete. The reply state must be updated here as the normal
            // result processing code doesn't deal with the COM_CHANGE_USER responses.
            m_reply.set_reply_state(ReplyState::DONE);

            mxs::ReplyRoute route;
            m_reply.clear();
            m_reply.set_is_ok(cmd == MYSQL_REPLY_OK);
            if (m_upstream->clientReply(move(buffer), route, m_reply))
            {
                // If packets were received from the router while the COM_CHANGE_USER was in progress,
                // they are stored in the same delayed queue that is used for the initial connection.
                m_state = State::SEND_DELAYQ;
                rval = StateMachineRes::DONE;
            }
        }
        else
        {
            mxb_assert(m_state == State::RESET_CONNECTION);
            if (cmd == MYSQL_REPLY_OK)
            {
                MXB_INFO("Connection reset complete.");
                // Connection is being attached to a new session, so all initializations must be redone.
                m_state = State::CONNECTION_INIT;
                rval = StateMachineRes::DONE;
            }
            else
            {
                std::string errmsg = "Failed to reuse connection: " + mariadb::extract_error(buffer);
                do_handle_error(m_dcb, errmsg, mxs::ErrorType::PERMANENT);
            }
        }
    }
    else
    {
        // Something else, likely AuthSwitch or a message to the authentication plugin.
        auto res = m_authenticator->exchange(std::move(buffer));
        if (!res.output.empty())
        {
            m_dcb->writeq_append(std::move(res.output));
        }

        if (res.success)
        {
            rval = StateMachineRes::IN_PROGRESS;
        }
        else
        {
            // Backend auth failure without an error packet.
            do_handle_error(m_dcb, "Authentication plugin error.", mxs::ErrorType::PERMANENT);
        }
    }
    return rval;
}

void MariaDBBackendConnection::read_reset_conn_resp(GWBUF&& buffer)
{
    mxb_assert(m_state == State::RESET_CONNECTION_FAST);
    int cmd = mxs_mysql_get_command(buffer);
    if (cmd == MYSQL_REPLY_OK)
    {
        MXB_INFO("Connection reset complete");
        // History has already been sent to server, go to response read.
        m_state = State::READ_HISTORY;
    }
    else
    {
        std::string errmsg = "Failed to reuse connection: " + mariadb::extract_error(buffer);
        do_handle_error(m_dcb, errmsg, mxs::ErrorType::PERMANENT);
        m_state = State::FAILED;
    }
}

bool MariaDBBackendConnection::read_com_ping_response()
{
    bool keep_going = true;
    auto [read_ok, buffer] = mariadb::read_protocol_packet(m_dcb);
    if (buffer.empty())
    {
        if (!read_ok)
        {
            do_handle_error(m_dcb, "Failed to read COM_PING response");
        }
        else
        {
            // We tried to read a packet from the DCB but a complete one wasn't available or this was a fake
            // event. Stop reading and wait for epoll to notify of the trailing part of the packet.
            keep_going = false;
        }
    }
    else
    {
        mxb_assert(mxs_mysql_get_command(buffer) == MYSQL_REPLY_OK);
        // Route any packets that were received while we were pinging the backend
        m_state = m_delayed_packets.empty() ? State::ROUTING : State::SEND_DELAYQ;
    }
    return keep_going;
}

bool MariaDBBackendConnection::routeQuery(GWBUF&& queue)
{
    MXS_SESSION::Scope scope(m_session);
    int rc = 0;
    switch (m_state)
    {
    case State::FAILED:
        if (m_session->state() != MXS_SESSION::State::STOPPING)
        {
            MXB_ERROR("Unable to write to backend '%s' because connection has failed. Server in state %s.",
                      m_server.name(), m_server.status_string().c_str());
        }

        rc = 0;
        break;

    case State::ROUTING:
        {
            // If the buffer contains a large query, we have to ignore the command byte and just write it. The
            // state of m_large_query must be updated for each routed packet to accurately know whether the
            // command byte is accurate or not.
            bool was_large = m_large_query;
            uint32_t packet_len = mariadb::get_header(queue.data()).pl_length;
            m_large_query = packet_len == MYSQL_PACKET_LENGTH_MAX;
            m_reply.add_upload_bytes(queue.length());

            if (was_large || m_reply.state() == ReplyState::LOAD_DATA)
            {
                // Not the start of a packet, don't analyze it.
                return m_dcb->writeq_append(std::move(queue));
            }

            uint8_t cmd = mxs_mysql_get_command(queue);

            if (cmd == MXS_COM_CHANGE_USER)
            {
                // Discard the packet, we'll generate our own when we send it.
                if (expecting_reply())
                {
                    // Busy with something else, wait for it to complete and then send the COM_CHANGE_USER.
                    m_state = State::SEND_CHANGE_USER;
                }
                else
                {
                    send_change_user_to_backend();
                }
                return 1;
            }

            prepare_for_write(queue);

            if (mxs_mysql_is_ps_command(cmd))
            {
                uint32_t ps_id = mxs_mysql_extract_ps_id(queue);
                auto it = m_ps_map.find(ps_id);

                if (it != m_ps_map.end())
                {
                    // Ensure unique GWBUF to prevent our modification of the PS ID from
                    // affecting the original buffer.
                    queue.ensure_unique();

                    // Replace our generated ID with the real PS ID
                    uint8_t* ptr = queue.data() + MYSQL_PS_ID_OFFSET;
                    mariadb::set_byte4(ptr, it->second.real_id);

                    if (cmd == MXS_COM_STMT_CLOSE)
                    {
                        m_ps_map.erase(it);
                    }
                    else if (cmd == MXS_COM_STMT_EXECUTE)
                    {
                        process_stmt_execute(queue, ps_id, it->second);
                    }
                }
                else if (ps_id != MARIADB_PS_DIRECT_EXEC_ID)
                {
                    std::stringstream ss;
                    ss << "Unknown prepared statement handler (" << ps_id << ") given to MaxScale for "
                       << mariadb::cmd_to_string(cmd) << " by " << m_session->user_and_host();

                    // Only send the error if the client expects a response. If an unknown COM_STMT_CLOSE is
                    // sent, don't respond to it.
                    if (cmd == MXS_COM_STMT_CLOSE)
                    {
                        // If we haven't executed the COM_STMT_PREPARE that this COM_STMT_CLOSE refers to,
                        // we know that it must've been executed and closed before this backend was opened.
                        // Since the history responses are erased the moment the COM_STMT_CLOSE is received
                        // it is not possible to deduce from the available information whether this is a
                        // "known" ID or not.
                        return 1;
                    }
                    else
                    {
                        GWBUF err = mysql_create_custom_error(
                            1, 0, ER_UNKNOWN_STMT_HANDLER, ss.str().c_str());

                        // Send the error as a separate event. This allows the routeQuery of the router to
                        // finish before we deliver the response.
                        // TODO: questionable code. Deliver the error in some other way.
                        mxb_assert(m_dcb->readq_empty());
                        m_dcb->unread(std::move(err));
                        m_dcb->trigger_read_event();
                    }

                    mxs::unexpected_situation(ss.str().c_str());
                    MXB_WARNING("%s", ss.str().c_str());

                    // This is an error condition that is very likely to happen if something is broken in the
                    // prepared statement handling. Asserting that we never get here when we're testing helps
                    // catch the otherwise hard to spot error. Since this code is expected to be hit in
                    // environments where a connector sends an unknown ID, we can't treat this as a hard error
                    // and close the session. The only known exception to this is the test for MXS-3392 which
                    // causes a COM_STMT_CLOSE with a zero ID to be sent.
                    mxb_assert(!true || (cmd == MXS_COM_STMT_CLOSE && ps_id == 0));
                    return 1;
                }
            }

            if (cmd == MXS_COM_QUIT && m_server.persistent_conns_enabled())
            {
                /** We need to keep the pooled connections alive so we just ignore the COM_QUIT packet */
                rc = 1;
            }
            else
            {
                if (cmd == MXS_COM_STMT_PREPARE)
                {
                    // Stop accepting new queries while a COM_STMT_PREPARE is in progress. This makes sure
                    // that it completes before other commands that refer to it are processed. This can happen
                    // when a COM_STMT_PREPARE is routed to multiple backends and a faster backend sends the
                    // response to the client. This means that while this backend is still busy executing it,
                    // a COM_STMT_CLOSE for the prepared statement can arrive.
                    m_state = State::PREPARE_PS;
                }

                /** Write to backend */
                rc = m_dcb->writeq_append(std::move(queue));
            }
        }
        break;

    case State::PREPARE_PS:
        {
            if (m_large_query)
            {
                // A continuation of a large COM_STMT_PREPARE
                auto hdr = mariadb::get_header(queue.data());
                m_large_query = hdr.pl_length == MYSQL_PACKET_LENGTH_MAX;
                rc = m_dcb->writeq_append(std::move(queue));
            }
            else
            {
<<<<<<< HEAD
                MXB_INFO("Storing %s while in state '%s': %s",
                         mariadb::cmd_to_string(mxs_mysql_get_command(queue)),
                         to_string(m_state).c_str(),
                         string(mariadb::get_sql(queue)).c_str());
                m_delayed_packets.emplace_back(std::move(queue));
=======
                store_delayed_packet(std::move(queue));
>>>>>>> 50f43421
                rc = 1;
            }
        }
        break;

    default:
        {
<<<<<<< HEAD
            MXB_INFO("Storing %s while in state '%s': %s",
                     mariadb::cmd_to_string(mxs_mysql_get_command(queue)),
                     to_string(m_state).c_str(),
                     string(mariadb::get_sql(queue)).c_str());
            m_delayed_packets.emplace_back(std::move(queue));
=======
            store_delayed_packet(std::move(queue));
>>>>>>> 50f43421
            rc = 1;
        }
        break;
    }
    return rc;
}

/**
 * Error event handler.
 * Create error message, pass it to router's error handler and if error
 * handler fails in providing enough backend servers, mark session being
 * closed and call DCB close function which triggers closing router session
 * and related backends (if any exists.
 */
void MariaDBBackendConnection::error(DCB* event_dcb, const char* errmsg)
{
    mxb_assert(m_dcb == event_dcb);
    do_handle_error(m_dcb, mxb::cat("Lost connection to backend server: ", errmsg));
}

GWBUF MariaDBBackendConnection::create_reset_connection_packet()
{
    uint8_t buf[] = {0x1, 0x0, 0x0, 0x0, MXS_COM_RESET_CONNECTION};
    return GWBUF(buf, sizeof(buf));
}

/**
 * Create COM_CHANGE_USER packet and store it to GWBUF.
 *
 * @return GWBUF buffer consisting of COM_CHANGE_USER packet
 */
GWBUF MariaDBBackendConnection::create_change_user_packet()
{
    std::vector<uint8_t> payload;
    payload.reserve(200);   // Enough for most cases.

    auto insert_stringz = [&payload](const std::string& str) {
        auto n = str.length() + 1;
        auto zstr = str.c_str();
        payload.insert(payload.end(), zstr, zstr + n);
    };

    // Command byte COM_CHANGE_USER 0x11 */
    payload.push_back(MXS_COM_CHANGE_USER);

    const auto& client_auth_data = *m_auth_data.client_data->auth_data;
    insert_stringz(client_auth_data.user);

    // Calculate the authentication token. For simplicity, always try mysql_native_password first, server
    // will change auth plugin if required.
    std::vector<uint8_t> token;
    auto& hash1 = client_auth_data.backend_token;
    if (hash1.size() == SHA_DIGEST_LENGTH)
    {
        token.resize(SHA_DIGEST_LENGTH);
        mxs_mysql_calculate_hash(m_auth_data.scramble, hash1, token.data());
    }

    payload.push_back(token.size());
    payload.insert(payload.end(), token.begin(), token.end());

    insert_stringz(client_auth_data.default_db);

    uint8_t charset[2];
    mariadb::set_byte2(charset, client_auth_data.collation);
    payload.insert(payload.end(), charset, charset + sizeof(charset));

    insert_stringz(DEFAULT_MYSQL_AUTH_PLUGIN);
    auto& attr = client_auth_data.attributes;
    payload.insert(payload.end(), attr.begin(), attr.end());

    GWBUF buffer(MYSQL_HEADER_LEN + payload.size());
    auto data = buffer.data();
    data = mariadb::write_header(data, payload.size(), 0);
    mariadb::copy_bytes(data, payload.data(), payload.size());
    // COM_CHANGE_USER is a session command so the result must be collected.
    buffer.set_type(GWBUF::TYPE_COLLECT_RESULT);

    return buffer;
}

/**
 * Write a MySQL CHANGE_USER packet to backend server.
 *
 * @return True on success
 */
void MariaDBBackendConnection::send_change_user_to_backend()
{
    m_authenticator =
        m_auth_data.client_data->auth_data->be_auth_module->create_backend_authenticator(m_auth_data);
    m_dcb->writeq_append(create_change_user_packet());
    m_state = State::READ_CHANGE_USER;
}

/* Send proxy protocol header. See
 * http://www.haproxy.org/download/1.8/doc/proxy-protocol.txt
 * for more information. Currently only supports the text version (v1) of
 * the protocol. Binary version may be added later.
 */
bool MariaDBBackendConnection::send_proxy_protocol_header()
{
    // The header contains the original client address and the backend server address.
    // Client dbc always exists, as it's only freed at session close.
    const ClientDCB* client_dcb = m_session->client_connection()->dcb();
    const auto& client_addr = client_dcb->ip();         // Client address was filled in by accept().

    bool success = false;
    auto proxyhdr_res = mxb::proxy_protocol::gen_text_header(client_addr, m_dcb->ip());
    if (proxyhdr_res.errmsg.empty())
    {
        auto ptr = reinterpret_cast<uint8_t*>(proxyhdr_res.header);
        auto len = proxyhdr_res.len;
        MXB_INFO("Sending proxy-protocol header '%.*s' to server '%s'.",
                 (int)len - 2, proxyhdr_res.header, m_server.name());
        if (m_dcb->writeq_append(GWBUF(ptr, len)))
        {
            success = true;
        }
    }
    else
    {
        MXB_ERROR("%s", proxyhdr_res.errmsg.c_str());
    }

    return success;
}

bool MariaDBBackendConnection::established()
{
    return m_state == State::ROUTING && m_reply.is_complete();
}

void MariaDBBackendConnection::ping()
{
    mxb_assert(m_reply.state() == ReplyState::DONE);
    mxb_assert(is_idle());
    MXB_INFO("Pinging '%s', idle for %ld seconds", m_server.name(), m_dcb->seconds_idle());

    constexpr uint8_t com_ping_packet[] =
    {
        0x01, 0x00, 0x00, 0x00, 0x0e
    };

    if (m_dcb->writeq_append(GWBUF(com_ping_packet, sizeof(com_ping_packet))))
    {
        m_state = State::PINGING;
    }
}

bool MariaDBBackendConnection::can_close() const
{
    return m_state == State::ROUTING || m_state == State::FAILED
           || m_state == State::SEND_HISTORY || m_state == State::READ_HISTORY
           || m_state == State::PREPARE_PS || m_state == State::SEND_CHANGE_USER;
}

bool MariaDBBackendConnection::is_idle() const
{
    return m_state == State::ROUTING
           && m_reply.state() == ReplyState::DONE
           && m_reply.command() != MXS_COM_STMT_SEND_LONG_DATA
           && m_track_queue.empty();
}

size_t MariaDBBackendConnection::sizeof_buffers() const
{
    size_t rv = 0;

    for (const auto& buffer : m_delayed_packets)
    {
        rv += buffer.runtime_size();
    }

    rv += (m_dcb ? m_dcb->runtime_size() : 0);

    return rv;
}

json_t* MariaDBBackendConnection::diagnostics() const
{
    return json_pack("{sissss}", "connection_id", m_thread_id, "server", m_server.name(),
                     "cipher", m_dcb->ssl_cipher().c_str());
}

/**
 * Process a reply from a backend server. This method collects all complete packets and
 * updates the internal response state.
 *
 * @param buffer Buffer containing the raw response. Any partial packets will be left in this buffer.
 * @return All complete packets that were in `buffer`
 */
GWBUF MariaDBBackendConnection::track_response(GWBUF& buffer)
{
    GWBUF rval = process_packets(buffer);
    if (!rval.empty())
    {
        m_reply.add_bytes(rval.length());
    }
    return rval;
}

/**
 * Read the backend server MySQL handshake
 *
 * @return true on success, false on failure
 */
bool MariaDBBackendConnection::read_backend_handshake(GWBUF&& buffer)
{
    bool rval = false;
    uint8_t* payload = buffer.data() + MYSQL_HEADER_LEN;

    if (gw_decode_mysql_server_handshake(payload) >= 0)
    {
        rval = true;
    }

    return rval;
}

bool MariaDBBackendConnection::capability_mismatch() const
{
    bool mismatch = false;

    if (use_deprecate_eof() && (m_server_capabilities & GW_MYSQL_CAPABILITIES_DEPRECATE_EOF) == 0)
    {
        // This is an unexpected situation but it can happen if the server is swapped out without MaxScale
        // recalculating the version. Mostly this is here to catch any possible bugs that there might be in
        // the capability handling of MaxScale. Separate code should exist for routers for any unexpected
        // responses as bugs in the server can cause mismatching result types to be sent,
        // https://bugs.mysql.com/bug.php?id=83346 is one example of such.
        MXB_INFO("Client uses DEPRECATE_EOF protocol but the server does not implement it");
        mxb_assert_message(!true, "DEPRECATE_EOF should be used by both client and backend");
        mismatch = true;
    }

    uint32_t client_extra = mysql_session()->extra_capabilities();

    if ((client_extra & m_server_extra_capabilities) != client_extra)
    {
        MXB_INFO("Client uses extended capabilities that the server does not implement: %u != %u",
                 client_extra, m_server_extra_capabilities);
        mxb_assert(!true);
        mismatch = true;
    }


    return mismatch;
}

/**
 * Decode mysql server handshake
 *
 * @param payload The bytes just read from the net
 * @return 0 on success, < 0 on failure
 *
 */
int MariaDBBackendConnection::gw_decode_mysql_server_handshake(uint8_t* payload)
{
    auto conn = this;
    uint8_t* server_version_end = NULL;
    uint16_t mysql_server_capabilities_one = 0;
    uint16_t mysql_server_capabilities_two = 0;
    uint8_t scramble_data_1[GW_SCRAMBLE_LENGTH_323] = "";
    uint8_t scramble_data_2[GW_MYSQL_SCRAMBLE_SIZE - GW_SCRAMBLE_LENGTH_323] = "";
    uint8_t capab_ptr[4] = "";
    uint8_t scramble_len = 0;
    uint8_t mxs_scramble[GW_MYSQL_SCRAMBLE_SIZE] = "";
    int protocol_version = 0;

    protocol_version = payload[0];

    if (protocol_version != GW_MYSQL_PROTOCOL_VERSION)
    {
        return -1;
    }

    payload++;

    // Get server version (string)
    server_version_end = (uint8_t*) gw_strend((char*) payload);

    payload = server_version_end + 1;

    // get ThreadID: 4 bytes
    uint32_t tid = mariadb::get_byte4(payload);

    MXB_INFO("Connected to '%s' with thread id %u", m_server.name(), tid);

    /* TODO: Correct value of thread id could be queried later from backend if
     * there is any worry it might be larger than 32bit allows. */
    conn->m_thread_id = tid;

    payload += 4;

    // scramble_part 1
    memcpy(scramble_data_1, payload, GW_SCRAMBLE_LENGTH_323);
    payload += GW_SCRAMBLE_LENGTH_323;

    // 1 filler
    payload++;

    mysql_server_capabilities_one = mariadb::get_byte2(payload);

    // Get capabilities_part 1 (2 bytes) + 1 language + 2 server_status
    payload += 5;

    mysql_server_capabilities_two = mariadb::get_byte2(payload);
    m_server_capabilities = mysql_server_capabilities_one | mysql_server_capabilities_two << 16;

    // 2 bytes shift
    payload += 2;

    // get scramble len
    if (payload[0] > 0)
    {
        scramble_len = std::min(payload[0] - 1, GW_MYSQL_SCRAMBLE_SIZE);
    }
    else
    {
        scramble_len = GW_MYSQL_SCRAMBLE_SIZE;
    }

    mxb_assert(scramble_len > GW_SCRAMBLE_LENGTH_323);
    // Skip the scramble length
    payload += 1;

    // skip 6 bytes of filler
    payload += 6;

    if ((m_server_capabilities & GW_MYSQL_CAPABILITIES_CLIENT_MYSQL) == 0)
    {
        m_server_extra_capabilities = mariadb::get_byte4(payload);
    }

    payload += 4;

    // copy the second part of the scramble
    memcpy(scramble_data_2, payload, scramble_len - GW_SCRAMBLE_LENGTH_323);

    memcpy(mxs_scramble, scramble_data_1, GW_SCRAMBLE_LENGTH_323);
    memcpy(mxs_scramble + GW_SCRAMBLE_LENGTH_323, scramble_data_2, scramble_len - GW_SCRAMBLE_LENGTH_323);

    // full 20 bytes scramble is ready
    memcpy(m_auth_data.scramble, mxs_scramble, GW_MYSQL_SCRAMBLE_SIZE);
    return 0;
}

GWBUF MariaDBBackendConnection::create_ssl_request_packet() const
{
    // SSLRequest is header + 32bytes.
    GWBUF rval(MYSQL_HEADER_LEN + CAPS_SECTION_SIZE);
    // Server handshake was seq 0, so our reply is seq 1.
    auto ptr = mariadb::write_header(rval.data(), CAPS_SECTION_SIZE, 1);
    ptr = write_capabilities(ptr);
    mxb_assert(ptr - rval.data() == (intptr_t)rval.length());
    return rval;
}

/**
 * Write capabilities section of a SSLRequest Packet or a Handshake Response Packet.
 *
 * @param buffer Target buffer, must have at least 32bytes space
 * @return Pointer to byte after
 */
uint8_t* MariaDBBackendConnection::write_capabilities(uint8_t* buffer) const
{
    // Base client capabilities.
    buffer += mariadb::set_byte4(buffer, m_mxs_capabilities);

    buffer += mariadb::set_byte4(buffer, 16777216);     // max-packet size
    auto* mysql_ses = m_auth_data.client_data;
    *buffer++ = mysql_ses->auth_data->collation;    // charset

    // 19 filler bytes of 0
    size_t filler_bytes = 19;
    memset(buffer, 0, filler_bytes);
    buffer += filler_bytes;

    // Either MariaDB 10.2 extra capabilities or 4 bytes filler
    uint32_t extra_caps = mysql_ses->extra_capabilities();
    buffer += mariadb::set_byte4(buffer, extra_caps);
    return buffer;
}

/**
 * Create a response to the server handshake
 *
 * @param with_ssl True if ssl is in use
 * @return Generated response packet
 */
GWBUF MariaDBBackendConnection::create_hs_response_packet(bool with_ssl)
{
    // Calculate total packet length. Response begins with the same capabilities section as SSLRequest.
    auto pl_len = CAPS_SECTION_SIZE;

    auto* mysql_ses = m_auth_data.client_data;
    const auto& auth_data = *mysql_ses->auth_data;
    const string& username = auth_data.user;

    pl_len += username.length() + 1;
    // See create_capabilities() why this is currently ok.
    pl_len += 1;    // auth token length
    bool have_pw = auth_data.backend_token.size() == SHA_DIGEST_LENGTH;
    if (have_pw)
    {
        pl_len += SHA_DIGEST_LENGTH;
    }
    const string& default_db = auth_data.default_db;
    if (!default_db.empty())
    {
        pl_len += default_db.length() + 1;
    }

    /**
     * Use the default authentication plugin name. If the server is using a
     * different authentication mechanism, it will send an AuthSwitchRequest
     * packet. TODO: use the real authenticator & auth token immediately
     */
    const char auth_plugin_name[] = DEFAULT_MYSQL_AUTH_PLUGIN;
    pl_len += sizeof(auth_plugin_name);

    bool have_attrs = false;
    if (m_mxs_capabilities & m_server_capabilities & GW_MYSQL_CAPABILITIES_CONNECT_ATTRS)
    {
        pl_len += auth_data.attributes.size();
        have_attrs = true;
    }

    GWBUF rval(MYSQL_HEADER_LEN + pl_len);
    auto ptr = mariadb::write_header(rval.data(), pl_len, with_ssl ? 2 : 1);
    ptr = write_capabilities(ptr);
    ptr = mariadb::copy_chars(ptr, username.c_str(), username.length() + 1);
    if (have_pw)
    {
        *ptr++ = SHA_DIGEST_LENGTH;
        ptr = mxs_mysql_calculate_hash(m_auth_data.scramble, auth_data.backend_token, ptr);
    }
    else
    {
        *ptr++ = 0;
    }
    if (!default_db.empty())
    {
        ptr = mariadb::copy_chars(ptr, default_db.c_str(), default_db.length() + 1);
    }
    ptr = mariadb::copy_chars(ptr, auth_plugin_name, sizeof(auth_plugin_name));
    if (have_attrs)
    {
        ptr = mariadb::copy_bytes(ptr, auth_data.attributes.data(), auth_data.attributes.size());
    }
    mxb_assert(ptr - rval.data() == (intptr_t)rval.length());
    return rval;
}

/**
 * @brief Computes the capabilities bit mask for connecting to backend DB
 *
 * We start by taking the default bitmask and removing any bits not set in
 * the bitmask contained in the connection structure. Then add SSL flag if
 * the connection requires SSL (set from the MaxScale configuration). The
 * compression flag may be set, although compression is NOT SUPPORTED. If a
 * database name has been specified in the function call, the relevant flag
 * is set.
 *
 * @param with_ssl Is ssl required?
 * @return Bit mask (32 bits)
 * @note Capability bits are defined in maxscale/protocol/mysql.h
 */
uint32_t MariaDBBackendConnection::create_capabilities(bool with_ssl) const
{
    uint32_t final_capabilities = m_auth_data.client_data->client_capabilities();

    // Disable the cert verification capability, it has never been enabled in MaxScale.
    // TODO: Figure out if this is correct, the documentation doesn't mention this capability at all
    final_capabilities &= ~GW_MYSQL_CAPABILITIES_SSL_VERIFY_SERVER_CERT;

    if (with_ssl)
    {
        final_capabilities |= (uint32_t)GW_MYSQL_CAPABILITIES_SSL;
    }
    else
    {
        final_capabilities &= ~GW_MYSQL_CAPABILITIES_SSL;
    }

    uint64_t service_caps = m_dcb->service()->capabilities();
    if (rcap_type_required(service_caps, RCAP_TYPE_SESSION_STATE_TRACKING))
    {
        /** add session track */
        final_capabilities |= (uint32_t)GW_MYSQL_CAPABILITIES_SESSION_TRACK;
    }

    // We need to enable the CONNECT_WITH_DB capability depending on whether a default database exists. We
    // can't rely on the client's capabilities as the default database might have changed when a
    // COM_CHANGE_USER is executed.
    if (!m_auth_data.client_data->auth_data->default_db.empty())
    {
        final_capabilities |= GW_MYSQL_CAPABILITIES_CONNECT_WITH_DB;
    }
    else
    {
        final_capabilities &= ~GW_MYSQL_CAPABILITIES_CONNECT_WITH_DB;
    }

    // The current handshake response generation code assumes that the follwing capabilites are always
    // enabled. Since the plugin is always mysql_native_password, the AUTH_LELENC_DATA isn't really needed as
    // the auth data size is always 20 bytes and both the length-encoded string representation and the string
    // prefixed with fixed size integer representation are the same for payloads less than 251 bytes.
    //
    // TODO: Send a handshake response that the client's original capabilities would require
    final_capabilities |= GW_MYSQL_CAPABILITIES_PLUGIN_AUTH
        | GW_MYSQL_CAPABILITIES_SECURE_CONNECTION
        | GW_MYSQL_CAPABILITIES_AUTH_LENENC_DATA;


    if (rcap_type_required(service_caps, RCAP_TYPE_MULTI_STMT_SQL))
    {
        // Currently only readwritesplit requires this as it implements causal_reads with multi-statements.
        final_capabilities |= GW_MYSQL_CAPABILITIES_MULTI_STATEMENTS | GW_MYSQL_CAPABILITIES_MULTI_RESULTS;
    }

    return final_capabilities;
}

GWBUF MariaDBBackendConnection::process_packets(GWBUF& result)
{
    GWBUF& buffer = result;
    auto it = buffer.begin();
    size_t total_bytes = buffer.length();
    size_t bytes_used = 0;

    while (it != buffer.end())
    {
        size_t bytes_left = total_bytes - bytes_used;
        if (bytes_left < MYSQL_HEADER_LEN)
        {
            // Partial header
            break;
        }

        // Extract packet length
        uint32_t len = mariadb::get_header(it).pl_length;
        if (bytes_left < len + MYSQL_HEADER_LEN)
        {
            // Partial packet payload
            break;
        }

        bytes_used += len + MYSQL_HEADER_LEN;
        it += MYSQL_HEADER_LEN;
        mxb_assert(it != buffer.end());
        auto end = it + len;

        // Ignore the tail end of a large packet. Only resultsets can generate packets this large
        // and we don't care what the contents are and thus it is safe to ignore it.
        bool skip_next = m_skip_next;
        m_skip_next = len == GW_MYSQL_MAX_PACKET_LEN;

        if (!skip_next)
        {
            process_one_packet(it, end, len);
        }

        it = end;

        if (m_reply.state() == ReplyState::DONE)
        {
            break;
        }
    }

    return result.split(bytes_used);
}

void MariaDBBackendConnection::process_one_packet(Iter it, Iter end, uint32_t len)
{
    uint8_t cmd = *it;
    switch (m_reply.state())
    {
    case ReplyState::START:
        process_reply_start(it, end);
        break;

    case ReplyState::LOAD_DATA:
        MXB_INFO("Load data ended on '%s', %s in total", m_server.name(),
                 mxb::pretty_size(m_reply.upload_size()).c_str());

        if (cmd == MYSQL_REPLY_ERR)
        {
            update_error(++it, end);
            m_reply.set_reply_state(ReplyState::DONE);
        }
        else if (cmd == MYSQL_REPLY_OK)
        {
            m_reply.set_is_ok(true);
            process_ok_packet(it, end);

            if (m_reply.state() != ReplyState::DONE)
            {
                // The LOAD DATA LOCAL INFILE completed but we're expecting more results. Go back to the START
                // state in order to process the next result.
                m_reply.set_reply_state(ReplyState::START);
            }
        }
        else
        {
            MXB_ERROR("Unexpected response to LOAD DATA LOCAL INFILE: cmd: 0x%02hhx, len: %u, server: %s",
                      cmd, len, m_server.name());
            m_session->dump_statements();
            m_session->dump_session_log();
            m_session->kill();
            mxb_assert(!true);
        }
        break;

    case ReplyState::DONE:

        while (!m_track_queue.empty())
        {
            track_query(m_track_queue.front());
            m_track_queue.pop();

            if (m_reply.state() != ReplyState::DONE)
            {
                // There's another reply waiting to be processed, start processing it.
                process_one_packet(it, end, len);
                return;
            }
        }

        if (cmd == MYSQL_REPLY_ERR)
        {
            update_error(++it, end);
        }
        else
        {
            // This should never happen
            MXB_ERROR("Unexpected result state. cmd: 0x%02hhx, len: %u server: %s",
                      cmd, len, m_server.name());
            m_session->dump_statements();
            m_session->dump_session_log();
            m_session->kill();
            mxb_assert(!true);
        }
        break;

    case ReplyState::RSET_COLDEF:
        mxb_assert(m_num_coldefs > 0);
        --m_num_coldefs;

        if (m_num_coldefs == 0)
        {
            m_reply.set_reply_state(use_deprecate_eof() ? ReplyState::RSET_ROWS : ReplyState::RSET_COLDEF_EOF);
        }
        break;

    case ReplyState::RSET_COLDEF_EOF:
        {
            mxb_assert(cmd == MYSQL_REPLY_EOF && len == MYSQL_EOF_PACKET_LEN - MYSQL_HEADER_LEN);
            m_reply.set_reply_state(ReplyState::RSET_ROWS);

            ++it;
            uint16_t warnings = mariadb::get_byte2(it);
            it += 2;

            m_reply.set_num_warnings(warnings);

            uint16_t status = mariadb::get_byte2(it);
            it += 2;

            m_reply.set_server_status(status);

            if (m_opening_cursor)
            {
                m_opening_cursor = false;

                // The cursor does not exist if the result contains only one row
                if (status & SERVER_STATUS_CURSOR_EXISTS)
                {
                    MXB_INFO("Cursor successfully opened");
                    m_reply.set_reply_state(ReplyState::DONE);
                }
            }
        }
        break;

    case ReplyState::RSET_ROWS:
        if (cmd == MYSQL_REPLY_EOF && len == MYSQL_EOF_PACKET_LEN - MYSQL_HEADER_LEN)
        {
            // Genuine EOF packet
            ++it;
            uint16_t warnings = mariadb::get_byte2(it);
            it += 2;

            m_reply.set_num_warnings(warnings);

            uint16_t status = mariadb::get_byte2(it);
            it += 2;

            m_reply.set_server_status(status);
            bool more_results = (status & SERVER_MORE_RESULTS_EXIST);
            m_reply.set_multiresult(more_results);
            m_reply.set_reply_state(more_results ? ReplyState::START : ReplyState::DONE);
        }
        else if (cmd == MYSQL_REPLY_EOF && len < 0xffffff - MYSQL_HEADER_LEN)
        {
            // OK packet pretending to be an EOF packet
            process_ok_packet(it, end);

            if (m_reply.state() != ReplyState::DONE)
            {
                // Resultset is complete but more data will follow
                m_reply.set_reply_state(ReplyState::START);
            }
        }
        else if (cmd == MYSQL_REPLY_ERR)
        {
            ++it;
            update_error(it, end);
            m_reply.set_reply_state(ReplyState::DONE);
        }
        else
        {
            m_reply.add_rows(1);

            if (m_collect_rows)
            {
                std::vector<std::string_view> row;

                for (uint64_t i = 0; i < m_reply.field_counts().back(); i++)
                {
                    row.push_back(get_encoded_str_sv(it));
                }

                m_reply.add_row_data(std::move(row));
            }
        }
        break;

    case ReplyState::PREPARE:
        if (use_deprecate_eof() || cmd == MYSQL_REPLY_EOF)
        {
            // TODO: Extract the server status from the EOF packets
            if (--m_ps_packets == 0)
            {
                m_reply.set_reply_state(ReplyState::DONE);
            }
        }
        break;
    }
}

void MariaDBBackendConnection::process_ok_packet(Iter it, Iter end)
{
    ++it;                   // Skip the command byte
    skip_encoded_int(it);   // Affected rows
    skip_encoded_int(it);   // Last insert ID
    uint16_t status = mariadb::get_byte2(it);
    it += 2;

    m_reply.set_server_status(status);
    bool more_results = (status & SERVER_MORE_RESULTS_EXIST);
    m_reply.set_multiresult(more_results);

    if (!more_results)
    {
        // No more results
        m_reply.set_reply_state(ReplyState::DONE);
    }

    // Two bytes of warnings
    uint16_t warnings = mariadb::get_byte2(it);
    it += 2;
    m_reply.set_num_warnings(warnings);

    if (rcap_type_required(m_session->capabilities(), RCAP_TYPE_SESSION_STATE_TRACKING)
        && (status & SERVER_SESSION_STATE_CHANGED))
    {
        // TODO: Benchmark the extra cost of always processing the session tracking variables and see if it's
        // too much.
        mxb_assert(m_server_capabilities & GW_MYSQL_CAPABILITIES_SESSION_TRACK);

        skip_encoded_str(it);   // Skip human-readable info

        // Skip the total packet length, we don't need it since we know it implicitly via the end iterator
        MXB_AT_DEBUG(ptrdiff_t total_packet_len = ) get_encoded_int(it);
        mxb_assert(total_packet_len == std::distance(it, end));

        while (it != end)
        {
            uint64_t type = *it++;
            uint64_t total_size = get_encoded_int(it);

            switch (type)
            {
            case SESSION_TRACK_STATE_CHANGE:
                it += total_size;
                break;

            case SESSION_TRACK_SCHEMA:
                skip_encoded_str(it);   // Schema name
                break;

            case SESSION_TRACK_GTIDS:
                skip_encoded_int(it);   // Encoding specification
                m_reply.set_variable(MXS_LAST_GTID, get_encoded_str(it));
                break;

            case SESSION_TRACK_TRANSACTION_CHARACTERISTICS:
                m_reply.set_variable("trx_characteristics", get_encoded_str(it));
                break;

            case SESSION_TRACK_SYSTEM_VARIABLES:
                {
                    auto name = get_encoded_str(it);
                    auto value = get_encoded_str(it);
                    m_reply.set_variable(name, value);
                }
                break;

            case SESSION_TRACK_TRANSACTION_TYPE:
                m_reply.set_variable("trx_state", get_encoded_str(it));
                break;

            default:
                mxb_assert(!true);
                it += total_size;
                MXB_WARNING("Received unexpecting session track type: %lu", type);
                break;
            }
        }
    }
}

/**
 * Extract prepared statement response
 *
 *  Contents of a COM_STMT_PREPARE_OK packet:
 *
 * [0]     OK (1)            -- always 0x00
 * [1-4]   statement_id (4)  -- statement-id
 * [5-6]   num_columns (2)   -- number of columns
 * [7-8]   num_params (2)    -- number of parameters
 * [9]     filler (1)
 * [10-11] warning_count (2) -- number of warnings
 *
 * The OK packet is followed by the parameter definitions terminated by an EOF packet and the field
 * definitions terminated by an EOF packet. If the DEPRECATE_EOF capability is set, the EOF packets are not
 * sent (currently not supported).
 *
 * @param it  Start of the packet payload
 * @param end Past-the-end iterator of the payload
 */
void MariaDBBackendConnection::process_ps_response(Iter it, Iter end)
{
    mxb_assert(*it == MYSQL_REPLY_OK);
    ++it;

    // Extract the PS ID generated by the server and replace it with our own. This allows the client protocol
    // to always refer to the same prepared statement with the same ID.
    uint32_t internal_id = m_subscriber->current_id();
    uint32_t stmt_id = 0;
    mxb_assert(internal_id != 0);

    // Modifying the ID here is convenient but it doesn't seem right as the iterators should be const
    // iterators. This could be fixed later if a more suitable place is found.
    stmt_id = mariadb::get_byte4(it);
    mariadb::set_byte4(it, internal_id);
    it += 4;

    auto& ps_map = m_ps_map[internal_id];
    ps_map.real_id = stmt_id;
    MXB_INFO("PS internal ID %u maps to external ID %u on server '%s'",
             internal_id, stmt_id, m_dcb->server()->name());

    // Columns
    uint16_t columns = mariadb::get_byte2(it);
    it += 2;

    // Parameters
    uint16_t params = mariadb::get_byte2(it);
    it += 2;

    ps_map.n_params = params;

    // Always set our internal ID as the PS ID
    m_reply.set_generated_id(internal_id);
    m_reply.set_param_count(params);

    m_ps_packets = 0;

    // NOTE: The binary protocol is broken as it allows the column and parameter counts to overflow. This
    // means we can't rely on them if there ever is a query that has a column or parameter count that exceeds
    // the capacity of the 16-bit unsigned integer use to store it. If the client uses the DEPRECATE_EOF
    // capability, we have to count the individual packets instead of relying on the EOF packets.

    if (columns)
    {
        if (use_deprecate_eof())
        {
            m_ps_packets += columns;
        }
        else
        {
            // Server will send the column definition packets followed by an EOF packet.
            ++m_ps_packets;
        }
    }

    if (params)
    {
        if (use_deprecate_eof())
        {
            m_ps_packets += params;
        }
        else
        {
            // Server will send the parameter definition packets followed by an EOF packet
            ++m_ps_packets;
        }
    }

    m_reply.set_reply_state(m_ps_packets == 0 ? ReplyState::DONE : ReplyState::PREPARE);
}

void MariaDBBackendConnection::process_reply_start(Iter it, Iter end)
{
    if (mxs_mysql_is_binlog_dump(m_reply.command()))
    {
        // Treat a binlog dump like a response that never ends
    }
    else if (m_reply.command() == MXS_COM_STATISTICS)
    {
        // COM_STATISTICS returns a single string and thus requires special handling:
        // https://mariadb.com/kb/en/library/com_statistics/#response
        m_reply.set_reply_state(ReplyState::DONE);
    }
    else if (m_reply.command() == MXS_COM_FIELD_LIST && *it != MYSQL_REPLY_ERR)
    {
        // COM_FIELD_LIST sends a strange kind of a result set that doesn't have field definitions
        m_reply.set_reply_state(ReplyState::RSET_ROWS);
    }
    else
    {
        process_result_start(it, end);
    }
}

void MariaDBBackendConnection::process_result_start(Iter it, Iter end)
{
    uint8_t cmd = *it;

    switch (cmd)
    {
    case MYSQL_REPLY_OK:
        m_reply.set_is_ok(true);

        if (m_reply.command() == MXS_COM_STMT_PREPARE)
        {
            process_ps_response(it, end);
        }
        else
        {
            process_ok_packet(it, end);
        }
        break;

    case MYSQL_REPLY_LOCAL_INFILE:
        // The client will send a request after this with the contents of the file which the server will
        // respond to with either an OK or an ERR packet
        m_reply.set_reply_state(ReplyState::LOAD_DATA);
        break;

    case MYSQL_REPLY_ERR:
        // Nothing ever follows an error packet
        ++it;
        update_error(it, end);
        m_reply.set_reply_state(ReplyState::DONE);
        break;

    case MYSQL_REPLY_EOF:
        // EOF packets are never expected as the first response unless changing user. For some reason the
        // server also responds with a EOF packet to COM_SET_OPTION even though, according to documentation,
        // it should respond with an OK packet.
        if (m_reply.command() == MXS_COM_SET_OPTION)
        {
            m_reply.set_reply_state(ReplyState::DONE);
        }
        else
        {
            mxb_assert_message(!true, "Unexpected EOF packet");
        }
        break;

    default:
        // Start of a result set
        m_num_coldefs = get_encoded_int(it);
        m_reply.add_field_count(m_num_coldefs);

        if ((mysql_session()->extra_capabilities() & MXS_MARIA_CAP_CACHE_METADATA) && *it == 0)
        {
            m_reply.set_reply_state(use_deprecate_eof() ? ReplyState::RSET_ROWS : ReplyState::RSET_COLDEF_EOF);
        }
        else
        {
            m_reply.set_reply_state(ReplyState::RSET_COLDEF);
        }
        break;
    }
}

/**
 * Update @c m_error.
 *
 * @param it   Iterator that points to the first byte of the error code in an error packet.
 * @param end  Iterator pointing one past the end of the error packet.
 */
void MariaDBBackendConnection::update_error(Iter it, Iter end)
{
    uint16_t code = mariadb::get_byte2(it);
    it += 2;

    ++it;
    auto sql_state_begin = it;
    it += 5;
    auto sql_state_end = it;
    auto message_begin = sql_state_end;
    auto message_end = end;

    m_reply.set_error(code, sql_state_begin, sql_state_end, message_begin, message_end);
}

uint64_t MariaDBBackendConnection::thread_id() const
{
    return m_thread_id;
}

void MariaDBBackendConnection::assign_session(MXS_SESSION* session, mxs::Component* upstream)
{
    m_session = session;
    m_upstream = upstream;
    MYSQL_session* client_data = static_cast<MYSQL_session*>(m_session->protocol_data());
    m_auth_data.client_data = client_data;
    m_authenticator = client_data->auth_data->be_auth_module->create_backend_authenticator(m_auth_data);

    // Subscribing to the history marks the start of the history responses that we're interested in. This
    // guarantees that all responses remain in effect while the connection reset is ongoing. This is needed to
    // correctly detect a COM_STMT_CLOSE that arrives after the connection creation and which caused the
    // history to shrink.
    auto fn = std::bind(&MariaDBBackendConnection::handle_history_mismatch, this);
    m_subscriber = client_data->history().subscribe(std::move(fn));
}

MariaDBBackendConnection::TrackedQuery::TrackedQuery(const GWBUF& buffer)
    : payload_len(MYSQL_GET_PAYLOAD_LEN(buffer.data()))
    , command(MYSQL_GET_COMMAND(buffer.data()))
    , collect_rows(buffer.type_is_collect_rows())
    , id(buffer.id())
{
    if (command == MXS_COM_STMT_EXECUTE)
    {
        // Extract the flag byte after the statement ID
        uint8_t flags = buffer[MYSQL_PS_ID_OFFSET + MYSQL_PS_ID_SIZE];

        // Any non-zero flag value means that we have an open cursor
        opening_cursor = flags != 0;
    }
}

/**
 * Track a client query
 *
 * Inspects the query and tracks the current command being executed. Also handles detection of
 * multi-packet requests and the special handling that various commands need.
 */
void MariaDBBackendConnection::track_query(const TrackedQuery& query)
{
    mxb_assert(m_state == State::ROUTING || m_state == State::SEND_HISTORY
               || m_state == State::READ_HISTORY || m_state == State::PREPARE_PS
               || m_state == State::SEND_CHANGE_USER || m_state == State::RESET_CONNECTION_FAST);

    m_reply.clear();
    m_reply.set_command(query.command);

    // Track the ID that the client protocol assigned to this query. It is used to verify that the result
    // from this backend matches the one that was sent upstream.
    m_subscriber->set_current_id(query.id);

    m_collect_rows = query.collect_rows;

    if (mxs_mysql_command_will_respond(m_reply.command()))
    {
        m_reply.set_reply_state(ReplyState::START);
    }

    if (m_reply.command() == MXS_COM_STMT_EXECUTE)
    {
        m_opening_cursor = query.opening_cursor;
    }
    else if (m_reply.command() == MXS_COM_STMT_FETCH)
    {
        m_reply.set_reply_state(ReplyState::RSET_ROWS);
    }
}

MariaDBBackendConnection::~MariaDBBackendConnection()
{
}

void MariaDBBackendConnection::set_dcb(DCB* dcb)
{
    m_dcb = static_cast<BackendDCB*>(dcb);

    if (m_state == State::HANDSHAKING && m_hs_state == HandShakeState::SEND_PROHY_HDR)
    {
        // Write ready is usually the first event delivered after a connection is made.
        // Proxy header should be sent in case the server is waiting for it.
        if (m_server.proxy_protocol())
        {
            m_hs_state = (send_proxy_protocol_header()) ? HandShakeState::EXPECT_HS :
                HandShakeState::FAIL;
        }
        else
        {
            m_hs_state = HandShakeState::EXPECT_HS;
        }
    }
}

const BackendDCB* MariaDBBackendConnection::dcb() const
{
    return m_dcb;
}

BackendDCB* MariaDBBackendConnection::dcb()
{
    return m_dcb;
}

std::string MariaDBBackendConnection::to_string(State auth_state)
{
    std::string rval;
    switch (auth_state)
    {
    case State::HANDSHAKING:
        rval = "Handshaking";
        break;

    case State::AUTHENTICATING:
        rval = "Authenticating";
        break;

    case State::CONNECTION_INIT:
        rval = "Sending connection initialization queries";
        break;

    case State::SEND_DELAYQ:
        rval = "Sending delayed queries";
        break;

    case State::FAILED:
        rval = "Failed";
        break;

    case State::ROUTING:
        rval = "Routing";
        break;

    case State::RESET_CONNECTION:
        rval = "Resetting connection";
        break;

    case State::RESET_CONNECTION_FAST:
        rval = "Fast connection reset";
        break;

    case State::READ_CHANGE_USER:
        rval = "Reading change user response";
        break;

    case State::SEND_CHANGE_USER:
        rval = "Sending change user";
        break;

    case State::PINGING:
        rval = "Pinging server";
        break;

    case State::POOLED:
        rval = "In pool";
        break;

    case State::SEND_HISTORY:
        rval = "Sending stored session command history";
        break;

    case State::READ_HISTORY:
        rval = "Reading results of history execution";
        break;

    case State::PREPARE_PS:
        rval = "Preparing a prepared statement";
        break;
    }
    return rval;
}

MariaDBBackendConnection::StateMachineRes MariaDBBackendConnection::handshake()
{
    auto rval = StateMachineRes::ERROR;
    bool state_machine_continue = true;

    while (state_machine_continue)
    {
        switch (m_hs_state)
        {
        case HandShakeState::SEND_PROHY_HDR:
            if (m_server.proxy_protocol())
            {
                // If read was the first event triggered, send proxy header.
                m_hs_state = (send_proxy_protocol_header()) ? HandShakeState::EXPECT_HS :
                    HandShakeState::FAIL;
            }
            else
            {
                m_hs_state = HandShakeState::EXPECT_HS;
            }
            break;

        case HandShakeState::EXPECT_HS:
            {
                // Read the server handshake.
                auto [read_ok, buffer] = mariadb::read_protocol_packet(m_dcb);
                if (buffer.empty())
                {
                    if (read_ok)
                    {
                        // Only got a partial packet, wait for more.
                        state_machine_continue = false;
                        rval = StateMachineRes::IN_PROGRESS;
                    }
                    else
                    {
                        // Socket error.
                        string errmsg = (string)"Handshake with '" + m_server.name() + "' failed.";
                        do_handle_error(m_dcb, errmsg, mxs::ErrorType::TRANSIENT);
                        m_hs_state = HandShakeState::FAIL;
                    }
                }
                else if (mxs_mysql_get_command(buffer) == MYSQL_REPLY_ERR)
                {
                    // Server responded with an error instead of a handshake, probably too many connections.
                    do_handle_error(m_dcb, "Connection rejected: " + mariadb::extract_error(buffer),
                                    mxs::ErrorType::TRANSIENT);
                    m_hs_state = HandShakeState::FAIL;
                }
                else
                {
                    // Have a complete response from the server.
                    if (read_backend_handshake(std::move(buffer)))
                    {
                        if (capability_mismatch())
                        {
                            do_handle_error(m_dcb, "Capability mismatch", mxs::ErrorType::PERMANENT);
                            m_hs_state = HandShakeState::FAIL;
                        }
                        else
                        {
                            bool ssl_on = m_dcb->using_ssl();
                            m_mxs_capabilities = create_capabilities(ssl_on);
                            m_hs_state = ssl_on ? HandShakeState::START_SSL : HandShakeState::SEND_HS_RESP;
                        }
                    }
                    else
                    {
                        do_handle_error(m_dcb, "Bad handshake", mxs::ErrorType::TRANSIENT);
                        m_hs_state = HandShakeState::FAIL;
                    }
                }
            }
            break;

        case HandShakeState::START_SSL:
            {
                // SSL-connection starts by sending a cleartext SSLRequest-packet,
                // then initiating SSL-negotiation.
                m_dcb->writeq_append(create_ssl_request_packet());
                if (m_dcb->ssl_start_connect() >= 0)
                {
                    m_hs_state = HandShakeState::SSL_NEG;
                }
                else
                {
                    do_handle_error(m_dcb, "SSL failed", mxs::ErrorType::TRANSIENT);
                    m_hs_state = HandShakeState::FAIL;
                }
            }
            break;

        case HandShakeState::SSL_NEG:
            {
                // Check SSL-state.
                auto ssl_state = m_dcb->ssl_state();
                if (ssl_state == DCB::SSLState::ESTABLISHED)
                {
                    m_hs_state = HandShakeState::SEND_HS_RESP;      // SSL ready
                }
                else if (ssl_state == DCB::SSLState::HANDSHAKE_REQUIRED)
                {
                    state_machine_continue = false;     // in progress, wait for more data
                    rval = StateMachineRes::IN_PROGRESS;
                }
                else
                {
                    do_handle_error(m_dcb, "SSL failed", mxs::ErrorType::TRANSIENT);
                    m_hs_state = HandShakeState::FAIL;
                }
            }
            break;

        case HandShakeState::SEND_HS_RESP:
            {
                bool with_ssl = m_dcb->using_ssl();
                GWBUF hs_resp = create_hs_response_packet(with_ssl);
                if (m_dcb->writeq_append(std::move(hs_resp)))
                {
                    m_hs_state = HandShakeState::COMPLETE;
                }
                else
                {
                    m_hs_state = HandShakeState::FAIL;
                }
            }
            break;

        case HandShakeState::COMPLETE:
            state_machine_continue = false;
            rval = StateMachineRes::DONE;
            break;

        case HandShakeState::FAIL:
            state_machine_continue = false;
            rval = StateMachineRes::ERROR;
            break;
        }
    }
    return rval;
}

MariaDBBackendConnection::StateMachineRes MariaDBBackendConnection::authenticate(GWBUF&& buffer)
{
    // Have a complete response from the server.
    uint8_t cmd = MYSQL_GET_COMMAND(buffer.data());

    auto* mysql_ses = mysql_session();
    bool need_pt_be_auth_reply = (bool)(mysql_ses->passthrough_be_auth_cb);
    auto deliver_pt_reply = [mysql_ses](GWBUF&& auth_reply) {
        // Bypass routing logic, as routers are not expecting this reply.
        mysql_ses->passthrough_be_auth_cb(std::move(auth_reply));
        mysql_ses->passthrough_be_auth_cb = nullptr;
    };

    // Three options: OK, ERROR or AuthSwitch/other.
    auto rval = StateMachineRes::ERROR;
    if (cmd == MYSQL_REPLY_OK)
    {
        MXB_INFO("Authentication to '%s' succeeded.", m_server.name());
        rval = StateMachineRes::DONE;
        if (need_pt_be_auth_reply)
        {
            deliver_pt_reply(std::move(buffer));
        }
    }
    else if (cmd == MYSQL_REPLY_ERR)
    {
        // Server responded with an error, authentication failed.
        handle_error_response(buffer);
        if (need_pt_be_auth_reply)
        {
            deliver_pt_reply(std::move(buffer));
        }
    }
    else
    {
        // Something else, likely AuthSwitch or a message to the authentication plugin.
        auto res = m_authenticator->exchange(move(buffer));
        if (!res.output.empty())
        {
            m_dcb->writeq_append(move(res.output));
        }

        if (res.success)
        {
            rval = StateMachineRes::IN_PROGRESS;
        }
        else
        {
            if (need_pt_be_auth_reply)
            {
                // Backend auth failure without an error packet. Need to send something to client since it's
                // waiting for a result. Typically, this should only happen due to misconfiguration. The log
                // will have more information.
                deliver_pt_reply(mysql_create_custom_error(
                    0, 0, ER_ACCESS_DENIED_ERROR, "Access denied."));
            }

            do_handle_error(m_dcb, "Authentication plugin error.", mxs::ErrorType::PERMANENT);
        }
    }

    return rval;
}

void MariaDBBackendConnection::store_delayed_packet(GWBUF&& buffer)
{
    uint8_t cmd = mxs_mysql_get_command(&buffer);

    if (cmd == MXS_COM_STMT_CLOSE && !m_delayed_packets.empty())
    {
        // This'll ignore MARIADB_PS_DIRECT_EXEC_ID which could also be handled by popping
        // the last command if it's a COM_STMT_PREPARE. This is unlikely to happen as no
        // connector is known to behave like this.
        uint32_t ps_id = mxs_mysql_extract_ps_id(&buffer);
        auto it = std::find_if(m_delayed_packets.begin(), m_delayed_packets.end(), [&](const auto& buffer){
            return buffer.id() == ps_id;
        });

        if (it != m_delayed_packets.end())
        {
            MXB_INFO("COM_STMT_CLOSE refers to COM_STMT_PREPARE with ID %u that is "
                     "queued for execution, removing both from the queue.", ps_id);
            m_delayed_packets.erase(it);
            return;
        }
    }

    m_delayed_packets.emplace_back(std::move(buffer));

    MXB_INFO("Storing %s while in state '%s', %lu packet(s) queued: %s",
             STRPACKETTYPE(cmd), to_string(m_state).c_str(), m_delayed_packets.size(),
             m_delayed_packets.back().get_sql().c_str());

    size_t too_many_packets = std::max(mysql_session()->max_sescmd_history, 5UL);

    if (m_delayed_packets.size() > too_many_packets)
    {
        MXB_WARNING("Server '%s' is too much behind (%lu queued packets), closing connection.",
                    m_server.name(), m_delayed_packets.size());
        m_dcb->trigger_hangup_event();
    }
}

bool MariaDBBackendConnection::send_delayed_packets()
{
    bool rval = true;

    // Store the packets in a local variable to prevent modifications to m_delayed_packets while we're
    // iterating it. This can happen if one of the packets causes the state to change from State::ROUTING to
    // something else (e.g. multiple COM_STMT_PREPARE packets being sent at the same time).
    auto packets = std::move(m_delayed_packets);
    m_delayed_packets.clear();

    for (auto it = packets.begin(); it != packets.end(); ++it)
    {
        if (!routeQuery(std::move(*it)))
        {
            rval = false;
            break;
        }
        else if (m_state != State::ROUTING)
        {
            // One of the packets caused the state to change. Put the rest of the packets back into the
            // delayed packet queue.
            mxb_assert(m_delayed_packets.empty());
            ++it;
            packets.erase(packets.begin(), it);
            m_delayed_packets = std::move(packets);
            break;
        }
    }

    return rval;
}

MariaDBBackendConnection::StateMachineRes MariaDBBackendConnection::send_connection_init_queries()
{
    auto rval = StateMachineRes::ERROR;
    switch (m_init_query_status.state)
    {
    case InitQueryStatus::State::SENDING:
        {
            // First time in this function.
            const auto& init_query_data = m_session->listener_data()->m_conn_init_sql;
            const auto& query_contents = init_query_data.buffer_contents;
            if (query_contents.empty())
            {
                rval = StateMachineRes::DONE;   // no init queries configured, continue normally
            }
            else
            {
                // Send all the initialization queries in one packet. The server should respond with one
                // OK-packet per query.
                m_dcb->writeq_append(query_contents.shallow_clone());
                m_init_query_status.ok_packets_expected = init_query_data.queries.size();
                m_init_query_status.ok_packets_received = 0;
                m_init_query_status.state = InitQueryStatus::State::RECEIVING;
                rval = StateMachineRes::IN_PROGRESS;
            }
        }
        break;

    case InitQueryStatus::State::RECEIVING:
        while (m_init_query_status.ok_packets_received < m_init_query_status.ok_packets_expected)
        {
            // Check result. If server returned anything else than OK, it's an error.
            auto [read_ok, buffer] = mariadb::read_protocol_packet(m_dcb);
            if (buffer.empty())
            {
                if (read_ok)
                {
                    // Didn't get enough data, read again later.
                    rval = StateMachineRes::IN_PROGRESS;
                }
                else
                {
                    do_handle_error(m_dcb, "Socket error", mxs::ErrorType::TRANSIENT);
                }

                break;
            }
            else
            {
                string wrong_packet_type;
                if (buffer.length() == MYSQL_HEADER_LEN)
                {
                    wrong_packet_type = "an empty packet";
                }
                else
                {
                    uint8_t cmd = MYSQL_GET_COMMAND(buffer.data());
                    if (cmd == MYSQL_REPLY_ERR)
                    {
                        wrong_packet_type = "an error packet";
                    }
                    else if (cmd != MYSQL_REPLY_OK)
                    {
                        wrong_packet_type = "a resultset packet";
                    }
                }

                if (wrong_packet_type.empty())
                {
                    // Got an ok packet.
                    m_init_query_status.ok_packets_received++;
                }
                else
                {
                    // Query failed or gave weird results.
                    const auto& init_queries = m_session->listener_data()->m_conn_init_sql.queries;
                    const string& errored_query = init_queries[m_init_query_status.ok_packets_received];
                    string errmsg = mxb::string_printf("Connection initialization query '%s' returned %s.",
                                                       errored_query.c_str(), wrong_packet_type.c_str());
                    do_handle_error(m_dcb, errmsg, mxs::ErrorType::PERMANENT);
                    break;
                }
            }
        }

        if (m_init_query_status.ok_packets_received == m_init_query_status.ok_packets_expected)
        {
            rval = StateMachineRes::DONE;
        }
        break;
    }
    return rval;
}

void MariaDBBackendConnection::set_to_pooled()
{
    auto* ms = mysql_session();
    m_capabilities = ms->full_capabilities();
    m_account = m_session->user_and_host();
    m_db = ms->current_db;
    m_subscriber.reset();

    m_session = nullptr;
    m_upstream = nullptr;
    m_state = State::POOLED;
    // TODO: Likely other fields need to be modified as well, either here or in 'reuse_connection'.
    // Clean it up once situation clarifies.
}

mxs::Component* MariaDBBackendConnection::upstream() const
{
    return m_upstream;
}

bool MariaDBBackendConnection::expecting_reply() const
{
    return !m_reply.is_complete() || !m_track_queue.empty();
}

const MariaDBUserCache* MariaDBBackendConnection::user_account_cache()
{
    auto users = m_session->service->user_account_cache();
    // MariaDBBackendConnections may be used by other protocols than just MariaDB. The user account cache
    // may not exist or may be a different class. For now, only update it when using MariaDB-protocol.
    return dynamic_cast<const MariaDBUserCache*>(users);
}<|MERGE_RESOLUTION|>--- conflicted
+++ resolved
@@ -1218,15 +1218,7 @@
             }
             else
             {
-<<<<<<< HEAD
-                MXB_INFO("Storing %s while in state '%s': %s",
-                         mariadb::cmd_to_string(mxs_mysql_get_command(queue)),
-                         to_string(m_state).c_str(),
-                         string(mariadb::get_sql(queue)).c_str());
-                m_delayed_packets.emplace_back(std::move(queue));
-=======
                 store_delayed_packet(std::move(queue));
->>>>>>> 50f43421
                 rc = 1;
             }
         }
@@ -1234,15 +1226,7 @@
 
     default:
         {
-<<<<<<< HEAD
-            MXB_INFO("Storing %s while in state '%s': %s",
-                     mariadb::cmd_to_string(mxs_mysql_get_command(queue)),
-                     to_string(m_state).c_str(),
-                     string(mariadb::get_sql(queue)).c_str());
-            m_delayed_packets.emplace_back(std::move(queue));
-=======
             store_delayed_packet(std::move(queue));
->>>>>>> 50f43421
             rc = 1;
         }
         break;
@@ -2658,16 +2642,16 @@
 
 void MariaDBBackendConnection::store_delayed_packet(GWBUF&& buffer)
 {
-    uint8_t cmd = mxs_mysql_get_command(&buffer);
+    uint8_t cmd = mxs_mysql_get_command(buffer);
 
     if (cmd == MXS_COM_STMT_CLOSE && !m_delayed_packets.empty())
     {
         // This'll ignore MARIADB_PS_DIRECT_EXEC_ID which could also be handled by popping
         // the last command if it's a COM_STMT_PREPARE. This is unlikely to happen as no
         // connector is known to behave like this.
-        uint32_t ps_id = mxs_mysql_extract_ps_id(&buffer);
-        auto it = std::find_if(m_delayed_packets.begin(), m_delayed_packets.end(), [&](const auto& buffer){
-            return buffer.id() == ps_id;
+        uint32_t ps_id = mxs_mysql_extract_ps_id(buffer);
+        auto it = std::find_if(m_delayed_packets.begin(), m_delayed_packets.end(), [&](const auto& buf){
+            return buf.id() == ps_id;
         });
 
         if (it != m_delayed_packets.end())
@@ -2682,10 +2666,10 @@
     m_delayed_packets.emplace_back(std::move(buffer));
 
     MXB_INFO("Storing %s while in state '%s', %lu packet(s) queued: %s",
-             STRPACKETTYPE(cmd), to_string(m_state).c_str(), m_delayed_packets.size(),
-             m_delayed_packets.back().get_sql().c_str());
-
-    size_t too_many_packets = std::max(mysql_session()->max_sescmd_history, 5UL);
+             mariadb::cmd_to_string(cmd), to_string(m_state).c_str(), m_delayed_packets.size(),
+             string(mariadb::get_sql(m_delayed_packets.back())).c_str());
+
+    size_t too_many_packets = std::max(mysql_session()->history().max_size(), 5UL);
 
     if (m_delayed_packets.size() > too_many_packets)
     {
