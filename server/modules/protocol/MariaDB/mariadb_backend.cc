/*
 * Copyright (c) 2016 MariaDB Corporation Ab
 * Copyright (c) 2023 MariaDB plc, Finnish Branch
 *
 * Use of this software is governed by the Business Source License included
 * in the LICENSE.TXT file and at www.mariadb.com/bsl11.
 *
 * Change Date: 2027-11-30
 *
 * On the date above, in accordance with the Business Source License, use
 * of this software will be governed by version 2 or later of the General
 * Public License.
 */

#include <maxscale/protocol/mariadb/backend_connection.hh>

#include <arpa/inet.h>
#include <openssl/rand.h>
#include <mysql.h>
#include <mysqld_error.h>
#include <maxbase/format.hh>
#include <maxsql/mariadb.hh>
#include <maxscale/clock.hh>
#include <maxscale/listener.hh>
#include <maxscale/mainworker.hh>
#include <maxscale/modinfo.hh>
#include <maxscale/modutil.hh>
#include <maxscale/router.hh>
#include <maxscale/server.hh>
#include <maxscale/service.hh>
#include <maxscale/protocol/mariadb/authenticator.hh>
#include <maxscale/protocol/mariadb/mysql.hh>
#include "user_data.hh"

// For setting server status through monitor
#include "../../../core/internal/monitormanager.hh"

using mxs::ReplyState;
using std::string;
using std::move;

namespace
{
using Iter = MariaDBBackendConnection::Iter;

void skip_encoded_int(Iter& it)
{
    switch (*it)
    {
    case 0xfc:
        it += 3;
        break;

    case 0xfd:
        it += 4;
        break;

    case 0xfe:
        it += 9;
        break;

    default:
        ++it;
        break;
    }
}

uint64_t get_encoded_int(Iter& it)
{
    uint64_t len = *it++;

    switch (len)
    {
    case 0xfc:
        len = mariadb::get_byte2(it);
        it += 2;
        break;

    case 0xfd:
        len = mariadb::get_byte3(it);
        it += 3;
        break;

    case 0xfe:
        len = mariadb::get_byte8(it);
        it += 8;
        break;

    default:
        break;
    }

    return len;
}

std::string get_encoded_str(Iter& it)
{
    uint64_t len = get_encoded_int(it);
    auto start = it;
    it += len;
    return std::string(start, it);
}

std::string_view get_encoded_str_sv(Iter& it)
{
    uint64_t len = get_encoded_int(it);
    auto start = it;
    it += len;

    // TODO: Change this to std::contiguous_iterator_tag in C++20
    static_assert(std::is_same_v<std::iterator_traits<Iter>::iterator_category,
                                 std::random_access_iterator_tag>);
    mxb_assert_message(&*start + len == &*it, "Memory must be contiguous");

    return std::string_view(reinterpret_cast<const char*>(&*start), len);
}

void skip_encoded_str(Iter& it)
{
    auto len = get_encoded_int(it);
    it += len;
}

struct AddressInfo
{
    bool        success {false};
    char        addr[INET6_ADDRSTRLEN] {};
    in_port_t   port {0};
    std::string error_msg;
};
AddressInfo get_ip_string_and_port(const sockaddr_storage* sa);
}

/**
 * Construct a detached backend connection. Session and authenticator attached separately.
 */
MariaDBBackendConnection::MariaDBBackendConnection(SERVER& server)
    : m_server(server)
    , m_auth_data(server.name())
{
}

/*******************************************************************************
 *******************************************************************************
 *
 * API Entry Point - Connect
 *
 * This is the first entry point that will be called in the life of a backend
 * (database) connection. It creates a protocol data structure and attempts
 * to open a non-blocking socket to the database. If it succeeds, the
 * protocol_auth_state will become MYSQL_CONNECTED.
 *
 *******************************************************************************
 ******************************************************************************/

std::unique_ptr<MariaDBBackendConnection>
MariaDBBackendConnection::create(MXS_SESSION* session, mxs::Component* component, SERVER& server)
{
    std::unique_ptr<MariaDBBackendConnection> backend_conn(new MariaDBBackendConnection(server));
    backend_conn->assign_session(session, component);
    backend_conn->pin_history_responses();
    return backend_conn;
}

void MariaDBBackendConnection::finish_connection()
{
    mxb_assert(m_dcb->handler());

    if (m_state != State::POOLED)
    {
        mysql_session()->history_info.erase(this);
    }

    m_dcb->silence_errors();

    if (m_reply.command() == MXS_COM_BINLOG_DUMP)
    {
        // For replication connections in this stage, the connection must be dropped without sending a
        // COM_QUIT. If it's sent, the server might misinterpret it as a semi-sync acknowledgement packet.
    }
    else
    {
        // Always send a COM_QUIT to the backend being closed if it's a normal connection. This causes the
        // connection to be closed faster and it also makes sure that the connection shuts down correctly.
        m_dcb->writeq_append(mysql_create_com_quit(nullptr, 0));
    }
}

uint64_t MariaDBBackendConnection::can_reuse(MXS_SESSION* session) const
{
    MYSQL_session* data = static_cast<MYSQL_session*>(session->protocol_data());

    const uint64_t RELEVANT_CAPS = GW_MYSQL_CAPABILITIES_DEPRECATE_EOF | GW_MYSQL_CAPABILITIES_MULTI_RESULTS
        | GW_MYSQL_CAPABILITIES_MULTI_STATEMENTS | GW_MYSQL_CAPABILITIES_SESSION_TRACK
        | GW_MYSQL_CAPABILITIES_PS_MULTI_RESULTS | MXS_EXTRA_CAPS_SERVER64;

    // The relevant capability bits that change how the protocol works must match with the ones used by this
    // session. Some of them, like the connection attributes, aren't relevant as the connection has already
    // been created.
    bool caps_ok = (m_capabilities & RELEVANT_CAPS) == (data->full_capabilities() & RELEVANT_CAPS);

    // If proxy_protocol is enabled, the client IP address must exactly match the one that was used to create
    // this connection. This prevents sharing of the same connection between different user accounts.
    bool remote_ok = !m_server.proxy_protocol() || m_dcb->client_remote() == session->client_remote();

    uint64_t rv = REUSE_NOT_POSSIBLE;

    if (caps_ok && remote_ok)
    {
        rv = ReuseType::CHANGE_USER;

        if (m_account == session->user_and_host() && m_db == data->current_db)
        {
            rv = ReuseType::RESET_CONNECTION;
        }
    }

    return rv;
}

bool MariaDBBackendConnection::reuse(MXS_SESSION* session, mxs::Component* upstream, uint64_t reuse_type)
{
    bool rv = false;
    mxb_assert(!m_dcb->session() && m_dcb->readq_empty() && m_dcb->writeq_empty());
    MXS_SESSION::Scope scope(session);

    if (m_dcb->state() != DCB::State::POLLING || m_state != State::POOLED || !m_delayed_packets.empty())
    {
        MXB_INFO("DCB and protocol state do not qualify for reuse: %s, %s, %s",
                 mxs::to_string(m_dcb->state()), to_string(m_state).c_str(),
                 m_delayed_packets.empty() ? "no packets" : "stored packets");
    }
    else
    {
        assign_session(session, upstream);
        m_dcb->reset(session);

        bool reset_conn = reuse_type == ReuseType::RESET_CONNECTION;
        GWBUF* buffer = reset_conn ? create_reset_connection_packet() : create_change_user_packet();

        /**
         * This is a connection that was just taken out of the persistent connection pool.
         * Send a COM_CHANGE_USER query to the backend to reset the session state. */
        if (m_dcb->writeq_append(buffer))
        {
            MXB_INFO("Reusing connection, sending %s",
                     reset_conn ? "COM_RESET_CONNECTION" : "COM_CHANGE_USER");
            m_state = State::RESET_CONNECTION;
            rv = true;

            // Clear out any old prepared statements, those are reset by the COM_CHANGE_USER
            m_ps_map.clear();
            pin_history_responses();

            if (reset_conn && m_session->listener_data()->m_conn_init_sql.buffer_contents.empty())
            {
                // We don't have any initialization queries. This means we can send the history without having
                // to wait for the server's response as we know that the COM_RESET_CONNECTION will send only
                // one packet. This can't be done with a COM_CHANGE_USER as the server might respond with an
                // AuthSwitchRequest packet.
                m_state = State::RESET_CONNECTION_FAST;
                send_history();
            }
        }
    }

    return rv;
}

/**
 * @brief Log handshake failure
 *
 * @param dcb Backend DCB where authentication failed
 * @param buffer Buffer containing the response from the backend
 */
void MariaDBBackendConnection::handle_error_response(DCB* plain_dcb, GWBUF* buffer)
{
    mxb_assert(plain_dcb->role() == DCB::Role::BACKEND);
    BackendDCB* dcb = static_cast<BackendDCB*>(plain_dcb);
    uint16_t errcode = mxs_mysql_get_mysql_errno(buffer);
    std::string reason = mxs::extract_error(buffer);
    std::string errmsg = mxb::string_printf(
        "Authentication to '%s' failed: %hu, %s",
        dcb->server()->name(), errcode, reason.c_str());

    if (m_session->service->config()->log_auth_warnings)
    {
        MXB_ERROR("%s", errmsg.c_str());
    }

    /** If the error is ER_HOST_IS_BLOCKED put the server into maintenance mode.
     * This will prevent repeated authentication failures. */
    if (errcode == ER_HOST_IS_BLOCKED)
    {
        auto main_worker = mxs::MainWorker::get();
        auto server = dcb->server();
        main_worker->execute([server]() {
            MonitorManager::set_server_status(server, SERVER_MAINT);
        }, mxb::Worker::EXECUTE_AUTO);

        MXB_ERROR("Server %s has been put into maintenance mode due to the server blocking connections "
                  "from MaxScale. Run 'mysqladmin -h %s -P %d flush-hosts' on this server before taking "
                  "this server out of maintenance mode. To avoid this problem in the future, set "
                  "'max_connect_errors' to a larger value in the backend server.",
                  server->name(), server->address(), server->port());
    }
    else if (errcode == ER_ACCESS_DENIED_ERROR)
    {
        m_session->service->stats().add_failed_auth();

        // Authentication to backend failed. MaxScale must be operating on old user account data. This
        // session will fail, but update account data.
        auto user_cache = user_account_cache();
        if (user_cache)
        {
            if (user_cache->can_update_immediately())
            {
                m_session->service->request_user_account_update();
            }
            else
            {
                MXB_WARNING(USERS_RECENTLY_UPDATED_FMT, m_session->user_and_host().c_str());
            }
        }
        // If user cache does not exist, do nothing.
    }

    auto error_type = mxs::ErrorType::PERMANENT;

    // XPand responds with this sort of an authentication failure error while it's doing a group change. To
    // avoid permanently closing the backends, treat it as a transient error.
    if (errcode == 1 && reason.find("Group change during GTM operation") != std::string::npos)
    {
        error_type = mxs::ErrorType::TRANSIENT;
    }

    do_handle_error(m_dcb, errmsg, error_type);
}

/**
 * @brief Prepare protocol for a write
 *
 * This prepares both the buffer and the protocol itself for writing a query
 * to the backend.
 *
 * @param buffer Buffer that will be written
 */
void MariaDBBackendConnection::prepare_for_write(const GWBUF& buffer)
{
    if (m_session->capabilities() & RCAP_TYPE_REQUEST_TRACKING)
    {
        TrackedQuery query(buffer);

        if (m_reply.state() == ReplyState::DONE && m_track_queue.empty())
        {
            track_query(query);
        }
        else
        {
            m_track_queue.push(std::move(query));
        }
    }

    // TODO: These probably should be stored in TrackedQuery as well
    if (buffer.type_is_collect_result())
    {
        m_collect_result = true;
    }
    m_track_state = buffer.type_is_track_state();
}

void MariaDBBackendConnection::process_stmt_execute(GWBUF** original, uint32_t id, PSInfo& ps_info)
{
    // Only prepared statements with input parameters send metadata with COM_STMT_EXECUTE
    if (ps_info.n_params > 0 && !ps_info.exec_metadata_sent)
    {
        size_t types_offset = MYSQL_HEADER_LEN + 1 + 4 + 1 + 4 + ((ps_info.n_params + 7) / 8);
        uint8_t* ptr = gwbuf_link_data(*original) + types_offset;

        if (*ptr == 0)
        {
            MYSQL_session* data = static_cast<MYSQL_session*>(m_session->protocol_data());
            auto it = data->exec_metadata.find(id);

            // Although this check is practically always true, it will prevent a broken
            // connector from crashing MaxScale.
            if (it != data->exec_metadata.end())
            {
                const auto& metadata = it->second;

                mxs::Buffer buf(*original);
                mxs::Buffer newbuf(buf.length() + metadata.size());
                auto data = newbuf.data();

                memcpy(data, buf.data(), types_offset);
                data += types_offset;

                // Set to 1, we are sending the types
                *data++ = 1;

                // Splice the metadata into COM_STMT_EXECUTE
                memcpy(data, metadata.data(), metadata.size());
                data += metadata.size();

                // Copy remaining data that is being sent and update the packet length
                mxb_assert(buf.length() > types_offset + 1);
                memcpy(data, buf.data() + types_offset + 1, buf.length() - types_offset - 1);
                gw_mysql_set_byte3(newbuf.data(), newbuf.length() - MYSQL_HEADER_LEN);

                // The old buffer is freed along with `buf`
                *original = newbuf.release();

                ps_info.exec_metadata_sent = true;
            }
            else
            {
                mxb_assert_message(ps_info.n_params > 0, "Only PS with params can be malformed");
                MXB_WARNING("Malformed COM_STMT_EXECUTE (ID %u): could not find previous "
                            "execution with metadata and current execution doesn't contain it", id);
            }
        }
        else
        {
            ps_info.exec_metadata_sent = true;
        }
    }
}

void MariaDBBackendConnection::ready_for_reading(DCB* event_dcb)
{
    mxb_assert(m_dcb == event_dcb);     // The protocol should only handle its own events.

    bool state_machine_continue = true;
    while (state_machine_continue)
    {
        switch (m_state)
        {
        case State::HANDSHAKING:
            {
                auto hs_res = handshake();
                switch (hs_res)
                {
                case StateMachineRes::IN_PROGRESS:
                    state_machine_continue = false;
                    break;

                case StateMachineRes::DONE:
                    m_state = State::AUTHENTICATING;
                    break;

                case StateMachineRes::ERROR:
                    m_state = State::FAILED;
                    break;
                }
            }
            break;

        case State::AUTHENTICATING:
            {
                auto auth_res = authenticate();
                switch (auth_res)
                {
                case StateMachineRes::IN_PROGRESS:
                    state_machine_continue = false;
                    break;

                case StateMachineRes::DONE:
                    m_state = State::CONNECTION_INIT;
                    break;

                case StateMachineRes::ERROR:
                    m_state = State::FAILED;
                    break;
                }
            }
            break;

        case State::CONNECTION_INIT:
            {
                auto init_res = send_connection_init_queries();
                switch (init_res)
                {
                case StateMachineRes::IN_PROGRESS:
                    state_machine_continue = false;
                    break;

                case StateMachineRes::DONE:
                    m_state = State::SEND_HISTORY;
                    break;

                case StateMachineRes::ERROR:
                    m_state = State::FAILED;
                    break;
                }
            }
            break;

        case State::SEND_HISTORY:
            send_history();
            m_state = State::READ_HISTORY;
            break;

        case State::READ_HISTORY:
            {
                auto res = read_history_response();
                switch (res)
                {
                case StateMachineRes::IN_PROGRESS:
                    state_machine_continue = false;
                    break;

                case StateMachineRes::DONE:
                    m_state = State::SEND_DELAYQ;
                    break;

                case StateMachineRes::ERROR:
                    m_state = State::FAILED;
                    break;
                }
            }
            break;

        case State::SEND_DELAYQ:
            m_state = State::ROUTING;
            send_delayed_packets();
            break;

        case State::RESET_CONNECTION_FAST:
        case State::RESET_CONNECTION:
        case State::READ_CHANGE_USER:
            {
                auto res = read_change_user();

                switch (res)
                {
                case StateMachineRes::IN_PROGRESS:
                    state_machine_continue = false;
                    break;

                case StateMachineRes::DONE:
                    break;

                case StateMachineRes::ERROR:
                    m_state = State::FAILED;
                    break;
                }
            }
            break;

        case State::SEND_CHANGE_USER:
            normal_read();

            if (!expecting_reply())
            {
                // No more replies expected, generate and send the COM_CHANGE_USER.
                send_change_user_to_backend();
            }
            else
            {
                state_machine_continue = false;
            }
            break;

        case State::PINGING:
            read_com_ping_response();
            break;

        case State::PREPARE_PS:
            normal_read();

            // The reply must be complete and we must have no pending queries to track. If m_track_queue is
            // not empty, that means the current result is not for the COM_STMT_PREPARE but for a command that
            // was executed before it.
            if (m_reply.is_complete() && m_track_queue.empty())
            {
                // The state can change inside do_handle_error() as a result of a failed network read from the
                // DCB or a mismatch in the result of a command stored in the history.
                if (m_state != State::FAILED)
                {
                    m_state = State::ROUTING;
                    send_delayed_packets();
                }
            }

            state_machine_continue = false;
            break;

        case State::ROUTING:
            normal_read();
            // Normal read always consumes all data.
            state_machine_continue = false;
            break;

        case State::POOLED:
            mxb_assert(!true);      // Should not currently happen.
            m_state = State::FAILED;
            state_machine_continue = false;
            break;

        case State::FAILED:
            state_machine_continue = false;
            break;
        }
    }
}

void MariaDBBackendConnection::do_handle_error(DCB* dcb, const std::string& errmsg, mxs::ErrorType type)
{
    std::ostringstream ss(errmsg, std::ios_base::app);

    ss << " (" << m_server.name() << ", session=" << m_session->id();

    if (m_thread_id)
    {
        ss << ", conn_id=" << m_thread_id;
    }

    if (int err = gw_getsockerrno(dcb->fd()))
    {
        ss << ": " << err << ", " << mxb_strerror(err);
    }
    else if (dcb->is_fake_event())
    {
        // Fake events should not have TCP socket errors
        ss << ": Generated event";
    }

    ss << ")";

    // Erase history info callback before we do the handleError call. This prevents it from being called while
    // the DCB is in the zombie queue.
    mysql_session()->history_info.erase(this);

    mxb_assert(!dcb->hanged_up());
    GWBUF* errbuf = mysql_create_custom_error(1, 0, ER_CONNECTION_KILLED, ss.str().c_str());

    MXB_AT_DEBUG(bool res = ) m_upstream->handleError(type, errbuf, nullptr, m_reply);

    mxb_assert_message(res || m_session->state() == MXS_SESSION::State::STOPPING,
                       "The session should be stopping when handleError fails");
    mxb_assert_message(!res || !dcb->is_open(),
                       "The DCB must not be open after a successful handleError call");

    m_state = State::FAILED;

    gwbuf_free(errbuf);
}

/**
 * @brief Check if a reply can be routed to the client
 *
 * @param Backend DCB
 * @return True if session is ready for reply routing
 */
bool MariaDBBackendConnection::session_ok_to_route(DCB* dcb)
{
    bool rval = false;
    auto session = dcb->session();
    if (session->state() == MXS_SESSION::State::STARTED)
    {
        ClientDCB* client_dcb = session->client_connection()->dcb();
        if (client_dcb && client_dcb->state() != DCB::State::DISCONNECTED)
        {
            auto client_protocol = client_dcb->protocol();
            if (client_protocol)
            {
                if (client_protocol->in_routing_state())
                {
                    rval = true;
                }
            }
        }
    }


    return rval;
}

static inline bool auth_change_requested(const GWBUF& buf)
{
    return mxs_mysql_get_command(&buf) == MYSQL_REPLY_AUTHSWITCHREQUEST
           && buf.length() > MYSQL_EOF_PACKET_LEN;
}

bool MariaDBBackendConnection::handle_auth_change_response(const GWBUF& reply, DCB* dcb)
{
    bool rval = false;

    if (strcmp((const char*)reply.data() + 5, DEFAULT_MYSQL_AUTH_PLUGIN) == 0)
    {
        /**
         * The server requested a change of authentication methods.
         * If we're changing the authentication method to the same one we
         * are using now, it means that the server is simply generating
         * a new scramble for the re-authentication process.
         */
        rval = send_mysql_native_password_response(reply, dcb);
    }

    return rval;
}

/**
 * With authentication completed, read new data and write to backend
 */
void MariaDBBackendConnection::normal_read()
{
    auto [read_ok, buffer] = m_dcb->read(MYSQL_HEADER_LEN, 0);

    if (buffer.empty())
    {
        if (read_ok)
        {
            return;
        }
        else
        {
            do_handle_error(m_dcb, "Read from backend failed");
            return;
        }
    }

    auto* read_buffer = new GWBUF(move(buffer));

    /** Ask what type of output the router/filter chain expects */
    MXS_SESSION* session = m_dcb->session();
    uint64_t capabilities = session->capabilities();
    capabilities |= mysql_session()->client_protocol_capabilities();
    bool result_collected = false;

    if (rcap_type_required(capabilities, RCAP_TYPE_PACKET_OUTPUT) || m_collect_result)
    {
        GWBUF* tmp;
        bool track = rcap_type_required(capabilities, RCAP_TYPE_REQUEST_TRACKING)
            && !rcap_type_required(capabilities, RCAP_TYPE_STMT_OUTPUT);

        if (track || m_collect_result)
        {
            tmp = track_response(&read_buffer);
        }
        else
        {
            tmp = modutil_get_complete_packets(&read_buffer);
        }

        // Store any partial packets in the DCB's read buffer
        if (read_buffer)
        {
            m_dcb->unread(read_buffer);

            if (m_reply.is_complete())
            {
                // There must be more than one response in the buffer which we need to process once we've
                // routed this response.
                m_dcb->trigger_read_event();
            }
        }

        if (!tmp)
        {
            return;     // No complete packets
        }

        read_buffer = tmp;
    }

    if (rcap_type_required(capabilities, RCAP_TYPE_RESULTSET_OUTPUT) || m_collect_result)
    {
        m_collectq.append(read_buffer);

        if (!m_reply.is_complete())
        {
            return;
        }

        read_buffer = m_collectq.release();
        m_collect_result = false;
        result_collected = true;
    }

    do
    {
        GWBUF* stmt = nullptr;

        if (!result_collected && rcap_type_required(capabilities, RCAP_TYPE_STMT_OUTPUT))
        {
            // This happens if a session with RCAP_TYPE_STMT_OUTPUT closes the connection before all
            // the packets have been processed.
            if (!m_dcb->is_open())
            {
                gwbuf_free(read_buffer),
                read_buffer = nullptr;
                break;
            }

            // TODO: Get rid of RCAP_TYPE_STMT_OUTPUT and iterate over all packets in the resultset
            stmt = modutil_get_next_MySQL_packet(&read_buffer);
            mxb_assert_message(stmt, "There should be only complete packets in read_buffer");

            // Make sure the buffer is contiguous
            stmt = gwbuf_make_contiguous(stmt);

            GWBUF* tmp = track_response(&stmt);
            mxb_assert(!stmt);
            stmt = tmp;
        }
        else
        {
            stmt = read_buffer;
            read_buffer = nullptr;
        }

        if (session_ok_to_route(m_dcb))
        {
            // This keeps the row data in the mxs::Reply valid for the whole clientReply call even if the
            // buffer is freed by a router or a filter.
            std::unique_ptr<GWBUF> sTmp_for_row_data;
            if (m_collect_rows)
            {
                sTmp_for_row_data.reset(new GWBUF(*stmt));
            }

            thread_local mxs::ReplyRoute route;
            route.clear();
            m_upstream->clientReply(stmt, route, m_reply);
            m_reply.clear_row_data();
        }
        else    /*< session is closing; replying to client isn't possible */
        {
            gwbuf_free(stmt);
        }
    }
    while (read_buffer);

    if (!m_dcb->is_open())
    {
        // The router closed the session, erase the callbacks to prevent the client protocol from calling it.
        mysql_session()->history_info.erase(this);
    }
    else if (rcap_type_required(capabilities, RCAP_TYPE_SESCMD_HISTORY) && m_reply.is_complete())
    {
        if (!compare_responses())
        {
            do_handle_error(m_dcb, create_response_mismatch_error(), mxs::ErrorType::PERMANENT);
        }
    }
}

void MariaDBBackendConnection::send_history()
{
    MYSQL_session* client_data = mysql_session();

    if (!client_data->history.empty())
    {
        for (const auto& history_query : client_data->history)
        {
            TrackedQuery query(history_query);

            if (m_reply.state() == ReplyState::DONE && m_track_queue.empty())
            {
                track_query(query);
            }
            else
            {
                m_track_queue.push(query);
            }

            MXB_INFO("Execute %s %u on '%s': %s", STRPACKETTYPE(query.command),
                     history_query.id(), m_server.name(), history_query.get_sql().c_str());

<<<<<<< HEAD
            m_dcb->writeq_append(GWBUF(history_query));
            m_history_responses.push_back(history_query.id());
=======
            m_dcb->writeq_append(buffer.release());
            m_history_responses.emplace_back(a.id(), client_data->history_responses[a.id()]);
>>>>>>> 1f2fa965
        }
    }
}

MariaDBBackendConnection::StateMachineRes MariaDBBackendConnection::read_history_response()
{
    StateMachineRes rval = StateMachineRes::DONE;

    while (!m_history_responses.empty() && rval == StateMachineRes::DONE)
    {
        auto [read_ok, buffer] = m_dcb->read(MYSQL_HEADER_LEN, 0);

        if (buffer.empty())
        {
            if (read_ok)
            {
                rval = StateMachineRes::IN_PROGRESS;
            }
            else
            {
                do_handle_error(m_dcb, "Read from backend failed");
                rval = StateMachineRes::ERROR;
            }
        }
        else
        {
            GWBUF* read_buffer = new GWBUF(move(buffer));
            mxs::Buffer result = track_response(&read_buffer);

            if (read_buffer)
            {
                m_dcb->unread(read_buffer);
            }

            if (m_reply.is_complete())
            {
                MYSQL_session* client_data = mysql_session();
                uint32_t id = m_history_responses.front().first;
                bool expected_result = m_history_responses.front().second;

                if (m_reply.is_ok() == expected_result)
                {
                    MXB_INFO("Reply to %u complete", id);
                    m_history_responses.pop_front();
                }
                else
                {
                    // This server sent a different response than the one we sent to the client. Trigger a
                    // hangup event so that it is closed.
                    do_handle_error(m_dcb, create_response_mismatch_error(), mxs::ErrorType::PERMANENT);
                    m_dcb->trigger_hangup_event();
                    rval = StateMachineRes::ERROR;
                }
            }
            else
            {
                // The result is not yet complete. In practice this only happens with a COM_STMT_PREPARE that
                // has multiple input/output parameters.
                rval = StateMachineRes::IN_PROGRESS;
            }
        }
    }

    return rval;
}

std::string MariaDBBackendConnection::create_response_mismatch_error()
{
    std::ostringstream ss;

    ss << "Response from server '" << m_server.name() << "' "
       << "differs from the expected response to " << STRPACKETTYPE(m_reply.command()) << ". "
       << "Closing connection due to inconsistent session state.";

    if (m_reply.error())
    {
        ss << " Error: " << m_reply.error().message();
    }

    return ss.str();
}

void MariaDBBackendConnection::pin_history_responses()
{
    // Mark the start of the history responses that we're interested in. This guarantees that all responses
    // remain in effect while the connection reset is ongoing. This is needed to correctly detect a
    // COM_STMT_CLOSE that arrives after the connection creation and which caused the history to shrink.
    MYSQL_session* client_data = mysql_session();

    if (!client_data->history.empty())
    {
        client_data->history_info[this].position = client_data->history.front().id();
    }
}

bool MariaDBBackendConnection::compare_responses()
{
    mxb_assert(rcap_type_required(m_session->capabilities(), RCAP_TYPE_SESCMD_HISTORY));
    MYSQL_session* data = mysql_session();

    if (m_current_id)
    {
        // It's possible that there's already a response for this command. This can happen if the session
        // command is executed multiple times before the accepted answer has arrived. We only care about
        // the latest result.
        m_ids_to_check[m_current_id] = m_reply.is_ok();

        // Reset the ID after storing it to make sure debug assertions will catch any cases where a PS
        // response is read without a pre-assigned ID.
        m_current_id = 0;
    }

    // It is possible that the same command is verified twice if the session command ends up being executed
    // more than once. This happens as each failed attempt to execute it causes the response callback to be
    // installed and if the accepted answer arrives before the final response for this backend arrives, the
    // latest completed response from this backend is used. This can cause the connection to be closed even if
    // it would be considered valid later on.
    //
    // TODO: We could probably use m_current_id to prevent this from happening.

    bool ok = true;
    bool found = false;
    auto it = m_ids_to_check.begin();

    while (it != m_ids_to_check.end())
    {
        auto response_it = data->history_responses.find(it->first);

        if (response_it != data->history_responses.end())
        {
            data->history_info[this].position = it->first;

            if (it->second != response_it->second)
            {
                ok = false;
                break;
            }

            it = m_ids_to_check.erase(it);
            found = true;
        }
        else
        {
            ++it;
        }
    }

    if (ok && !found && !m_ids_to_check.empty())
    {
        data->history_info[this].response_cb = [this]() {
            if (!compare_responses())
            {
                do_handle_error(m_dcb, create_response_mismatch_error(),
                                mxs::ErrorType::PERMANENT);
            }
        };
    }

    return ok;
}

MariaDBBackendConnection::StateMachineRes MariaDBBackendConnection::read_change_user()
{
    auto [read_ok, buffer] = mariadb::read_protocol_packet(m_dcb);

    if (buffer.empty())
    {
        if (read_ok)
        {
            return StateMachineRes::IN_PROGRESS;
        }
        else
        {
            do_handle_error(m_dcb, "Read from backend failed");
            return StateMachineRes::ERROR;
        }
    }

    auto rv = StateMachineRes::ERROR;

    if (auth_change_requested(buffer) && handle_auth_change_response(buffer, m_dcb))
    {
        rv = StateMachineRes::IN_PROGRESS;
    }
    else
    {
        int cmd = mxs_mysql_get_command(&buffer);

        if (m_state == State::READ_CHANGE_USER)
        {
            // The COM_CHANGE_USER is now complete. The reply state must be updated here as the normal
            // result processing code doesn't deal with the COM_CHANGE_USER responses.
            set_reply_state(ReplyState::DONE);

            mxs::ReplyRoute route;
            m_reply.clear();
            m_reply.set_is_ok(cmd == MYSQL_REPLY_OK);
            if (m_upstream->clientReply(mxs::gwbuf_to_gwbufptr(move(buffer)), route, m_reply))
            {
                // If packets were received from the router while the COM_CHANGE_USER was in progress,
                // they are stored in the same delayed queue that is used for the initial connection.
                m_state = State::SEND_DELAYQ;
                rv = StateMachineRes::DONE;
            }
            else
            {
                rv = StateMachineRes::ERROR;
            }
        }
        else if (m_state == State::RESET_CONNECTION || m_state == State::RESET_CONNECTION_FAST)
        {
            if (cmd == MYSQL_REPLY_ERR)
            {
                std::string errmsg = "Failed to reuse connection: " + mxs::extract_error(&buffer);
                do_handle_error(m_dcb, errmsg, mxs::ErrorType::PERMANENT);
                rv = StateMachineRes::ERROR;
            }
            else
            {
                MXB_INFO("Connection reset complete");
                // Connection is being attached to a new session, so all initializations must be redone.
                m_state = m_state == State::RESET_CONNECTION_FAST ?
                    State::READ_HISTORY : State::CONNECTION_INIT;

                rv = StateMachineRes::DONE;
            }
        }
        else
        {
            mxb_assert(!true);
        }
    }

    return rv;
}

void MariaDBBackendConnection::read_com_ping_response()
{
    auto [read_ok, buffer] = mariadb::read_protocol_packet(m_dcb);
    if (buffer.empty())
    {
        if (!read_ok)
        {
            do_handle_error(m_dcb, "Failed to read COM_PING response");
        }
    }
    else
    {
        mxb_assert(mxs_mysql_get_command(&buffer) == MYSQL_REPLY_OK);
        // Route any packets that were received while we were pinging the backend
        m_state = m_delayed_packets.empty() ? State::ROUTING : State::SEND_DELAYQ;
    }
}

void MariaDBBackendConnection::write_ready(DCB* event_dcb)
{
    mxb_assert(m_dcb == event_dcb);
    auto dcb = m_dcb;
    if (dcb->state() != DCB::State::POLLING)
    {
        /** Don't write to backend if backend_dcb is not in poll set anymore */
        const uint8_t* data = NULL;
        bool com_quit = false;

        if (!dcb->writeq_empty())
        {
            data = dcb->writeq().data();
            com_quit = MYSQL_IS_COM_QUIT(data);
        }

        if (data)
        {
            if (!com_quit)
            {
                MXB_ERROR("Attempt to write buffered data to backend failed due internal inconsistent "
                          "state: %s", mxs::to_string(dcb->state()));
            }
        }
        else
        {
            MXB_DEBUG("Dcb %p in state %s but there's nothing to write either.",
                      dcb, mxs::to_string(dcb->state()));
        }
    }
    else
    {
        if (m_state == State::HANDSHAKING && m_hs_state == HandShakeState::SEND_PROHY_HDR)
        {
            // Write ready is usually the first event delivered after a connection is made.
            // Proxy header should be sent in case the server is waiting for it.
            if (m_server.proxy_protocol())
            {
                m_hs_state = (send_proxy_protocol_header()) ? HandShakeState::EXPECT_HS :
                    HandShakeState::FAIL;
            }
            else
            {
                m_hs_state = HandShakeState::EXPECT_HS;
            }
        }
        dcb->writeq_drain();
    }
}

/*
 * Write function for backend DCB. Store command to protocol.
 *
 * @param queue Queue of buffers to write
 * @return      0 on failure, 1 on success
 */
int32_t MariaDBBackendConnection::write(GWBUF* queue)
{
    MXS_SESSION::Scope scope(m_session);
    int rc = 0;
    switch (m_state)
    {
    case State::FAILED:
        if (m_session->state() != MXS_SESSION::State::STOPPING)
        {
            MXB_ERROR("Unable to write to backend '%s' because connection has failed. Server in state %s.",
                      m_server.name(), m_server.status_string().c_str());
        }

        gwbuf_free(queue);
        rc = 0;
        break;

    case State::ROUTING:
        {
            // If the buffer contains a large query, we have to ignore the command byte and just write it. The
            // state of m_large_query must be updated for each routed packet to accurately know whether the
            // command byte is accurate or not.
            bool was_large = m_large_query;
            uint32_t packet_len = mxs_mysql_get_packet_len(queue);
            m_large_query = packet_len == MYSQL_PACKET_LENGTH_MAX + MYSQL_HEADER_LEN;

            if (was_large || m_reply.state() == ReplyState::LOAD_DATA)
            {
                if (packet_len == MYSQL_HEADER_LEN && m_reply.state() == ReplyState::LOAD_DATA)
                {
                    // An empty packet is sent at the end of the LOAD DATA LOCAL INFILE. Any packets received
                    // after this but before the server responds with the result should go through the normal
                    // code paths.
                    set_reply_state(ReplyState::LOAD_DATA_END);
                }

                // Not the start of a packet, don't analyze it.
                return m_dcb->writeq_append(queue);
            }

            queue = gwbuf_make_contiguous(queue);
            uint8_t cmd = mxs_mysql_get_command(queue);

            if (cmd == MXS_COM_CHANGE_USER)
            {
                // Discard the packet, we'll generate our own when we send it.
                gwbuf_free(queue);

                if (expecting_reply())
                {
                    // Busy with something else, wait for it to complete and then send the COM_CHANGE_USER.
                    m_state = State::SEND_CHANGE_USER;
                    return 1;
                }
                else
                {
                    return send_change_user_to_backend();
                }
            }

            prepare_for_write(*queue);

            if (mxs_mysql_is_ps_command(cmd))
            {
                uint32_t ps_id = mxs_mysql_extract_ps_id(queue);
                auto it = m_ps_map.find(ps_id);

                if (it != m_ps_map.end())
                {
                    // Ensure unique GWBUF to prevent our modification of the PS ID from
                    // affecting the original buffer.
                    queue->ensure_unique();

                    // Replace our generated ID with the real PS ID
                    uint8_t* ptr = queue->data() + MYSQL_PS_ID_OFFSET;
                    mariadb::set_byte4(ptr, it->second.real_id);

                    if (cmd == MXS_COM_STMT_CLOSE)
                    {
                        m_ps_map.erase(it);
                    }
                    else if (cmd == MXS_COM_STMT_EXECUTE)
                    {
                        process_stmt_execute(&queue, ps_id, it->second);
                    }
                }
                else if (ps_id != MARIADB_PS_DIRECT_EXEC_ID)
                {
                    gwbuf_free(queue);

                    std::stringstream ss;
                    ss << "Unknown prepared statement handler (" << ps_id << ") given to MaxScale for "
                       << STRPACKETTYPE(cmd) << " by " << m_session->user_and_host();

                    // Only send the error if the client expects a response. If an unknown COM_STMT_CLOSE is
                    // sent, don't respond to it.
                    if (cmd == MXS_COM_STMT_CLOSE)
                    {
                        // If we haven't executed the COM_STMT_PREPARE that this COM_STMT_CLOSE refers to,
                        // we know that it must've been executed and closed before this backend was opened.
                        // Since the history responses are erased the moment the COM_STMT_CLOSE is received
                        // it is not possible to deduce from the available information whether this is a
                        // "known" ID or not.
                        return 1;
                    }
                    else
                    {
                        GWBUF* err = mysql_create_custom_error(
                            1, 0, ER_UNKNOWN_STMT_HANDLER, ss.str().c_str());

                        // Send the error as a separate event. This allows the routeQuery of the router to
                        // finish before we deliver the response.
                        // TODO: questionable code. Deliver the error in some other way.
                        mxb_assert(m_dcb->readq_empty());
                        m_dcb->unread(err);
                        m_dcb->trigger_read_event();
                    }

                    mxs::unexpected_situation(ss.str().c_str());
                    MXB_WARNING("%s", ss.str().c_str());

                    // This is an error condition that is very likely to happen if something is broken in the
                    // prepared statement handling. Asserting that we never get here when we're testing helps
                    // catch the otherwise hard to spot error. Since this code is expected to be hit in
                    // environments where a connector sends an unknown ID, we can't treat this as a hard error
                    // and close the session. The only known exception to this is the test for MXS-3392 which
                    // causes a COM_STMT_CLOSE with a zero ID to be sent.
                    mxb_assert(!true || (cmd == MXS_COM_STMT_CLOSE && ps_id == 0));
                    return 1;
                }
            }

            if (cmd == MXS_COM_QUIT && m_server.persistent_conns_enabled())
            {
                /** We need to keep the pooled connections alive so we just ignore the COM_QUIT packet */
                gwbuf_free(queue);
                rc = 1;
            }
            else
            {
                if (cmd == MXS_COM_STMT_PREPARE)
                {
                    // Stop accepting new queries while a COM_STMT_PREPARE is in progress. This makes sure
                    // that it completes before other commands that refer to it are processed. This can happen
                    // when a COM_STMT_PREPARE is routed to multiple backends and a faster backend sends the
                    // response to the client. This means that while this backend is still busy executing it,
                    // a COM_STMT_CLOSE for the prepared statement can arrive.
                    m_state = State::PREPARE_PS;
                }

                /** Write to backend */
                rc = m_dcb->writeq_append(queue);
            }
        }
        break;

    case State::PREPARE_PS:
        {
            if (m_large_query)
            {
                // A continuation of a large COM_STMT_PREPARE
                m_large_query = mxs_mysql_get_packet_len(queue) == MYSQL_PACKET_LENGTH_MAX + MYSQL_HEADER_LEN;
                rc = m_dcb->writeq_append(queue);
            }
            else
            {
                MXB_INFO("Storing %s while in state '%s': %s", STRPACKETTYPE(mxs_mysql_get_command(queue)),
                         to_string(m_state).c_str(), queue->get_sql().c_str());
                m_delayed_packets.emplace_back(queue);
                rc = 1;
            }
        }
        break;

    default:
        {
            MXB_INFO("Storing %s while in state '%s': %s", STRPACKETTYPE(mxs_mysql_get_command(queue)),
                     to_string(m_state).c_str(), queue->get_sql().c_str());
            m_delayed_packets.emplace_back(queue);
            rc = 1;
        }
        break;
    }
    return rc;
}

bool MariaDBBackendConnection::write(GWBUF&& buffer)
{
    return write(mxs::gwbuf_to_gwbufptr(move(buffer)));
}

/**
 * Error event handler.
 * Create error message, pass it to router's error handler and if error
 * handler fails in providing enough backend servers, mark session being
 * closed and call DCB close function which triggers closing router session
 * and related backends (if any exists.
 */
void MariaDBBackendConnection::error(DCB* event_dcb)
{
    mxb_assert(m_dcb == event_dcb);

    const auto dcb_state = m_dcb->state();
    if (dcb_state != DCB::State::POLLING || m_session->state() != MXS_SESSION::State::STARTED)
    {
        int error = 0;
        int len = sizeof(error);

        if (getsockopt(m_dcb->fd(), SOL_SOCKET, SO_ERROR, &error, (socklen_t*) &len) == 0 && error != 0)
        {
            MXB_ERROR("Network error in connection to server '%s', session in state '%s' (%s): %d, %s",
                      m_server.name(), session_state_to_string(m_session->state()), mxs::to_string(dcb_state),
                      error, mxb_strerror(error));
        }
    }
    else
    {
        do_handle_error(m_dcb, "Lost connection to backend server: network error");
    }
}

/**
 * Error event handler.
 * Create error message, pass it to router's error handler and if error
 * handler fails in providing enough backend servers, mark session being
 * closed and call DCB close function which triggers closing router session
 * and related backends (if any exists.
 *
 * @param event_dcb The current Backend DCB
 * @return 1 always
 */
void MariaDBBackendConnection::hangup(DCB* event_dcb)
{
    mxb_assert(m_dcb == event_dcb);
    mxb_assert(m_dcb->is_open());
    MXS_SESSION* session = m_dcb->session();
    mxb_assert(session);

    if (session->state() != MXS_SESSION::State::STARTED)
    {
        int error;
        int len = sizeof(error);
        if (getsockopt(m_dcb->fd(), SOL_SOCKET, SO_ERROR, &error, (socklen_t*) &len) == 0)
        {
            if (error != 0 && session->state() != MXS_SESSION::State::STOPPING)
            {
                MXB_ERROR("Network hangup in connection to server '%s', session in state '%s' (%s): %d, %s",
                          m_server.name(), session_state_to_string(m_session->state()),
                          mxs::to_string(m_dcb->state()), error, mxb_strerror(error));
            }
        }
    }
    else
    {
        do_handle_error(m_dcb, "Lost connection to backend server: connection closed by peer");
    }
}

GWBUF* MariaDBBackendConnection::create_reset_connection_packet()
{
    uint8_t buf[] = {0x1, 0x0, 0x0, 0x0, MXS_COM_RESET_CONNECTION};
    return gwbuf_alloc_and_load(sizeof(buf), buf);
}

/**
 * Create COM_CHANGE_USER packet and store it to GWBUF.
 *
 * @return GWBUF buffer consisting of COM_CHANGE_USER packet
 * @note the function doesn't fail
 */
GWBUF* MariaDBBackendConnection::create_change_user_packet()
{
    const auto& client_auth_data = *m_auth_data.client_data->auth_data;
    auto make_auth_token = [this, &client_auth_data] {
        std::vector<uint8_t> rval;
        const string& hex_hash2 = client_auth_data.user_entry.entry.password;
        if (hex_hash2.empty())
        {
            m_current_auth_token.clear();
            return rval;        // Empty password -> empty token
        }

        // Need to compute the value of:
        // SHA1(scramble || SHA1(SHA1(password))) ⊕ SHA1(password)

        // SHA1(SHA1(password)) is in the user entry and needs to be converted to binary form.
        if (hex_hash2.length() == 2 * SHA_DIGEST_LENGTH)
        {
            uint8_t hash2[SHA_DIGEST_LENGTH];
            mxs::hex2bin(hex_hash2.c_str(), hex_hash2.length(), hash2);

            // Calculate SHA1(CONCAT(scramble, hash2) */
            uint8_t concat_hash[SHA_DIGEST_LENGTH];
            gw_sha1_2_str(m_auth_data.scramble, MYSQL_SCRAMBLE_LEN, hash2, SHA_DIGEST_LENGTH,
                          concat_hash);

            // SHA1(password) was sent by client and is in binary form.
            auto& hash1 = client_auth_data.backend_token;
            if (hash1.size() == SHA_DIGEST_LENGTH)
            {
                m_current_auth_token = hash1;
                // Compute the XOR */
                uint8_t new_token[SHA_DIGEST_LENGTH];
                mxs::bin_bin_xor(concat_hash, hash1.data(), SHA_DIGEST_LENGTH, new_token);
                rval.assign(new_token, new_token + SHA_DIGEST_LENGTH);
            }
        }
        return rval;
    };

    auto mses = m_auth_data.client_data;
    std::vector<uint8_t> payload;
    payload.reserve(200);   // Enough for most cases.

    auto insert_stringz = [&payload](const std::string& str) {
        auto n = str.length() + 1;
        auto zstr = str.c_str();
        payload.insert(payload.end(), zstr, zstr + n);
    };

    // Command byte COM_CHANGE_USER 0x11 */
    payload.push_back(MXS_COM_CHANGE_USER);

    insert_stringz(client_auth_data.user);

    // Calculate the authentication token.
    auto token = make_auth_token();
    payload.push_back(token.size());
    payload.insert(payload.end(), token.begin(), token.end());

    insert_stringz(client_auth_data.default_db);

    uint8_t charset[2];
    mariadb::set_byte2(charset, client_auth_data.collation);
    payload.insert(payload.end(), charset, charset + sizeof(charset));

    insert_stringz(client_auth_data.plugin);
    auto& attr = client_auth_data.attributes;
    payload.insert(payload.end(), attr.begin(), attr.end());

    GWBUF* buffer = gwbuf_alloc(payload.size() + MYSQL_HEADER_LEN);
    auto data = GWBUF_DATA(buffer);
    mariadb::set_byte3(data, payload.size());
    data += 3;
    *data++ = 0;    // Sequence.
    memcpy(data, payload.data(), payload.size());
    // COM_CHANGE_USER is a session command so the result must be collected.
    buffer->set_type(GWBUF::TYPE_COLLECT_RESULT);

    return buffer;
}

/**
 * Write a MySQL CHANGE_USER packet to backend server.
 *
 * @return True on success
 */
bool MariaDBBackendConnection::send_change_user_to_backend()
{
    GWBUF* buffer = create_change_user_packet();
    bool rval = false;
    if (m_dcb->writeq_append(buffer))
    {
        m_state = State::READ_CHANGE_USER;
        rval = true;
    }
    return rval;
}

/* Send proxy protocol header. See
 * http://www.haproxy.org/download/1.8/doc/proxy-protocol.txt
 * for more information. Currently only supports the text version (v1) of
 * the protocol. Binary version may be added later.
 */
bool MariaDBBackendConnection::send_proxy_protocol_header()
{
    // TODO: Add support for chained proxies. Requires reading the client header.

    // The header contains the original client address and the backend server address.
    // Client dbc always exists, as it's only freed at session close.
    const ClientDCB* client_dcb = m_session->client_connection()->dcb();
    const auto* client_addr = &client_dcb->ip();        // Client address was filled in by accept().

    // Fill in the target server's address.
    sockaddr_storage server_addr {};
    socklen_t server_addrlen = sizeof(server_addr);
    int res = getpeername(m_dcb->fd(), (sockaddr*)&server_addr, &server_addrlen);
    if (res != 0)
    {
        int eno = errno;
        MXB_ERROR("getpeername() failed on connection to '%s' when forming proxy protocol header. "
                  "Error %d: '%s'", m_server.name(), eno, mxb_strerror(eno));
        return false;
    }

    auto client_res = get_ip_string_and_port(client_addr);
    auto server_res = get_ip_string_and_port(&server_addr);

    bool success = false;
    if (client_res.success && server_res.success)
    {
        const auto cli_addr_fam = client_addr->ss_family;
        const auto srv_addr_fam = server_addr.ss_family;
        // The proxy header must contain the client address & port + server address & port. Both should have
        // the same address family. Since the two are separate connections, it's possible one is IPv4 and
        // the other IPv6. In this case, convert any IPv4-addresses to IPv6-format.
        int ret = -1;
        char proxy_header[108] {};      // 108 is the worst-case length
        if ((cli_addr_fam == AF_INET || cli_addr_fam == AF_INET6)
            && (srv_addr_fam == AF_INET || srv_addr_fam == AF_INET6))
        {
            if (cli_addr_fam == srv_addr_fam)
            {
                auto family_str = (cli_addr_fam == AF_INET) ? "TCP4" : "TCP6";
                ret = snprintf(proxy_header, sizeof(proxy_header), "PROXY %s %s %s %d %d\r\n",
                               family_str, client_res.addr, server_res.addr, client_res.port,
                               server_res.port);
            }
            else if (cli_addr_fam == AF_INET)
            {
                // server conn is already ipv6
                ret = snprintf(proxy_header, sizeof(proxy_header), "PROXY TCP6 ::ffff:%s %s %d %d\r\n",
                               client_res.addr, server_res.addr, client_res.port, server_res.port);
            }
            else
            {
                // client conn is already ipv6
                ret = snprintf(proxy_header, sizeof(proxy_header), "PROXY TCP6 %s ::ffff:%s %d %d\r\n",
                               client_res.addr, server_res.addr, client_res.port, server_res.port);
            }
        }
        else
        {
            ret = snprintf(proxy_header, sizeof(proxy_header), "PROXY UNKNOWN\r\n");
        }

        if (ret < 0 || ret >= (int)sizeof(proxy_header))
        {
            MXB_ERROR("Proxy header printing error, produced '%s'.", proxy_header);
        }
        else
        {
            auto ptr = reinterpret_cast<uint8_t*>(proxy_header);
            auto len = strlen(proxy_header);
            MXB_INFO("Sending proxy-protocol header '%.*s' to server '%s'.",
                     (int)len - 2, proxy_header, m_server.name());
            if (m_dcb->writeq_append(GWBUF(ptr, len)))
            {
                success = true;
            }
        }
    }
    else if (!client_res.success)
    {
        MXB_ERROR("Could not convert network address of %s to string form. %s",
                  m_session->user_and_host().c_str(), client_res.error_msg.c_str());
    }
    else
    {
        MXB_ERROR("Could not convert network address of server '%s' to string form. %s",
                  m_server.name(), server_res.error_msg.c_str());
    }
    return success;
}

namespace
{
/* Read IP and port from socket address structure, return IP as string and port
 * as host byte order integer.
 *
 * @param sa A sockaddr_storage containing either an IPv4 or v6 address
 * @return Result structure
 */
AddressInfo get_ip_string_and_port(const sockaddr_storage* sa)
{
    AddressInfo rval;

    const char errmsg_fmt[] = "'inet_ntop' failed. Error: '";
    switch (sa->ss_family)
    {
    case AF_INET:
        {
            const auto* sock_info = (const sockaddr_in*)sa;
            const in_addr* addr = &(sock_info->sin_addr);
            if (inet_ntop(AF_INET, addr, rval.addr, sizeof(rval.addr)))
            {
                rval.port = ntohs(sock_info->sin_port);
                rval.success = true;
            }
            else
            {
                rval.error_msg = std::string(errmsg_fmt) + mxb_strerror(errno) + "'";
            }
        }
        break;

    case AF_INET6:
        {
            const auto* sock_info = (const sockaddr_in6*)sa;
            const in6_addr* addr = &(sock_info->sin6_addr);
            if (inet_ntop(AF_INET6, addr, rval.addr, sizeof(rval.addr)))
            {
                rval.port = ntohs(sock_info->sin6_port);
                rval.success = true;
            }
            else
            {
                rval.error_msg = std::string(errmsg_fmt) + mxb_strerror(errno) + "'";
            }
        }
        break;

    default:
        {
            rval.error_msg = "Unrecognized socket address family " + std::to_string(sa->ss_family) + ".";
        }
    }

    return rval;
}
}

bool MariaDBBackendConnection::established()
{
    return m_state == State::ROUTING && m_reply.is_complete();
}

void MariaDBBackendConnection::ping()
{
    mxb_assert(m_reply.state() == ReplyState::DONE);
    mxb_assert(is_idle());
    MXB_INFO("Pinging '%s', idle for %ld seconds", m_server.name(), m_dcb->seconds_idle());

    constexpr uint8_t com_ping_packet[] =
    {
        0x01, 0x00, 0x00, 0x00, 0x0e
    };

    GWBUF* buffer = gwbuf_alloc_and_load(sizeof(com_ping_packet), com_ping_packet);

    if (m_dcb->writeq_append(buffer))
    {
        m_state = State::PINGING;
    }
}

bool MariaDBBackendConnection::can_close() const
{
    return m_state == State::ROUTING || m_state == State::FAILED;
}

bool MariaDBBackendConnection::is_idle() const
{
    return m_state == State::ROUTING
           && m_reply.state() == ReplyState::DONE
           && m_reply.command() != MXS_COM_STMT_SEND_LONG_DATA
           && m_track_queue.empty();
}

size_t MariaDBBackendConnection::sizeof_buffers() const
{
    size_t rv = 0;

    for (const auto& buffer : m_delayed_packets)
    {
        rv += buffer.runtime_size();
    }

    rv += (m_dcb ? m_dcb->runtime_size() : 0);

    return rv;
}

json_t* MariaDBBackendConnection::diagnostics() const
{
    return json_pack("{sissss}", "connection_id", m_thread_id, "server", m_server.name(),
                     "cipher", m_dcb->ssl_cipher().c_str());
}

/**
 * Process a reply from a backend server. This method collects all complete packets and
 * updates the internal response state.
 *
 * @param buffer Pointer to buffer containing the raw response. Any partial packets will be left in this
 *               buffer.
 * @return All complete packets that were in `buffer`
 */
GWBUF* MariaDBBackendConnection::track_response(GWBUF** buffer)
{
    GWBUF* rval = process_packets(buffer);

    if (rval)
    {
        m_reply.add_bytes(gwbuf_length(rval));
    }

    return rval;
}

/**
 * Read the backend server MySQL handshake
 *
 * @return true on success, false on failure
 */
bool MariaDBBackendConnection::read_backend_handshake(GWBUF&& buffer)
{
    bool rval = false;
    uint8_t* payload = buffer.data() + MYSQL_HEADER_LEN;

    if (gw_decode_mysql_server_handshake(payload) >= 0)
    {
        rval = true;
    }

    return rval;
}

bool MariaDBBackendConnection::capability_mismatch() const
{
    bool mismatch = false;

    if (use_deprecate_eof() && (server_capabilities & GW_MYSQL_CAPABILITIES_DEPRECATE_EOF) == 0)
    {
        // This is an unexpected situation but it can happen if the server is swapped out without MaxScale
        // recalculating the version. Mostly this is here to catch any possible bugs that there might be in
        // the capability handling of MaxScale. Separate code should exist for routers for any unexpected
        // responses as bugs in the server can cause mismatching result types to be sent,
        // https://bugs.mysql.com/bug.php?id=83346 is one example of such.
        MXB_INFO("Client uses DEPRECATE_EOF protocol but the server does not implement it");
        mxb_assert_message(!true, "DEPRECATE_EOF should be used by both client and backend");
        mismatch = true;
    }

    uint32_t client_extra = mysql_session()->extra_capabilities();

    if ((client_extra & extra_capabilities) != client_extra)
    {
        MXB_INFO("Client uses extended capabilities that the server does not implement: %u != %u",
                 client_extra, extra_capabilities);
        mxb_assert(!true);
        mismatch = true;
    }


    return mismatch;
}

/**
 * Sends a response for an AuthSwitchRequest to the default auth plugin
 */
int MariaDBBackendConnection::send_mysql_native_password_response(const GWBUF& reply, DCB* dcb)
{
    // Calculate the next sequence number
    auto header = mariadb::get_header(reply.data());
    auto seqno = header.seq + 1;

    // Copy the new scramble. Skip packet header, command byte and null-terminated plugin name.
    const char default_plugin_name[] = DEFAULT_MYSQL_AUTH_PLUGIN;
    reply.copy_data(MYSQL_HEADER_LEN + 1 + sizeof(default_plugin_name), sizeof(m_auth_data.scramble),
                    m_auth_data.scramble);

    const auto& sha1_pw = m_current_auth_token;
    const uint8_t* curr_passwd = sha1_pw.empty() ? null_client_sha1 : sha1_pw.data();

    GWBUF* buffer = gwbuf_alloc(MYSQL_HEADER_LEN + GW_MYSQL_SCRAMBLE_SIZE);
    uint8_t* data = GWBUF_DATA(buffer);
    mariadb::set_byte3(data, GW_MYSQL_SCRAMBLE_SIZE);
    data[3] = seqno;    // This is the third packet after the COM_CHANGE_USER
    mxs_mysql_calculate_hash(m_auth_data.scramble, curr_passwd, data + MYSQL_HEADER_LEN);

    return dcb->writeq_append(buffer);
}

/**
 * Decode mysql server handshake
 *
 * @param payload The bytes just read from the net
 * @return 0 on success, < 0 on failure
 *
 */
int MariaDBBackendConnection::gw_decode_mysql_server_handshake(uint8_t* payload)
{
    auto conn = this;
    uint8_t* server_version_end = NULL;
    uint16_t mysql_server_capabilities_one = 0;
    uint16_t mysql_server_capabilities_two = 0;
    uint8_t scramble_data_1[GW_SCRAMBLE_LENGTH_323] = "";
    uint8_t scramble_data_2[GW_MYSQL_SCRAMBLE_SIZE - GW_SCRAMBLE_LENGTH_323] = "";
    uint8_t capab_ptr[4] = "";
    uint8_t scramble_len = 0;
    uint8_t mxs_scramble[GW_MYSQL_SCRAMBLE_SIZE] = "";
    int protocol_version = 0;

    protocol_version = payload[0];

    if (protocol_version != GW_MYSQL_PROTOCOL_VERSION)
    {
        return -1;
    }

    payload++;

    // Get server version (string)
    server_version_end = (uint8_t*) gw_strend((char*) payload);

    payload = server_version_end + 1;

    // get ThreadID: 4 bytes
    uint32_t tid = mariadb::get_byte4(payload);

    MXB_INFO("Connected to '%s' with thread id %u", m_server.name(), tid);

    /* TODO: Correct value of thread id could be queried later from backend if
     * there is any worry it might be larger than 32bit allows. */
    conn->m_thread_id = tid;

    payload += 4;

    // scramble_part 1
    memcpy(scramble_data_1, payload, GW_SCRAMBLE_LENGTH_323);
    payload += GW_SCRAMBLE_LENGTH_323;

    // 1 filler
    payload++;

    mysql_server_capabilities_one = mariadb::get_byte2(payload);

    // Get capabilities_part 1 (2 bytes) + 1 language + 2 server_status
    payload += 5;

    mysql_server_capabilities_two = mariadb::get_byte2(payload);

    conn->server_capabilities = mysql_server_capabilities_one | mysql_server_capabilities_two << 16;

    // 2 bytes shift
    payload += 2;

    // get scramble len
    if (payload[0] > 0)
    {
        scramble_len = std::min(payload[0] - 1, GW_MYSQL_SCRAMBLE_SIZE);
    }
    else
    {
        scramble_len = GW_MYSQL_SCRAMBLE_SIZE;
    }

    mxb_assert(scramble_len > GW_SCRAMBLE_LENGTH_323);
    // Skip the scramble length
    payload += 1;

    // skip 6 bytes of filler
    payload += 6;

    if ((conn->server_capabilities & GW_MYSQL_CAPABILITIES_CLIENT_MYSQL) == 0)
    {
        conn->extra_capabilities = mariadb::get_byte4(payload);
    }

    payload += 4;

    // copy the second part of the scramble
    memcpy(scramble_data_2, payload, scramble_len - GW_SCRAMBLE_LENGTH_323);

    memcpy(mxs_scramble, scramble_data_1, GW_SCRAMBLE_LENGTH_323);
    memcpy(mxs_scramble + GW_SCRAMBLE_LENGTH_323, scramble_data_2, scramble_len - GW_SCRAMBLE_LENGTH_323);

    // full 20 bytes scramble is ready
    memcpy(m_auth_data.scramble, mxs_scramble, GW_MYSQL_SCRAMBLE_SIZE);
    return 0;
}

/**
 * Create a response to the server handshake
 *
 * @param with_ssl             Whether to create an SSL response or a normal response packet
 * @param ssl_established      Set to true if the SSL response has been sent
 * @param service_capabilities Capabilities of the connecting service
 *
 * @return Generated response packet
 */
GWBUF* MariaDBBackendConnection::gw_generate_auth_response(bool with_ssl, bool ssl_established,
                                                           uint64_t service_capabilities)
{
    auto client_data = m_auth_data.client_data;
    uint8_t client_capabilities[4] = {0, 0, 0, 0};
    const uint8_t* curr_passwd = NULL;

    if (client_data->auth_data->backend_token.size() == SHA_DIGEST_LENGTH)
    {
        curr_passwd = client_data->auth_data->backend_token.data();
    }

    const auto& default_db = client_data->auth_data->default_db;
    uint32_t capabilities = create_capabilities(with_ssl, service_capabilities);
    mariadb::set_byte4(client_capabilities, capabilities);

    /**
     * Use the default authentication plugin name. If the server is using a
     * different authentication mechanism, it will send an AuthSwitchRequest
     * packet.
     */
    const char* auth_plugin_name = DEFAULT_MYSQL_AUTH_PLUGIN;

    const std::string& username = client_data->auth_data->user;
    // TODO: Make this a member function, only MariaDBBackendConnection uses it
    long bytes = response_length(with_ssl,
                                 ssl_established,
                                 username.c_str(),
                                 curr_passwd,
                                 default_db.c_str(),
                                 auth_plugin_name);

    const auto& attrs = client_data->auth_data->attributes;
    if (!with_ssl || ssl_established)
    {
        if (capabilities & this->server_capabilities & GW_MYSQL_CAPABILITIES_CONNECT_ATTRS)
        {
            bytes += attrs.size();
        }
    }

    // allocating the GWBUF
    GWBUF* buffer = gwbuf_alloc(bytes);
    uint8_t* payload = GWBUF_DATA(buffer);

    // clearing data
    memset(payload, '\0', bytes);

    // put here the paylod size: bytes to write - 4 bytes packet header
    mariadb::set_byte3(payload, (bytes - 4));

    // set packet # = 1
    payload[3] = ssl_established ? '\x02' : '\x01';
    payload += 4;

    // set client capabilities
    memcpy(payload, client_capabilities, 4);

    // set now the max-packet size
    payload += 4;
    mariadb::set_byte4(payload, 16777216);

    // set the charset
    payload += 4;
    *payload = client_data->auth_data->collation;

    payload++;

    // 19 filler bytes of 0
    payload += 19;

    // Either MariaDB 10.2 extra capabilities or 4 bytes filler
    uint32_t extra_capabilities = client_data->extra_capabilities();
    memcpy(payload, &extra_capabilities, sizeof(extra_capabilities));
    payload += 4;

    if (!with_ssl || ssl_established)
    {
        // 4 + 4 + 4 + 1 + 23 = 36, this includes the 4 bytes packet header
        memcpy(payload, username.c_str(), username.length());
        payload += username.length();
        payload++;

        if (curr_passwd)
        {
            payload = load_hashed_password(m_auth_data.scramble, payload, curr_passwd);
        }
        else
        {
            payload++;
        }

        // if the db is not NULL append it
        if (default_db[0])
        {
            memcpy(payload, default_db.c_str(), default_db.length());
            payload += default_db.length();
            payload++;
        }

        memcpy(payload, auth_plugin_name, strlen(auth_plugin_name));

        if ((capabilities & this->server_capabilities & GW_MYSQL_CAPABILITIES_CONNECT_ATTRS)
            && !attrs.empty())
        {
            // Copy client attributes as-is. This allows us to pass them along without having to process them.
            payload += strlen(auth_plugin_name) + 1;
            memcpy(payload, attrs.data(), attrs.size());
        }
    }

    return buffer;
}

/**
 * @brief Computes the capabilities bit mask for connecting to backend DB
 *
 * We start by taking the default bitmask and removing any bits not set in
 * the bitmask contained in the connection structure. Then add SSL flag if
 * the connection requires SSL (set from the MaxScale configuration). The
 * compression flag may be set, although compression is NOT SUPPORTED. If a
 * database name has been specified in the function call, the relevant flag
 * is set.
 *
 * @param db_specified Whether the connection request specified a database
 * @param compress Whether compression is requested - NOT SUPPORTED
 * @return Bit mask (32 bits)
 * @note Capability bits are defined in maxscale/protocol/mysql.h
 */
uint32_t MariaDBBackendConnection::create_capabilities(bool with_ssl, uint64_t capabilities)
{
    uint32_t final_capabilities = m_auth_data.client_data->client_capabilities();

    // Disable the cert verification capability, it has never been enabled in MaxScale.
    // TODO: Figure out if this is correct, the documentation doesn't mention this capability at all
    final_capabilities &= ~GW_MYSQL_CAPABILITIES_SSL_VERIFY_SERVER_CERT;

    if (with_ssl)
    {
        final_capabilities |= (uint32_t)GW_MYSQL_CAPABILITIES_SSL;
    }
    else
    {
        final_capabilities &= ~GW_MYSQL_CAPABILITIES_SSL;
    }

    if (rcap_type_required(capabilities, RCAP_TYPE_SESSION_STATE_TRACKING))
    {
        /** add session track */
        final_capabilities |= (uint32_t)GW_MYSQL_CAPABILITIES_SESSION_TRACK;
    }

    // We need to enable the CONNECT_WITH_DB capability depending on whether a default database exists. We
    // can't rely on the client's capabilities as the default database might have changed when a
    // COM_CHANGE_USER is executed.
    if (!m_auth_data.client_data->auth_data->default_db.empty())
    {
        final_capabilities |= GW_MYSQL_CAPABILITIES_CONNECT_WITH_DB;
    }
    else
    {
        final_capabilities &= ~GW_MYSQL_CAPABILITIES_CONNECT_WITH_DB;
    }

    // The current handshake response generation code assumes that the follwing capabilites are always
    // enabled. Since the plugin is always mysql_native_password, the AUTH_LELENC_DATA isn't really needed as
    // the auth data size is always 20 bytes and both the length-encoded string representation and the string
    // prefixed with fixed size integer representation are the same for payloads less than 251 bytes.
    //
    // TODO: Send a handshake response that the client's original capabilities would require
    final_capabilities |= GW_MYSQL_CAPABILITIES_PLUGIN_AUTH
        | GW_MYSQL_CAPABILITIES_SECURE_CONNECTION
        | GW_MYSQL_CAPABILITIES_AUTH_LENENC_DATA;


    if (rcap_type_required(capabilities, RCAP_TYPE_MULTI_STMT_SQL))
    {
        // Currently only readwritesplit requires this as it implements causal_reads with multi-statements.
        final_capabilities |= GW_MYSQL_CAPABILITIES_MULTI_STATEMENTS | GW_MYSQL_CAPABILITIES_MULTI_RESULTS;
    }

    return final_capabilities;
}

GWBUF* MariaDBBackendConnection::process_packets(GWBUF** result)
{
    GWBUF* buffer = *result;
    auto it = buffer->begin();
    size_t total_bytes = buffer->length();
    size_t bytes_used = 0;

    while (it != buffer->end())
    {
        size_t bytes_left = total_bytes - bytes_used;

        if (bytes_left < MYSQL_HEADER_LEN)
        {
            // Partial header
            break;
        }

        // Extract packet length
        uint32_t len = mariadb::get_header(it).pl_length;
        it += 4;

        if (bytes_left < len + MYSQL_HEADER_LEN)
        {
            // Partial packet payload
            break;
        }

        bytes_used += len + MYSQL_HEADER_LEN;

        mxb_assert(it != buffer->end());
        auto end = it + len;

        // Ignore the tail end of a large packet large packet. Only resultsets can generate packets this large
        // and we don't care what the contents are and thus it is safe to ignore it.
        bool skip_next = m_skip_next;
        m_skip_next = len == GW_MYSQL_MAX_PACKET_LEN;

        if (!skip_next)
        {
            process_one_packet(it, end, len);
        }

        it = end;

        if (m_reply.state() == ReplyState::DONE)
        {
            break;
        }
    }

    return gwbuf_split(result, bytes_used);
}

void MariaDBBackendConnection::process_one_packet(Iter it, Iter end, uint32_t len)
{
    uint8_t cmd = *it;
    switch (m_reply.state())
    {
    case ReplyState::START:
        process_reply_start(it, end);
        break;

    case ReplyState::LOAD_DATA:
        // This should not happen as the server is supposed to wait for the whole LOAD DATA LOCAL INFILE to
        // complete before sending a response. It is however possible that something else, for example another
        // MaxScale, causes an error to be sent even if the client hasn't finished sending the data.
        MXB_ERROR("Response to LOAD DATA LOCAL INFILE read before the upload was complete: "
                  "cmd: 0x%02hhx, len: %u, server: %s", cmd, len, m_server.name());
        mxb_assert(!true);
        /** Fallthrough */

    case ReplyState::LOAD_DATA_END:
        MXB_INFO("Load data ended on '%s'", m_server.name());

        if (cmd == MYSQL_REPLY_ERR)
        {
            update_error(++it, end);
            set_reply_state(ReplyState::DONE);
        }
        else if (cmd == MYSQL_REPLY_OK)
        {
            m_reply.set_is_ok(true);
            process_ok_packet(it, end);

            if (m_reply.state() != ReplyState::DONE)
            {
                // The LOAD DATA LOCAL INFILE completed but we're expecting more results. Go back to the START
                // state in order to process the next result.
                set_reply_state(ReplyState::START);
            }
        }
        else
        {
            MXB_ERROR("Unexpected response to LOAD DATA LOCAL INFILE: cmd: 0x%02hhx, len: %u, server: %s",
                      cmd, len, m_server.name());
            m_session->dump_statements();
            m_session->dump_session_log();
            m_session->kill();
            mxb_assert(!true);
        }
        break;

    case ReplyState::DONE:

        while (!m_track_queue.empty())
        {
            track_query(m_track_queue.front());
            m_track_queue.pop();

            if (m_reply.state() != ReplyState::DONE)
            {
                // There's another reply waiting to be processed, start processing it.
                process_one_packet(it, end, len);
                return;
            }
        }

        if (cmd == MYSQL_REPLY_ERR)
        {
            update_error(++it, end);
        }
        else
        {
            // This should never happen
            MXB_ERROR("Unexpected result state. cmd: 0x%02hhx, len: %u server: %s",
                      cmd, len, m_server.name());
            m_session->dump_statements();
            m_session->dump_session_log();
            m_session->kill();
            mxb_assert(!true);
        }
        break;

    case ReplyState::RSET_COLDEF:
        mxb_assert(m_num_coldefs > 0);
        --m_num_coldefs;

        if (m_num_coldefs == 0)
        {
            set_reply_state(use_deprecate_eof() ? ReplyState::RSET_ROWS : ReplyState::RSET_COLDEF_EOF);
        }
        break;

    case ReplyState::RSET_COLDEF_EOF:
        {
            mxb_assert(cmd == MYSQL_REPLY_EOF && len == MYSQL_EOF_PACKET_LEN - MYSQL_HEADER_LEN);
            set_reply_state(ReplyState::RSET_ROWS);

            ++it;
            uint16_t warnings = mariadb::get_byte2(it);
            it += 2;

            m_reply.set_num_warnings(warnings);

            uint16_t status = mariadb::get_byte2(it);
            it += 2;

            m_reply.set_server_status(status);

            if (m_opening_cursor)
            {
                m_opening_cursor = false;

                // The cursor does not exist if the result contains only one row
                if (status & SERVER_STATUS_CURSOR_EXISTS)
                {
                    MXB_INFO("Cursor successfully opened");
                    set_reply_state(ReplyState::DONE);
                }
            }
        }
        break;

    case ReplyState::RSET_ROWS:
        if (cmd == MYSQL_REPLY_EOF && len == MYSQL_EOF_PACKET_LEN - MYSQL_HEADER_LEN)
        {
            // Genuine EOF packet
            ++it;
            uint16_t warnings = mariadb::get_byte2(it);
            it += 2;

            m_reply.set_num_warnings(warnings);

            uint16_t status = mariadb::get_byte2(it);
            it += 2;

            m_reply.set_server_status(status);
            bool more_results = (status & SERVER_MORE_RESULTS_EXIST);
            m_reply.set_multiresult(more_results);
            set_reply_state(more_results ? ReplyState::START : ReplyState::DONE);
        }
        else if (cmd == MYSQL_REPLY_EOF && len < 0xffffff - MYSQL_HEADER_LEN)
        {
            // OK packet pretending to be an EOF packet
            process_ok_packet(it, end);

            if (m_reply.state() != ReplyState::DONE)
            {
                // Resultset is complete but more data will follow
                set_reply_state(ReplyState::START);
            }
        }
        else if (cmd == MYSQL_REPLY_ERR)
        {
            ++it;
            update_error(it, end);
            set_reply_state(ReplyState::DONE);
        }
        else
        {
            m_reply.add_rows(1);

            if (m_collect_rows)
            {
                std::vector<std::string_view> row;

                for (uint64_t i = 0; i < m_reply.field_counts().back(); i++)
                {
                    row.push_back(get_encoded_str_sv(it));
                }

                m_reply.add_row_data(std::move(row));
            }
        }
        break;

    case ReplyState::PREPARE:
        if (use_deprecate_eof() || cmd == MYSQL_REPLY_EOF)
        {
            if (--m_ps_packets == 0)
            {
                set_reply_state(ReplyState::DONE);
            }
        }
        break;
    }
}

void MariaDBBackendConnection::process_ok_packet(Iter it, Iter end)
{
    ++it;                   // Skip the command byte
    skip_encoded_int(it);   // Affected rows
    skip_encoded_int(it);   // Last insert ID
    uint16_t status = mariadb::get_byte2(it);
    it += 2;

    m_reply.set_server_status(status);
    bool more_results = (status & SERVER_MORE_RESULTS_EXIST);
    m_reply.set_multiresult(more_results);

    if (!more_results)
    {
        // No more results
        set_reply_state(ReplyState::DONE);
    }

    // Two bytes of warnings
    uint16_t warnings = mariadb::get_byte2(it);
    it += 2;
    m_reply.set_num_warnings(warnings);

    if (rcap_type_required(m_session->capabilities(), RCAP_TYPE_SESSION_STATE_TRACKING)
        && (status & SERVER_SESSION_STATE_CHANGED))
    {
        // TODO: Benchmark the extra cost of always processing the session tracking variables and see if it's
        // too much.
        mxb_assert(server_capabilities & GW_MYSQL_CAPABILITIES_SESSION_TRACK);

        skip_encoded_str(it);   // Skip human-readable info

        // Skip the total packet length, we don't need it since we know it implicitly via the end iterator
        MXB_AT_DEBUG(ptrdiff_t total_size = ) get_encoded_int(it);
        mxb_assert(total_size == std::distance(it, end));

        while (it != end)
        {
            uint64_t type = *it++;
            uint64_t total_size = get_encoded_int(it);

            switch (type)
            {
            case SESSION_TRACK_STATE_CHANGE:
                it += total_size;
                break;

            case SESSION_TRACK_SCHEMA:
                skip_encoded_str(it);   // Schema name
                break;

            case SESSION_TRACK_GTIDS:
                skip_encoded_int(it);   // Encoding specification
                m_reply.set_variable(MXS_LAST_GTID, get_encoded_str(it));
                break;

            case SESSION_TRACK_TRANSACTION_CHARACTERISTICS:
                m_reply.set_variable("trx_characteristics", get_encoded_str(it));
                break;

            case SESSION_TRACK_SYSTEM_VARIABLES:
                {
                    auto name = get_encoded_str(it);
                    auto value = get_encoded_str(it);
                    m_reply.set_variable(name, value);
                }
                break;

            case SESSION_TRACK_TRANSACTION_TYPE:
                m_reply.set_variable("trx_state", get_encoded_str(it));
                break;

            default:
                mxb_assert(!true);
                it += total_size;
                MXB_WARNING("Received unexpecting session track type: %lu", type);
                break;
            }
        }
    }
}

/**
 * Extract prepared statement response
 *
 *  Contents of a COM_STMT_PREPARE_OK packet:
 *
 * [0]     OK (1)            -- always 0x00
 * [1-4]   statement_id (4)  -- statement-id
 * [5-6]   num_columns (2)   -- number of columns
 * [7-8]   num_params (2)    -- number of parameters
 * [9]     filler (1)
 * [10-11] warning_count (2) -- number of warnings
 *
 * The OK packet is followed by the parameter definitions terminated by an EOF packet and the field
 * definitions terminated by an EOF packet. If the DEPRECATE_EOF capability is set, the EOF packets are not
 * sent (currently not supported).
 *
 * @param it  Start of the packet payload
 * @param end Past-the-end iterator of the payload
 */
void MariaDBBackendConnection::process_ps_response(Iter it, Iter end)
{
    mxb_assert(*it == MYSQL_REPLY_OK);
    ++it;

    // Extract the PS ID generated by the server and replace it with our own. This allows the client protocol
    // to always refer to the same prepared statement with the same ID.
    uint32_t internal_id = m_current_id;
    uint32_t stmt_id = 0;
    mxb_assert(internal_id != 0);

    // Modifying the ID here is convenient but it doesn't seem right as the iterators should be const
    // iterators. This could be fixed later if a more suitable place is found.
    stmt_id = mariadb::get_byte4(it);
    mariadb::set_byte4(it, internal_id);
    it += 4;

    auto& ps_map = m_ps_map[internal_id];
    ps_map.real_id = stmt_id;
    MXB_INFO("PS internal ID %u maps to external ID %u on server '%s'",
             internal_id, stmt_id, m_dcb->server()->name());

    // Columns
    uint16_t columns = mariadb::get_byte2(it);
    it += 2;

    // Parameters
    uint16_t params = mariadb::get_byte2(it);
    it += 2;

    ps_map.n_params = params;

    // Always set our internal ID as the PS ID
    m_reply.set_generated_id(internal_id);
    m_reply.set_param_count(params);

    m_ps_packets = 0;

    // NOTE: The binary protocol is broken as it allows the column and parameter counts to overflow. This
    // means we can't rely on them if there ever is a query that has a column or parameter count that exceeds
    // the capacity of the 16-bit unsigned integer use to store it. If the client uses the DEPRECATE_EOF
    // capability, we have to count the individual packets instead of relying on the EOF packets.

    if (columns)
    {
        if (use_deprecate_eof())
        {
            m_ps_packets += columns;
        }
        else
        {
            // Server will send the column definition packets followed by an EOF packet.
            ++m_ps_packets;
        }
    }

    if (params)
    {
        if (use_deprecate_eof())
        {
            m_ps_packets += params;
        }
        else
        {
            // Server will send the parameter definition packets followed by an EOF packet
            ++m_ps_packets;
        }
    }

    set_reply_state(m_ps_packets == 0 ? ReplyState::DONE : ReplyState::PREPARE);
}

void MariaDBBackendConnection::process_reply_start(Iter it, Iter end)
{
    if (m_reply.command() == MXS_COM_BINLOG_DUMP)
    {
        // Treat COM_BINLOG_DUMP like a response that never ends
    }
    else if (m_reply.command() == MXS_COM_STATISTICS)
    {
        // COM_STATISTICS returns a single string and thus requires special handling:
        // https://mariadb.com/kb/en/library/com_statistics/#response
        set_reply_state(ReplyState::DONE);
    }
    else if (m_reply.command() == MXS_COM_FIELD_LIST && *it != MYSQL_REPLY_ERR)
    {
        // COM_FIELD_LIST sends a strange kind of a result set that doesn't have field definitions
        set_reply_state(ReplyState::RSET_ROWS);
    }
    else
    {
        process_result_start(it, end);
    }
}

void MariaDBBackendConnection::process_result_start(Iter it, Iter end)
{
    uint8_t cmd = *it;

    switch (cmd)
    {
    case MYSQL_REPLY_OK:
        m_reply.set_is_ok(true);

        if (m_reply.command() == MXS_COM_STMT_PREPARE)
        {
            process_ps_response(it, end);
        }
        else
        {
            process_ok_packet(it, end);
        }
        break;

    case MYSQL_REPLY_LOCAL_INFILE:
        // The client will send a request after this with the contents of the file which the server will
        // respond to with either an OK or an ERR packet
        set_reply_state(ReplyState::LOAD_DATA);
        break;

    case MYSQL_REPLY_ERR:
        // Nothing ever follows an error packet
        ++it;
        update_error(it, end);
        set_reply_state(ReplyState::DONE);
        break;

    case MYSQL_REPLY_EOF:
        // EOF packets are never expected as the first response unless changing user. For some reason the
        // server also responds with a EOF packet to COM_SET_OPTION even though, according to documentation,
        // it should respond with an OK packet.
        if (m_reply.command() == MXS_COM_SET_OPTION)
        {
            set_reply_state(ReplyState::DONE);
        }
        else
        {
            mxb_assert_message(!true, "Unexpected EOF packet");
        }
        break;

    default:
        // Start of a result set
        m_num_coldefs = get_encoded_int(it);
        m_reply.add_field_count(m_num_coldefs);

        if ((mysql_session()->extra_capabilities() & MXS_MARIA_CAP_CACHE_METADATA) && *it == 0)
        {
            set_reply_state(use_deprecate_eof() ? ReplyState::RSET_ROWS : ReplyState::RSET_COLDEF_EOF);
        }
        else
        {
            set_reply_state(ReplyState::RSET_COLDEF);
        }
        break;
    }
}

/**
 * Update @c m_error.
 *
 * @param it   Iterator that points to the first byte of the error code in an error packet.
 * @param end  Iterator pointing one past the end of the error packet.
 */
void MariaDBBackendConnection::update_error(Iter it, Iter end)
{
    uint16_t code = mariadb::get_byte2(it);
    it += 2;

    ++it;
    auto sql_state_begin = it;
    it += 5;
    auto sql_state_end = it;
    auto message_begin = sql_state_end;
    auto message_end = end;

    m_reply.set_error(code, sql_state_begin, sql_state_end, message_begin, message_end);
}

uint64_t MariaDBBackendConnection::thread_id() const
{
    return m_thread_id;
}

void MariaDBBackendConnection::assign_session(MXS_SESSION* session, mxs::Component* upstream)
{
    m_session = session;
    m_upstream = upstream;
    MYSQL_session* client_data = mysql_session();
    m_auth_data.client_data = client_data;
    m_authenticator = client_data->auth_data->be_auth_module->create_backend_authenticator(m_auth_data);
}

MariaDBBackendConnection::TrackedQuery::TrackedQuery(const GWBUF& buffer)
    : payload_len(MYSQL_GET_PAYLOAD_LEN(buffer.data()))
    , command(MYSQL_GET_COMMAND(buffer.data()))
    , collect_rows(buffer.type_is_collect_rows())
    , id(buffer.id())
{
    if (command == MXS_COM_STMT_EXECUTE)
    {
        // Extract the flag byte after the statement ID
        uint8_t flags = buffer[MYSQL_PS_ID_OFFSET + MYSQL_PS_ID_SIZE];

        // Any non-zero flag value means that we have an open cursor
        opening_cursor = flags != 0;
    }
}

/**
 * Track a client query
 *
 * Inspects the query and tracks the current command being executed. Also handles detection of
 * multi-packet requests and the special handling that various commands need.
 */
void MariaDBBackendConnection::track_query(const TrackedQuery& query)
{
    mxb_assert(m_state == State::ROUTING || m_state == State::SEND_HISTORY
               || m_state == State::READ_HISTORY || m_state == State::PREPARE_PS
               || m_state == State::SEND_CHANGE_USER || m_state == State::RESET_CONNECTION_FAST);

    m_reply.clear();
    m_reply.set_command(query.command);

    // Track the ID that the client protocol assigned to this query. It is used to verify that the result
    // from this backend matches the one that was sent upstream.
    m_current_id = query.id;

    m_collect_rows = query.collect_rows;

    if (mxs_mysql_command_will_respond(m_reply.command()))
    {
        set_reply_state(ReplyState::START);
    }

    if (m_reply.command() == MXS_COM_STMT_EXECUTE)
    {
        m_opening_cursor = query.opening_cursor;
    }
    else if (m_reply.command() == MXS_COM_STMT_FETCH)
    {
        set_reply_state(ReplyState::RSET_ROWS);
    }
}

MariaDBBackendConnection::~MariaDBBackendConnection()
{
}

void MariaDBBackendConnection::set_dcb(DCB* dcb)
{
    m_dcb = static_cast<BackendDCB*>(dcb);
}

const BackendDCB* MariaDBBackendConnection::dcb() const
{
    return m_dcb;
}

BackendDCB* MariaDBBackendConnection::dcb()
{
    return m_dcb;
}

void MariaDBBackendConnection::set_reply_state(mxs::ReplyState state)
{
    m_reply.set_reply_state(state);
}

std::string MariaDBBackendConnection::to_string(State auth_state)
{
    std::string rval;
    switch (auth_state)
    {
    case State::HANDSHAKING:
        rval = "Handshaking";
        break;

    case State::AUTHENTICATING:
        rval = "Authenticating";
        break;

    case State::CONNECTION_INIT:
        rval = "Sending connection initialization queries";
        break;

    case State::SEND_DELAYQ:
        rval = "Sending delayed queries";
        break;

    case State::FAILED:
        rval = "Failed";
        break;

    case State::ROUTING:
        rval = "Routing";
        break;

    case State::RESET_CONNECTION:
        rval = "Resetting connection";
        break;

    case State::RESET_CONNECTION_FAST:
        rval = "Fast connection reset";
        break;

    case State::READ_CHANGE_USER:
        rval = "Reading change user response";
        break;

    case State::SEND_CHANGE_USER:
        rval = "Sending change user";
        break;

    case State::PINGING:
        rval = "Pinging server";
        break;

    case State::POOLED:
        rval = "In pool";
        break;

    case State::SEND_HISTORY:
        rval = "Sending stored session command history";
        break;

    case State::READ_HISTORY:
        rval = "Reading results of history execution";
        break;

    case State::PREPARE_PS:
        rval = "Preparing a prepared statement";
        break;
    }
    return rval;
}

MariaDBBackendConnection::StateMachineRes MariaDBBackendConnection::handshake()
{
    auto rval = StateMachineRes::ERROR;
    bool state_machine_continue = true;

    while (state_machine_continue)
    {
        switch (m_hs_state)
        {
        case HandShakeState::SEND_PROHY_HDR:
            if (m_server.proxy_protocol())
            {
                // If read was the first event triggered, send proxy header.
                m_hs_state = (send_proxy_protocol_header()) ? HandShakeState::EXPECT_HS :
                    HandShakeState::FAIL;
            }
            else
            {
                m_hs_state = HandShakeState::EXPECT_HS;
            }
            break;

        case HandShakeState::EXPECT_HS:
            {
                // Read the server handshake.
                auto [read_ok, buffer] = mariadb::read_protocol_packet(m_dcb);
                if (buffer.empty())
                {
                    if (read_ok)
                    {
                        // Only got a partial packet, wait for more.
                        state_machine_continue = false;
                        rval = StateMachineRes::IN_PROGRESS;
                    }
                    else
                    {
                        // Socket error.
                        string errmsg = (string)"Handshake with '" + m_server.name() + "' failed.";
                        do_handle_error(m_dcb, errmsg, mxs::ErrorType::TRANSIENT);
                        m_hs_state = HandShakeState::FAIL;
                    }
                }
                else if (mxs_mysql_get_command(&buffer) == MYSQL_REPLY_ERR)
                {
                    // Server responded with an error instead of a handshake, probably too many connections.
                    do_handle_error(m_dcb, "Connection rejected: " + mxs::extract_error(&buffer),
                                    mxs::ErrorType::TRANSIENT);
                    m_hs_state = HandShakeState::FAIL;
                }
                else
                {
                    // Have a complete response from the server.
                    if (read_backend_handshake(std::move(buffer)))
                    {
                        if (capability_mismatch())
                        {
                            do_handle_error(m_dcb, "Capability mismatch", mxs::ErrorType::PERMANENT);
                            m_hs_state = HandShakeState::FAIL;
                        }
                        else
                        {
                            m_hs_state = m_dcb->using_ssl() ? HandShakeState::START_SSL :
                                HandShakeState::SEND_HS_RESP;
                        }
                    }
                    else
                    {
                        do_handle_error(m_dcb, "Bad handshake", mxs::ErrorType::TRANSIENT);
                        m_hs_state = HandShakeState::FAIL;
                    }
                }
            }
            break;

        case HandShakeState::START_SSL:
            {
                // SSL-connection starts by sending a cleartext SSLRequest-packet,
                // then initiating SSL-negotiation.
                GWBUF* ssl_req = gw_generate_auth_response(true, false, m_dcb->service()->capabilities());
                if (ssl_req && m_dcb->writeq_append(ssl_req) && m_dcb->ssl_handshake() >= 0)
                {
                    m_hs_state = HandShakeState::SSL_NEG;
                }
                else
                {
                    do_handle_error(m_dcb, "SSL failed", mxs::ErrorType::TRANSIENT);
                    m_hs_state = HandShakeState::FAIL;
                }
            }
            break;

        case HandShakeState::SSL_NEG:
            {
                // Check SSL-state.
                auto ssl_state = m_dcb->ssl_state();
                if (ssl_state == DCB::SSLState::ESTABLISHED)
                {
                    m_hs_state = HandShakeState::SEND_HS_RESP;      // SSL ready
                }
                else if (ssl_state == DCB::SSLState::HANDSHAKE_REQUIRED)
                {
                    state_machine_continue = false;     // in progress, wait for more data
                    rval = StateMachineRes::IN_PROGRESS;
                }
                else
                {
                    do_handle_error(m_dcb, "SSL failed", mxs::ErrorType::TRANSIENT);
                    m_hs_state = HandShakeState::FAIL;
                }
            }
            break;

        case HandShakeState::SEND_HS_RESP:
            {
                bool with_ssl = m_dcb->using_ssl();
                GWBUF* hs_resp = gw_generate_auth_response(with_ssl, with_ssl,
                                                           m_dcb->service()->capabilities());
                if (m_dcb->writeq_append(hs_resp))
                {
                    m_hs_state = HandShakeState::COMPLETE;
                }
                else
                {
                    m_hs_state = HandShakeState::FAIL;
                }
            }
            break;

        case HandShakeState::COMPLETE:
            state_machine_continue = false;
            rval = StateMachineRes::DONE;
            break;

        case HandShakeState::FAIL:
            state_machine_continue = false;
            rval = StateMachineRes::ERROR;
            break;
        }
    }
    return rval;
}

MariaDBBackendConnection::StateMachineRes MariaDBBackendConnection::authenticate()
{
    auto [read_ok, buffer] = mariadb::read_protocol_packet(m_dcb);
    if (buffer.empty())
    {
        if (read_ok)
        {
            // Didn't get enough data, read again later.
            return StateMachineRes::IN_PROGRESS;
        }
        else
        {
            do_handle_error(m_dcb, "Socket error", mxs::ErrorType::TRANSIENT);
            return StateMachineRes::ERROR;
        }
    }
    else if (buffer.length() == MYSQL_HEADER_LEN)
    {
        // Effectively empty buffer. Should not happen during authentication. Error.
        do_handle_error(m_dcb, "Invalid packet", mxs::ErrorType::TRANSIENT);
        return StateMachineRes::ERROR;
    }

    // Have a complete response from the server.
    uint8_t cmd = MYSQL_GET_COMMAND(buffer.data());

    // Three options: OK, ERROR or AuthSwitch/other.
    auto rval = StateMachineRes::ERROR;
    if (cmd == MYSQL_REPLY_OK)
    {
        MXB_INFO("Authentication to '%s' succeeded.", m_server.name());
        rval = StateMachineRes::DONE;
    }
    else if (cmd == MYSQL_REPLY_ERR)
    {
        // Server responded with an error, authentication failed.
        handle_error_response(m_dcb, &buffer);
        rval = StateMachineRes::ERROR;
    }
    else
    {
        // Something else, likely AuthSwitch or a message to the authentication plugin.
        auto res = m_authenticator->exchange(move(buffer));
        if (!res.output.empty())
        {
            m_dcb->writeq_append(move(res.output));
        }

        rval = res.success ? StateMachineRes::IN_PROGRESS : StateMachineRes::ERROR;
    }

    return rval;
}

bool MariaDBBackendConnection::send_delayed_packets()
{
    bool rval = true;

    // Store the packets in a local variable to prevent modifications to m_delayed_packets while we're
    // iterating it. This can happen if one of the packets causes the state to change from State::ROUTING to
    // something else (e.g. multiple COM_STMT_PREPARE packets being sent at the same time).
    auto packets = m_delayed_packets;
    m_delayed_packets.clear();

    for (auto it = packets.begin(); it != packets.end(); ++it)
    {
        if (!write(it->release()))
        {
            rval = false;
            break;
        }
        else if (m_state != State::ROUTING)
        {
            // One of the packets caused the state to change. Put the rest of the packets back into the
            // delayed packet queue.
            mxb_assert(m_delayed_packets.empty());
            m_delayed_packets.assign(std::next(it), packets.end());
            break;
        }
    }

    return rval;
}

MariaDBBackendConnection::StateMachineRes MariaDBBackendConnection::send_connection_init_queries()
{
    auto rval = StateMachineRes::ERROR;
    switch (m_init_query_status.state)
    {
    case InitQueryStatus::State::SENDING:
        {
            // First time in this function.
            const auto& init_query_data = m_session->listener_data()->m_conn_init_sql;
            const auto& query_contents = init_query_data.buffer_contents;
            if (query_contents.empty())
            {
                rval = StateMachineRes::DONE;   // no init queries configured, continue normally
            }
            else
            {
                // Send all the initialization queries in one packet. The server should respond with one
                // OK-packet per query.
                m_dcb->writeq_append(GWBUF(query_contents));
                m_init_query_status.ok_packets_expected = init_query_data.queries.size();
                m_init_query_status.ok_packets_received = 0;
                m_init_query_status.state = InitQueryStatus::State::RECEIVING;
                rval = StateMachineRes::IN_PROGRESS;
            }
        }
        break;

    case InitQueryStatus::State::RECEIVING:
        while (m_init_query_status.ok_packets_received < m_init_query_status.ok_packets_expected)
        {
            // Check result. If server returned anything else than OK, it's an error.
            auto [read_ok, buffer] = mariadb::read_protocol_packet(m_dcb);
            if (buffer.empty())
            {
                if (read_ok)
                {
                    // Didn't get enough data, read again later.
                    rval = StateMachineRes::IN_PROGRESS;
                }
                else
                {
                    do_handle_error(m_dcb, "Socket error", mxs::ErrorType::TRANSIENT);
                }

                break;
            }
            else
            {
                string wrong_packet_type;
                if (buffer.length() == MYSQL_HEADER_LEN)
                {
                    wrong_packet_type = "an empty packet";
                }
                else
                {
                    uint8_t cmd = MYSQL_GET_COMMAND(buffer.data());
                    if (cmd == MYSQL_REPLY_ERR)
                    {
                        wrong_packet_type = "an error packet";
                    }
                    else if (cmd != MYSQL_REPLY_OK)
                    {
                        wrong_packet_type = "a resultset packet";
                    }
                }

                if (wrong_packet_type.empty())
                {
                    // Got an ok packet.
                    m_init_query_status.ok_packets_received++;
                }
                else
                {
                    // Query failed or gave weird results.
                    const auto& init_queries = m_session->listener_data()->m_conn_init_sql.queries;
                    const string& errored_query = init_queries[m_init_query_status.ok_packets_received];
                    string errmsg = mxb::string_printf("Connection initialization query '%s' returned %s.",
                                                       errored_query.c_str(), wrong_packet_type.c_str());
                    do_handle_error(m_dcb, errmsg, mxs::ErrorType::PERMANENT);
                    break;
                }
            }
        }

        if (m_init_query_status.ok_packets_received == m_init_query_status.ok_packets_expected)
        {
            rval = StateMachineRes::DONE;
        }
        break;
    }
    return rval;
}

void MariaDBBackendConnection::set_to_pooled()
{
    auto* ms = mysql_session();
    m_capabilities = ms->full_capabilities();
    m_account = m_session->user_and_host();
    m_db = ms->current_db;
    ms->history_info.erase(this);

    m_session = nullptr;
    m_upstream = nullptr;
    m_state = State::POOLED;
    // TODO: Likely other fields need to be modified as well, either here or in 'reuse_connection'.
    // Clean it up once situation clarifies.
}

mxs::Component* MariaDBBackendConnection::upstream() const
{
    return m_upstream;
}

bool MariaDBBackendConnection::expecting_reply() const
{
    return !m_reply.is_complete() || !m_track_queue.empty();
}

const MariaDBUserCache* MariaDBBackendConnection::user_account_cache()
{
    auto users = m_session->service->user_account_cache();
    // MariaDBBackendConnections may be used by other protocols than just MariaDB. The user account cache
    // may not exist or may be a different class. For now, only update it when using MariaDB-protocol.
    return dynamic_cast<const MariaDBUserCache*>(users);
}<|MERGE_RESOLUTION|>--- conflicted
+++ resolved
@@ -868,13 +868,8 @@
             MXB_INFO("Execute %s %u on '%s': %s", STRPACKETTYPE(query.command),
                      history_query.id(), m_server.name(), history_query.get_sql().c_str());
 
-<<<<<<< HEAD
             m_dcb->writeq_append(GWBUF(history_query));
-            m_history_responses.push_back(history_query.id());
-=======
-            m_dcb->writeq_append(buffer.release());
-            m_history_responses.emplace_back(a.id(), client_data->history_responses[a.id()]);
->>>>>>> 1f2fa965
+            m_history_responses.emplace_back(history_query.id(), client_data->history_responses[history_query.id()]);
         }
     }
 }
