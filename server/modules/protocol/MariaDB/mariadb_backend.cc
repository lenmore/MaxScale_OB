/*
 * Copyright (c) 2016 MariaDB Corporation Ab
 * Copyright (c) 2023 MariaDB plc, Finnish Branch
 *
 * Use of this software is governed by the Business Source License included
 * in the LICENSE.TXT file and at www.mariadb.com/bsl11.
 *
 * Change Date: 2027-11-30
 *
 * On the date above, in accordance with the Business Source License, use
 * of this software will be governed by version 2 or later of the General
 * Public License.
 */

#include <maxscale/protocol/mariadb/backend_connection.hh>

#include <arpa/inet.h>
#include <openssl/rand.h>
#include <openssl/sha.h>
#include <mysql.h>
#include <mysqld_error.h>
#include <maxbase/format.hh>
#include <maxbase/proxy_protocol.hh>
#include <maxbase/pretty_print.hh>
#include <maxscale/clock.hh>
#include <maxscale/listener.hh>
#include <maxscale/mainworker.hh>
#include <maxscale/modinfo.hh>
#include <maxscale/router.hh>
#include <maxscale/server.hh>
#include <maxscale/service.hh>
#include <maxscale/utils.hh>
#include <maxscale/protocol/mariadb/authenticator.hh>
#include <maxscale/protocol/mariadb/mysql.hh>
#include <maxscale/protocol/mariadb/module_names.hh>
#include "user_data.hh"

using mxs::ReplyState;
using std::string;
using std::move;

namespace
{
const size_t CAPS_SECTION_SIZE = 32;
using Iter = MariaDBBackendConnection::Iter;

void skip_encoded_int(Iter& it)
{
    switch (*it)
    {
    case 0xfc:
        it += 3;
        break;

    case 0xfd:
        it += 4;
        break;

    case 0xfe:
        it += 9;
        break;

    default:
        ++it;
        break;
    }
}

uint64_t get_encoded_int(Iter& it)
{
    uint64_t len = *it++;

    switch (len)
    {
    case 0xfc:
        len = mariadb::get_byte2(it);
        it += 2;
        break;

    case 0xfd:
        len = mariadb::get_byte3(it);
        it += 3;
        break;

    case 0xfe:
        len = mariadb::get_byte8(it);
        it += 8;
        break;

    default:
        break;
    }

    return len;
}

std::string get_encoded_str(Iter& it)
{
    uint64_t len = get_encoded_int(it);
    auto start = it;
    it += len;
    return std::string(start, it);
}

std::string_view get_encoded_str_sv(Iter& it)
{
    uint64_t len = get_encoded_int(it);
    auto start = it;
    it += len;

    // TODO: Change this to std::contiguous_iterator_tag in C++20
    static_assert(std::is_same_v<std::iterator_traits<Iter>::iterator_category,
                                 std::random_access_iterator_tag>);
    mxb_assert_message(&*start + len == &*it, "Memory must be contiguous");

    return std::string_view(reinterpret_cast<const char*>(&*start), len);
}

void skip_encoded_str(Iter& it)
{
    auto len = get_encoded_int(it);
    it += len;
}
}

/**
 * Construct a detached backend connection. Session and authenticator attached separately.
 */
MariaDBBackendConnection::MariaDBBackendConnection(SERVER& server)
    : m_server(server)
    , m_auth_data(server.name())
{
}

/*******************************************************************************
 *******************************************************************************
 *
 * API Entry Point - Connect
 *
 * This is the first entry point that will be called in the life of a backend
 * (database) connection. It creates a protocol data structure and attempts
 * to open a non-blocking socket to the database. If it succeeds, the
 * protocol_auth_state will become MYSQL_CONNECTED.
 *
 *******************************************************************************
 ******************************************************************************/

std::unique_ptr<MariaDBBackendConnection>
MariaDBBackendConnection::create(MXS_SESSION* session, mxs::Component* component, SERVER& server)
{
    std::unique_ptr<MariaDBBackendConnection> backend_conn(new MariaDBBackendConnection(server));
    backend_conn->assign_session(session, component);
    return backend_conn;
}

void MariaDBBackendConnection::finish_connection()
{
    mxb_assert(m_dcb->handler());

    // Reset the subscriber now. This must be done here and not in the destructor.
    // See mxs::History::subscribe() for more information.
    m_subscriber.reset();

    m_dcb->silence_errors();

    if (m_reply.command() == MXS_COM_BINLOG_DUMP)
    {
        // For replication connections in this stage, the connection must be dropped without sending a
        // COM_QUIT. If it's sent, the server might misinterpret it as a semi-sync acknowledgement packet.
    }
    else
    {
        // Always send a COM_QUIT to the backend being closed if it's a normal connection. This causes the
        // connection to be closed faster and it also makes sure that the connection shuts down correctly.
        m_dcb->writeq_append(mysql_create_com_quit());
    }
}

uint64_t MariaDBBackendConnection::can_reuse(MXS_SESSION* session) const
{
    mxb_assert(session->protocol()->name() == MXS_MARIADB_PROTOCOL_NAME);
    MYSQL_session* data = static_cast<MYSQL_session*>(session->protocol_data());

    const uint64_t RELEVANT_CAPS = GW_MYSQL_CAPABILITIES_DEPRECATE_EOF | GW_MYSQL_CAPABILITIES_MULTI_RESULTS
        | GW_MYSQL_CAPABILITIES_MULTI_STATEMENTS | GW_MYSQL_CAPABILITIES_SESSION_TRACK
        | GW_MYSQL_CAPABILITIES_PS_MULTI_RESULTS | MXS_EXTRA_CAPS_SERVER64;

    // The relevant capability bits that change how the protocol works must match with the ones used by this
    // session. Some of them, like the connection attributes, aren't relevant as the connection has already
    // been created.
    bool caps_ok = (m_capabilities & RELEVANT_CAPS) == (data->full_capabilities() & RELEVANT_CAPS);

    // If proxy_protocol is enabled, the client IP address must exactly match the one that was used to create
    // this connection. This prevents sharing of the same connection between different user accounts.
    bool remote_ok = !m_server.proxy_protocol() || m_dcb->client_remote() == session->client_remote();

    uint64_t rv = REUSE_NOT_POSSIBLE;

    if (caps_ok && remote_ok)
    {
        rv = ReuseType::CHANGE_USER;

        if (m_account == session->user_and_host() && m_db == data->current_db)
        {
            rv = ReuseType::RESET_CONNECTION;
        }
    }

    return rv;
}

bool MariaDBBackendConnection::reuse(MXS_SESSION* session, mxs::Component* upstream, uint64_t reuse_type)
{
    bool rv = false;
    mxb_assert(m_dcb->session() == session && m_dcb->readq_empty() && m_dcb->writeq_empty());
    MXS_SESSION::Scope scope(session);

    if (m_dcb->state() != DCB::State::POLLING || m_state != State::POOLED || !m_delayed_packets.empty())
    {
        MXB_INFO("DCB and protocol state do not qualify for reuse: %s, %s, %s",
                 mxs::to_string(m_dcb->state()), to_string(m_state).c_str(),
                 m_delayed_packets.empty() ? "no packets" : "stored packets");
    }
    else
    {
        assign_session(session, upstream);

        bool reset_conn = reuse_type == ReuseType::RESET_CONNECTION;
        GWBUF buffer = reset_conn ? create_reset_connection_packet() : create_change_user_packet();

        /**
         * This is a connection that was just taken out of the persistent connection pool.
         * Send a COM_CHANGE_USER query to the backend to reset the session state. */
        if (m_dcb->writeq_append(std::move(buffer)))
        {
            MXB_INFO("Reusing connection, sending %s",
                     reset_conn ? "COM_RESET_CONNECTION" : "COM_CHANGE_USER");
            m_state = State::RESET_CONNECTION;
            rv = true;

            // Clear out any old prepared statements, those are reset by the COM_CHANGE_USER
            m_ps_map.clear();

            if (reset_conn && m_session->listener_data()->m_conn_init_sql.buffer_contents.empty())
            {
                // We don't have any initialization queries. This means we can send the history without having
                // to wait for the server's response as we know that the COM_RESET_CONNECTION will send only
                // one packet. This can't be done with a COM_CHANGE_USER as the server might respond with an
                // AuthSwitchRequest packet.
                m_state = State::RESET_CONNECTION_FAST;
                send_history();
            }
        }
    }

    return rv;
}

/**
 * @brief Log handshake failure
 *
 * @param buffer Buffer containing the response from the backend
 */
void MariaDBBackendConnection::handle_error_response(const GWBUF& buffer)
{
    uint16_t errcode = mxs_mysql_get_mysql_errno(buffer);
    std::string reason = mariadb::extract_error(buffer);
    std::string errmsg = mxb::string_printf("Authentication to '%s' failed: %hu, %s",
                                            m_server.name(), errcode, reason.c_str());

    if (m_session->service->config()->log_auth_warnings)
    {
        MXB_ERROR("%s", errmsg.c_str());
    }

    /** If the error is ER_HOST_IS_BLOCKED put the server into maintenance mode.
     * This will prevent repeated authentication failures. */
    if (errcode == ER_HOST_IS_BLOCKED)
    {
        m_server.set_maintenance();
        MXB_ERROR("Server %s has been put into maintenance mode due to the server blocking connections "
                  "from MaxScale. Run 'mysqladmin -h %s -P %d flush-hosts' on this server before taking "
                  "this server out of maintenance mode. To avoid this problem in the future, set "
                  "'max_connect_errors' to a larger value in the backend server.",
                  m_server.name(), m_server.address(), m_server.port());
    }
    else if (errcode == ER_ACCESS_DENIED_ERROR)
    {
        m_session->service->stats().add_failed_auth();

        // Authentication to backend failed. MaxScale must be operating on old user account data. This
        // session will fail, but update account data.
        auto user_cache = user_account_cache();
        if (user_cache)
        {
            if (user_cache->can_update_immediately())
            {
                m_session->service->request_user_account_update();
            }
            else
            {
                MXB_WARNING(MariaDBUserManager::RECENTLY_UPDATED_FMT, m_session->user_and_host().c_str());
            }
        }
        // If user cache does not exist, do nothing.
    }

    auto error_type = mxs::ErrorType::PERMANENT;

    // XPand responds with this sort of an authentication failure error while it's doing a group change. To
    // avoid permanently closing the backends, treat it as a transient error.
    if (errcode == 1 && reason.find("Group change during GTM operation") != std::string::npos)
    {
        error_type = mxs::ErrorType::TRANSIENT;
    }

    do_handle_error(m_dcb, errmsg, error_type);
}

/**
 * @brief Prepare protocol for a write
 *
 * This prepares both the buffer and the protocol itself for writing a query
 * to the backend.
 *
 * @param buffer Buffer that will be written
 */
void MariaDBBackendConnection::prepare_for_write(const GWBUF& buffer)
{
    if (m_session->capabilities() & RCAP_TYPE_REQUEST_TRACKING)
    {
        TrackedQuery query(buffer);

        if (m_reply.state() == ReplyState::DONE && m_track_queue.empty())
        {
            track_query(query);
        }
        else
        {
            m_track_queue.push(std::move(query));
        }
    }

    // TODO: These probably should be stored in TrackedQuery as well
    if (buffer.type_is_collect_result())
    {
        m_collect_result = true;
    }
}

void MariaDBBackendConnection::process_stmt_execute(GWBUF& original, uint32_t id, PSInfo& ps_info)
{
    // Only prepared statements with input parameters send metadata with COM_STMT_EXECUTE
    if (ps_info.n_params > 0 && !ps_info.exec_metadata_sent)
    {
        size_t types_offset = MYSQL_HEADER_LEN + 1 + 4 + 1 + 4 + ((ps_info.n_params + 7) / 8);
        uint8_t* ptr = original.data() + types_offset;

        if (*ptr == 0)
        {
            MYSQL_session* data = static_cast<MYSQL_session*>(m_session->protocol_data());
            auto it = data->exec_metadata.find(id);

            // Although this check is practically always true, it will prevent a broken
            // connector from crashing MaxScale.
            if (it != data->exec_metadata.end())
            {
                const auto& metadata = it->second;

                GWBUF newbuf(original.length() + metadata.size());
                auto dataptr = newbuf.data();

                memcpy(dataptr, original.data(), types_offset);
                dataptr += types_offset;

                // Set to 1, we are sending the types
                *dataptr++ = 1;

                // Splice the metadata into COM_STMT_EXECUTE
                memcpy(dataptr, metadata.data(), metadata.size());
                dataptr += metadata.size();

                // Copy remaining data that is being sent and update the packet length
                mxb_assert(original.length() > types_offset + 1);
                memcpy(dataptr, original.data() + types_offset + 1, original.length() - types_offset - 1);
                mariadb::set_byte3(newbuf.data(), newbuf.length() - MYSQL_HEADER_LEN);

                original = std::move(newbuf);
                ps_info.exec_metadata_sent = true;
            }
            else
            {
                mxb_assert_message(ps_info.n_params > 0, "Only PS with params can be malformed");
                MXB_WARNING("Malformed COM_STMT_EXECUTE (ID %u): could not find previous "
                            "execution with metadata and current execution doesn't contain it", id);
            }
        }
        else
        {
            ps_info.exec_metadata_sent = true;
        }
    }
}

void MariaDBBackendConnection::ready_for_reading(DCB* event_dcb)
{
    mxb_assert(m_dcb == event_dcb);     // The protocol should only handle its own events.

    bool state_machine_continue = true;
    while (state_machine_continue)
    {
        switch (m_state)
        {
        case State::HANDSHAKING:
            {
                auto hs_res = handshake();
                switch (hs_res)
                {
                case StateMachineRes::IN_PROGRESS:
                    state_machine_continue = false;
                    break;

                case StateMachineRes::DONE:
                    m_state = State::AUTHENTICATING;
                    break;

                case StateMachineRes::ERROR:
                    m_state = State::FAILED;
                    break;
                }
            }
            break;

        case State::CONNECTION_INIT:
            {
                auto init_res = send_connection_init_queries();
                switch (init_res)
                {
                case StateMachineRes::IN_PROGRESS:
                    state_machine_continue = false;
                    break;

                case StateMachineRes::DONE:
                    m_state = State::SEND_HISTORY;
                    break;

                case StateMachineRes::ERROR:
                    m_state = State::FAILED;
                    break;
                }
            }
            break;

        case State::SEND_HISTORY:
            send_history();
            m_state = State::READ_HISTORY;
            break;

        case State::READ_HISTORY:
            {
                auto res = read_history_response();
                switch (res)
                {
                case StateMachineRes::IN_PROGRESS:
                    state_machine_continue = false;
                    break;

                case StateMachineRes::DONE:
                    m_state = State::SEND_DELAYQ;
                    break;

                case StateMachineRes::ERROR:
                    m_state = State::FAILED;
                    break;
                }
            }
            break;

        case State::SEND_DELAYQ:
            m_state = State::ROUTING;
            send_delayed_packets();
            break;

        case State::AUTHENTICATING:
        case State::RESET_CONNECTION_FAST:
        case State::RESET_CONNECTION:
        case State::READ_CHANGE_USER:
            {
                // All of these cases process one protocol packet.
                auto [read_ok, buffer] = mariadb::read_protocol_packet(m_dcb);
                if (buffer.empty())
                {
                    if (read_ok)
                    {
                        state_machine_continue = false;
                    }
                    else
                    {
                        do_handle_error(m_dcb, "Read from backend failed");
                        m_state = State::FAILED;
                    }
                }
                else if (buffer.length() == MYSQL_HEADER_LEN)
                {
                    // Should not happen in these states.
                    do_handle_error(m_dcb, "Invalid packet", mxs::ErrorType::TRANSIENT);
                    m_state = State::FAILED;
                }
                else if (m_state == State::AUTHENTICATING)
                {
                    auto res = authenticate(std::move(buffer));
                    switch (res)
                    {
                    case StateMachineRes::IN_PROGRESS:
                        state_machine_continue = false;
                        break;

                    case StateMachineRes::DONE:
                        m_state = State::CONNECTION_INIT;
                        break;

                    case StateMachineRes::ERROR:
                        m_state = State::FAILED;
                        break;
                    }
                }
                else if (m_state == State::READ_CHANGE_USER || m_state == State::RESET_CONNECTION)
                {
                    // Function sets state on success.
                    auto res = read_change_user(std::move(buffer));
                    if (res == StateMachineRes::IN_PROGRESS)
                    {
                        state_machine_continue = false;
                    }
                    else if (res == StateMachineRes::ERROR)
                    {
                        m_state = State::FAILED;
                    }
                }
                else
                {
                    // RESET_CONNECTION_FAST
                    // Func call sets next state.
                    read_reset_conn_resp(std::move(buffer));
                }
            }
            break;

        case State::SEND_CHANGE_USER:
            normal_read();

            if (!expecting_reply())
            {
                // No more replies expected, generate and send the COM_CHANGE_USER.
                send_change_user_to_backend();
            }
            else
            {
                state_machine_continue = false;
            }
            break;

        case State::PINGING:
            read_com_ping_response();
            break;

        case State::PREPARE_PS:
            normal_read();

            // The reply must be complete and we must have no pending queries to track. If m_track_queue is
            // not empty, that means the current result is not for the COM_STMT_PREPARE but for a command that
            // was executed before it.
            if (m_reply.is_complete() && m_track_queue.empty())
            {
                // The state can change inside do_handle_error() as a result of a failed network read from the
                // DCB or a mismatch in the result of a command stored in the history.
                if (m_state != State::FAILED)
                {
                    m_state = State::ROUTING;
                    send_delayed_packets();
                }
            }

            state_machine_continue = false;
            break;

        case State::ROUTING:
            normal_read();
            // Normal read always consumes all data.
            state_machine_continue = false;
            break;

        case State::POOLED:
            mxb_assert(!true);      // Should not currently happen.
            m_state = State::FAILED;
            state_machine_continue = false;
            break;

        case State::FAILED:
            state_machine_continue = false;
            break;
        }
    }
}

void MariaDBBackendConnection::do_handle_error(DCB* dcb, const std::string& errmsg, mxs::ErrorType type)
{
    std::ostringstream ss(errmsg, std::ios_base::app);

    ss << " (" << m_server.name() << ", session=" << m_session->id();

    if (m_thread_id)
    {
        ss << ", conn_id=" << m_thread_id;
    }

    if (int err = gw_getsockerrno(dcb->fd()))
    {
        ss << ": " << err << ", " << mxb_strerror(err);
    }
    else if (dcb->is_fake_event())
    {
        // Fake events should not have TCP socket errors
        ss << ": Generated event";
    }

    ss << ")";

    // Erase history info callback before we do the handleError call. This prevents it from being called while
    // the DCB is in the zombie queue.
    m_subscriber.reset();

    mxb_assert(!dcb->hanged_up());
    MXB_AT_DEBUG(bool res = ) m_upstream->handleError(type, ss.str(), nullptr, m_reply);

    mxb_assert_message(res || m_session->state() == MXS_SESSION::State::STOPPING,
                       "The session should be stopping when handleError fails");
    mxb_assert_message(!res || !dcb->is_open(),
                       "The DCB must not be open after a successful handleError call");

    m_state = State::FAILED;
}

/**
 * @brief Check if a reply can be routed to the client
 *
 * @param Backend DCB
 * @return True if session is ready for reply routing
 */
bool MariaDBBackendConnection::session_ok_to_route(DCB* dcb)
{
    bool rval = false;
    auto session = dcb->session();
    if (session->state() == MXS_SESSION::State::STARTED)
    {
        ClientDCB* client_dcb = session->client_connection()->dcb();
        if (client_dcb && client_dcb->state() != DCB::State::DISCONNECTED)
        {
            auto client_protocol = client_dcb->protocol();
            if (client_protocol)
            {
                if (client_protocol->in_routing_state())
                {
                    rval = true;
                }
            }
        }
    }


    return rval;
}

/**
 * With authentication completed, read new data and write to backend
 */
void MariaDBBackendConnection::normal_read()
{
    /** Ask what type of output the router/filter chain expects */
    MXS_SESSION* session = m_dcb->session();
    uint64_t capabilities = session->capabilities();
    capabilities |= mysql_session()->client_protocol_capabilities();
    bool need_complete_packets = rcap_type_required(capabilities, RCAP_TYPE_PACKET_OUTPUT)
        || rcap_type_required(capabilities, RCAP_TYPE_RESULTSET_OUTPUT)
        || rcap_type_required(capabilities, RCAP_TYPE_STMT_OUTPUT)
        || m_collect_result;

    // Limit the amount of data read so that client dcb writeq won't heavily exceed writeq_high_water.
    auto high_water_limit = config_writeq_high_water();

    size_t bytes_to_read = 0;
    if (high_water_limit > 0)
    {
        bytes_to_read = high_water_limit + 1;
        auto client_writeq_len = m_session->client_dcb->writeq_len();
        if (client_writeq_len < bytes_to_read)
        {
            bytes_to_read -= client_writeq_len;
        }
        else
        {
            // Should not really read anything. But logic may not handle that right now so read
            // at least a little.
            bytes_to_read = MYSQL_HEADER_LEN;
        }

        if (need_complete_packets)
        {
            uint8_t header_data[MYSQL_HEADER_LEN];
            // Existing packet can override the limit. This ensures that complete packets can be read even if
            // those packets are larger than writeq_high_water.
            if (m_dcb->readq_peek(MYSQL_HEADER_LEN, header_data) == MYSQL_HEADER_LEN)
            {
                auto curr_packet_len = mariadb::get_packet_length(header_data);
                if (curr_packet_len > bytes_to_read)
                {
                    bytes_to_read = curr_packet_len;
                }
            }
        }

        // In case user has configured a tiny writeq_high_water. This should be disallowed, though.
        bytes_to_read = std::max(bytes_to_read, (size_t)MYSQL_HEADER_LEN);
    }

    auto [read_ok, buffer] = m_dcb->read(MYSQL_HEADER_LEN, bytes_to_read);

    if (buffer.empty())
    {
        if (read_ok)
        {
            return;
        }
        else
        {
            do_handle_error(m_dcb, "Read from backend failed");
            return;
        }
    }

    bool result_collected = false;

    if (rcap_type_required(capabilities, RCAP_TYPE_PACKET_OUTPUT) || m_collect_result)
    {
        GWBUF tmp;
        bool track = rcap_type_required(capabilities, RCAP_TYPE_REQUEST_TRACKING)
            && !rcap_type_required(capabilities, RCAP_TYPE_STMT_OUTPUT);

        if (track || m_collect_result)
        {
            tmp = track_response(buffer);
        }
        else
        {
            tmp = mariadb::get_complete_packets(buffer);
        }

        // Store any partial packets in the DCB's read buffer
        if (!buffer.empty())
        {
            m_dcb->unread(std::move(buffer));

            if (m_reply.is_complete())
            {
                // There must be more than one response in the buffer which we need to process once we've
                // routed this response.
                m_dcb->trigger_read_event();
            }
        }

        if (tmp.empty())
        {
            return;     // No complete packets
        }

        buffer = std::move(tmp);
    }

    if (rcap_type_required(capabilities, RCAP_TYPE_RESULTSET_OUTPUT) || m_collect_result)
    {
        m_collectq.merge_back(std::move(buffer));

        if (!m_reply.is_complete())
        {
            return;
        }

        buffer = std::move(m_collectq);
        m_collectq.clear();
        m_collect_result = false;
        result_collected = true;
    }

    do
    {
        GWBUF stmt;

        if (!result_collected && rcap_type_required(capabilities, RCAP_TYPE_STMT_OUTPUT))
        {
            // This happens if a session with RCAP_TYPE_STMT_OUTPUT closes the connection before all
            // the packets have been processed.
            if (!m_dcb->is_open())
            {
                buffer.clear();
                break;
            }

            // TODO: Get rid of RCAP_TYPE_STMT_OUTPUT and iterate over all packets in the resultset
            stmt = mariadb::get_next_MySQL_packet(buffer);
            mxb_assert_message(!stmt.empty(), "There should be only complete packets in buffer");

            GWBUF tmp = track_response(stmt);
            mxb_assert(stmt.empty());
            stmt = std::move(tmp);
        }
        else
        {
            stmt = std::move(buffer);
            buffer.clear();
        }

        if (m_session->state() == MXS_SESSION::State::STARTED)
        {
            mxb_assert(session_ok_to_route(m_dcb));
            // This keeps the row data in the mxs::Reply valid for the whole clientReply call even if the
            // buffer is freed by a router or a filter.
            std::unique_ptr<GWBUF> sTmp_for_row_data;
            if (m_collect_rows)
            {
                sTmp_for_row_data = std::make_unique<GWBUF>(stmt.shallow_clone());
            }

            mxs::ReplyRoute route;

            bool reply_ok = m_upstream->clientReply(std::move(stmt), route, m_reply);
            m_reply.clear_row_data();

            if (!reply_ok)
            {
                MXB_INFO("Routing the reply from '%s' failed, closing session.", m_server.name());
                m_session->kill();
                break;
            }
        }
        else
        {
            /*< session is closing; replying to client isn't possible */
        }
    }
    while (!buffer.empty());

    if (!m_dcb->is_open())
    {
        // The router closed the session, erase the callbacks to prevent the client protocol from calling it.
        m_subscriber.reset();
    }
    else if (rcap_type_required(capabilities, RCAP_TYPE_SESCMD_HISTORY)
             && m_reply.is_complete() && !m_subscriber->add_response(m_reply.is_ok()))
    {
        handle_history_mismatch();
    }
}

void MariaDBBackendConnection::send_history()
{
    MYSQL_session* client_data = mysql_session();

    for (const auto& history_query : m_subscriber->history())
    {
        TrackedQuery query(history_query);

        if (m_reply.state() == ReplyState::DONE && m_track_queue.empty())
        {
            track_query(query);
        }
        else
        {
            m_track_queue.push(query);
        }

        MXB_INFO("Execute %s %u on '%s': %s", mariadb::cmd_to_string(query.command),
                 history_query.id(), m_server.name(),
                 string(mariadb::get_sql(history_query)).c_str());

        m_dcb->writeq_append(history_query.shallow_clone());
    }
}

MariaDBBackendConnection::StateMachineRes MariaDBBackendConnection::read_history_response()
{
    StateMachineRes rval = StateMachineRes::DONE;

    while ((!m_reply.is_complete() || !m_track_queue.empty()) && rval == StateMachineRes::DONE)
    {
        auto [read_ok, buffer] = m_dcb->read(MYSQL_HEADER_LEN, 0);

        if (buffer.empty())
        {
            if (read_ok)
            {
                rval = StateMachineRes::IN_PROGRESS;
            }
            else
            {
                do_handle_error(m_dcb, "Read from backend failed");
                rval = StateMachineRes::ERROR;
            }
        }
        else
        {
            track_response(buffer);
            if (!buffer.empty())
            {
                m_dcb->unread(std::move(buffer));
            }

            if (m_reply.is_complete())
            {
                MXB_INFO("Reply to %u complete", m_subscriber->current_id());

                if (!m_subscriber->add_response(m_reply.is_ok()))
                {
                    // This server sent a different response than the one we sent to the client. Trigger a
                    // hangup event so that it is closed.
                    handle_history_mismatch();
                    m_dcb->trigger_hangup_event();
                    rval = StateMachineRes::ERROR;
                }
            }
            else
            {
                // The result is not yet complete. In practice this only happens with a COM_STMT_PREPARE that
                // has multiple input/output parameters.
                rval = StateMachineRes::IN_PROGRESS;
            }
        }
    }

    return rval;
}

void MariaDBBackendConnection::handle_history_mismatch()
{
    std::ostringstream ss;

    ss << "Response from server '" << m_server.name() << "' "
       << "differs from the expected response to " << mariadb::cmd_to_string(m_reply.command()) << ". "
       << "Closing connection due to inconsistent session state.";

    if (m_reply.error())
    {
        ss << " Error: " << m_reply.error().message();
    }

    do_handle_error(m_dcb, ss.str(), mxs::ErrorType::PERMANENT);
}

MariaDBBackendConnection::StateMachineRes MariaDBBackendConnection::read_change_user(GWBUF&& buffer)
{
    int cmd = mxs_mysql_get_command(buffer);
    // Similar to authenticate(). Three options: OK, ERROR or AuthSwitch.
    auto rval = StateMachineRes::ERROR;
    if (cmd == MYSQL_REPLY_OK || cmd == MYSQL_REPLY_ERR)
    {
        if (m_state == State::READ_CHANGE_USER)
        {
            // The COM_CHANGE_USER is now complete. The reply state must be updated here as the normal
            // result processing code doesn't deal with the COM_CHANGE_USER responses.
            m_reply.set_reply_state(ReplyState::DONE);

            mxs::ReplyRoute route;
            m_reply.clear();
            m_reply.set_is_ok(cmd == MYSQL_REPLY_OK);
            if (m_upstream->clientReply(move(buffer), route, m_reply))
            {
                // If packets were received from the router while the COM_CHANGE_USER was in progress,
                // they are stored in the same delayed queue that is used for the initial connection.
                m_state = State::SEND_DELAYQ;
                rval = StateMachineRes::DONE;
            }
        }
        else
        {
            mxb_assert(m_state == State::RESET_CONNECTION);
            if (cmd == MYSQL_REPLY_OK)
            {
                MXB_INFO("Connection reset complete.");
                // Connection is being attached to a new session, so all initializations must be redone.
                m_state = State::CONNECTION_INIT;
                rval = StateMachineRes::DONE;
            }
            else
            {
                std::string errmsg = "Failed to reuse connection: " + mariadb::extract_error(buffer);
                do_handle_error(m_dcb, errmsg, mxs::ErrorType::PERMANENT);
            }
        }
    }
    else
    {
        // Something else, likely AuthSwitch or a message to the authentication plugin.
        auto res = m_authenticator->exchange(std::move(buffer));
        if (!res.output.empty())
        {
            m_dcb->writeq_append(std::move(res.output));
        }

        if (res.success)
        {
            rval = StateMachineRes::IN_PROGRESS;
        }
        else
        {
            // Backend auth failure without an error packet.
            do_handle_error(m_dcb, "Authentication plugin error.", mxs::ErrorType::PERMANENT);
        }
    }
    return rval;
}

void MariaDBBackendConnection::read_reset_conn_resp(GWBUF&& buffer)
{
    mxb_assert(m_state == State::RESET_CONNECTION_FAST);
    int cmd = mxs_mysql_get_command(buffer);
    if (cmd == MYSQL_REPLY_OK)
    {
        MXB_INFO("Connection reset complete");
        // History has already been sent to server, go to response read.
        m_state = State::READ_HISTORY;
    }
    else
    {
        std::string errmsg = "Failed to reuse connection: " + mariadb::extract_error(buffer);
        do_handle_error(m_dcb, errmsg, mxs::ErrorType::PERMANENT);
        m_state = State::FAILED;
    }
}

void MariaDBBackendConnection::read_com_ping_response()
{
    auto [read_ok, buffer] = mariadb::read_protocol_packet(m_dcb);
    if (buffer.empty())
    {
        if (!read_ok)
        {
            do_handle_error(m_dcb, "Failed to read COM_PING response");
        }
    }
    else
    {
        mxb_assert(mxs_mysql_get_command(buffer) == MYSQL_REPLY_OK);
        // Route any packets that were received while we were pinging the backend
        m_state = m_delayed_packets.empty() ? State::ROUTING : State::SEND_DELAYQ;
    }
}

bool MariaDBBackendConnection::routeQuery(GWBUF&& queue)
{
    MXS_SESSION::Scope scope(m_session);
    int rc = 0;
    switch (m_state)
    {
    case State::FAILED:
        if (m_session->state() != MXS_SESSION::State::STOPPING)
        {
            MXB_ERROR("Unable to write to backend '%s' because connection has failed. Server in state %s.",
                      m_server.name(), m_server.status_string().c_str());
        }

        rc = 0;
        break;

    case State::ROUTING:
        {
            // If the buffer contains a large query, we have to ignore the command byte and just write it. The
            // state of m_large_query must be updated for each routed packet to accurately know whether the
            // command byte is accurate or not.
            bool was_large = m_large_query;
            uint32_t packet_len = mariadb::get_header(queue.data()).pl_length;
            m_large_query = packet_len == MYSQL_PACKET_LENGTH_MAX;
            m_reply.add_upload_bytes(queue.length());

            if (was_large || m_reply.state() == ReplyState::LOAD_DATA)
            {
                // Not the start of a packet, don't analyze it.
                return m_dcb->writeq_append(std::move(queue));
            }

            uint8_t cmd = mxs_mysql_get_command(queue);

            if (cmd == MXS_COM_CHANGE_USER)
            {
                // Discard the packet, we'll generate our own when we send it.
                if (expecting_reply())
                {
                    // Busy with something else, wait for it to complete and then send the COM_CHANGE_USER.
                    m_state = State::SEND_CHANGE_USER;
                }
                else
                {
                    send_change_user_to_backend();
                }
                return 1;
            }

            prepare_for_write(queue);

            if (mxs_mysql_is_ps_command(cmd))
            {
                uint32_t ps_id = mxs_mysql_extract_ps_id(queue);
                auto it = m_ps_map.find(ps_id);

                if (it != m_ps_map.end())
                {
                    // Ensure unique GWBUF to prevent our modification of the PS ID from
                    // affecting the original buffer.
                    queue.ensure_unique();

                    // Replace our generated ID with the real PS ID
                    uint8_t* ptr = queue.data() + MYSQL_PS_ID_OFFSET;
                    mariadb::set_byte4(ptr, it->second.real_id);

                    if (cmd == MXS_COM_STMT_CLOSE)
                    {
                        m_ps_map.erase(it);
                    }
                    else if (cmd == MXS_COM_STMT_EXECUTE)
                    {
                        process_stmt_execute(queue, ps_id, it->second);
                    }
                }
                else if (ps_id != MARIADB_PS_DIRECT_EXEC_ID)
                {
                    std::stringstream ss;
                    ss << "Unknown prepared statement handler (" << ps_id << ") given to MaxScale for "
                       << mariadb::cmd_to_string(cmd) << " by " << m_session->user_and_host();

                    // Only send the error if the client expects a response. If an unknown COM_STMT_CLOSE is
                    // sent, don't respond to it.
                    if (cmd == MXS_COM_STMT_CLOSE)
                    {
<<<<<<< HEAD
                        if (m_subscriber->get(ps_id))
                        {
                            // If we haven't executed the COM_STMT_PREPARE that this COM_STMT_CLOSE refers to
                            // but we have the response for it, we know that the COM_STMT_CLOSE was received
                            // after the connection was opened but before we reached the history replay state.
                            // This can be relied on as the history position is pinned to the lowest ID when
                            // the connection is opened.
                            return 1;
                        }
=======
                        // If we haven't executed the COM_STMT_PREPARE that this COM_STMT_CLOSE refers to,
                        // we know that it must've been executed and closed before this backend was opened.
                        // Since the history responses are erased the moment the COM_STMT_CLOSE is received
                        // it is not possible to deduce from the available information whether this is a
                        // "known" ID or not.
                        return 1;
>>>>>>> 3b4a3733
                    }
                    else
                    {
                        GWBUF err = mysql_create_custom_error(
                            1, 0, ER_UNKNOWN_STMT_HANDLER, ss.str().c_str());

                        // Send the error as a separate event. This allows the routeQuery of the router to
                        // finish before we deliver the response.
                        // TODO: questionable code. Deliver the error in some other way.
                        mxb_assert(m_dcb->readq_empty());
                        m_dcb->unread(std::move(err));
                        m_dcb->trigger_read_event();
                    }

                    mxs::unexpected_situation(ss.str().c_str());
                    MXB_WARNING("%s", ss.str().c_str());

                    // This is an error condition that is very likely to happen if something is broken in the
                    // prepared statement handling. Asserting that we never get here when we're testing helps
                    // catch the otherwise hard to spot error. Since this code is expected to be hit in
                    // environments where a connector sends an unknown ID, we can't treat this as a hard error
                    // and close the session. The only known exception to this is the test for MXS-3392 which
                    // causes a COM_STMT_CLOSE with a zero ID to be sent.
                    mxb_assert(!true || (cmd == MXS_COM_STMT_CLOSE && ps_id == 0));
                    return 1;
                }
            }

            if (cmd == MXS_COM_QUIT && m_server.persistent_conns_enabled())
            {
                /** We need to keep the pooled connections alive so we just ignore the COM_QUIT packet */
                rc = 1;
            }
            else
            {
                if (cmd == MXS_COM_STMT_PREPARE)
                {
                    // Stop accepting new queries while a COM_STMT_PREPARE is in progress. This makes sure
                    // that it completes before other commands that refer to it are processed. This can happen
                    // when a COM_STMT_PREPARE is routed to multiple backends and a faster backend sends the
                    // response to the client. This means that while this backend is still busy executing it,
                    // a COM_STMT_CLOSE for the prepared statement can arrive.
                    m_state = State::PREPARE_PS;
                }

                /** Write to backend */
                rc = m_dcb->writeq_append(std::move(queue));
            }
        }
        break;

    case State::PREPARE_PS:
        {
            if (m_large_query)
            {
                // A continuation of a large COM_STMT_PREPARE
                auto hdr = mariadb::get_header(queue.data());
                m_large_query = hdr.pl_length == MYSQL_PACKET_LENGTH_MAX;
                rc = m_dcb->writeq_append(std::move(queue));
            }
            else
            {
                MXB_INFO("Storing %s while in state '%s': %s",
                         mariadb::cmd_to_string(mxs_mysql_get_command(queue)),
                         to_string(m_state).c_str(),
                         string(mariadb::get_sql(queue)).c_str());
                m_delayed_packets.emplace_back(std::move(queue));
                rc = 1;
            }
        }
        break;

    default:
        {
            MXB_INFO("Storing %s while in state '%s': %s",
                     mariadb::cmd_to_string(mxs_mysql_get_command(queue)),
                     to_string(m_state).c_str(),
                     string(mariadb::get_sql(queue)).c_str());
            m_delayed_packets.emplace_back(std::move(queue));
            rc = 1;
        }
        break;
    }
    return rc;
}

/**
 * Error event handler.
 * Create error message, pass it to router's error handler and if error
 * handler fails in providing enough backend servers, mark session being
 * closed and call DCB close function which triggers closing router session
 * and related backends (if any exists.
 */
void MariaDBBackendConnection::error(DCB* event_dcb, const char* errmsg)
{
    mxb_assert(m_dcb == event_dcb);
    do_handle_error(m_dcb, mxb::cat("Lost connection to backend server: ", errmsg));
}

GWBUF MariaDBBackendConnection::create_reset_connection_packet()
{
    uint8_t buf[] = {0x1, 0x0, 0x0, 0x0, MXS_COM_RESET_CONNECTION};
    return GWBUF(buf, sizeof(buf));
}

/**
 * Create COM_CHANGE_USER packet and store it to GWBUF.
 *
 * @return GWBUF buffer consisting of COM_CHANGE_USER packet
 */
GWBUF MariaDBBackendConnection::create_change_user_packet()
{
    std::vector<uint8_t> payload;
    payload.reserve(200);   // Enough for most cases.

    auto insert_stringz = [&payload](const std::string& str) {
        auto n = str.length() + 1;
        auto zstr = str.c_str();
        payload.insert(payload.end(), zstr, zstr + n);
    };

    // Command byte COM_CHANGE_USER 0x11 */
    payload.push_back(MXS_COM_CHANGE_USER);

    const auto& client_auth_data = *m_auth_data.client_data->auth_data;
    insert_stringz(client_auth_data.user);

    // Calculate the authentication token. For simplicity, always try mysql_native_password first, server
    // will change auth plugin if required.
    std::vector<uint8_t> token;
    auto& hash1 = client_auth_data.backend_token;
    if (hash1.size() == SHA_DIGEST_LENGTH)
    {
        token.resize(SHA_DIGEST_LENGTH);
        mxs_mysql_calculate_hash(m_auth_data.scramble, hash1, token.data());
    }

    payload.push_back(token.size());
    payload.insert(payload.end(), token.begin(), token.end());

    insert_stringz(client_auth_data.default_db);

    uint8_t charset[2];
    mariadb::set_byte2(charset, client_auth_data.collation);
    payload.insert(payload.end(), charset, charset + sizeof(charset));

    insert_stringz(DEFAULT_MYSQL_AUTH_PLUGIN);
    auto& attr = client_auth_data.attributes;
    payload.insert(payload.end(), attr.begin(), attr.end());

    GWBUF buffer(MYSQL_HEADER_LEN + payload.size());
    auto data = buffer.data();
    data = mariadb::write_header(data, payload.size(), 0);
    mariadb::copy_bytes(data, payload.data(), payload.size());
    // COM_CHANGE_USER is a session command so the result must be collected.
    buffer.set_type(GWBUF::TYPE_COLLECT_RESULT);

    return buffer;
}

/**
 * Write a MySQL CHANGE_USER packet to backend server.
 *
 * @return True on success
 */
void MariaDBBackendConnection::send_change_user_to_backend()
{
    m_authenticator =
        m_auth_data.client_data->auth_data->be_auth_module->create_backend_authenticator(m_auth_data);
    m_dcb->writeq_append(create_change_user_packet());
    m_state = State::READ_CHANGE_USER;
}

/* Send proxy protocol header. See
 * http://www.haproxy.org/download/1.8/doc/proxy-protocol.txt
 * for more information. Currently only supports the text version (v1) of
 * the protocol. Binary version may be added later.
 */
bool MariaDBBackendConnection::send_proxy_protocol_header()
{
    // The header contains the original client address and the backend server address.
    // Client dbc always exists, as it's only freed at session close.
    const ClientDCB* client_dcb = m_session->client_connection()->dcb();
    const auto& client_addr = client_dcb->ip();         // Client address was filled in by accept().

    bool success = false;
    auto proxyhdr_res = mxb::proxy_protocol::gen_text_header(client_addr, m_dcb->ip());
    if (proxyhdr_res.errmsg.empty())
    {
        auto ptr = reinterpret_cast<uint8_t*>(proxyhdr_res.header);
        auto len = proxyhdr_res.len;
        MXB_INFO("Sending proxy-protocol header '%.*s' to server '%s'.",
                 (int)len - 2, proxyhdr_res.header, m_server.name());
        if (m_dcb->writeq_append(GWBUF(ptr, len)))
        {
            success = true;
        }
    }
    else
    {
        MXB_ERROR("%s", proxyhdr_res.errmsg.c_str());
    }

    return success;
}

bool MariaDBBackendConnection::established()
{
    return m_state == State::ROUTING && m_reply.is_complete();
}

void MariaDBBackendConnection::ping()
{
    mxb_assert(m_reply.state() == ReplyState::DONE);
    mxb_assert(is_idle());
    MXB_INFO("Pinging '%s', idle for %ld seconds", m_server.name(), m_dcb->seconds_idle());

    constexpr uint8_t com_ping_packet[] =
    {
        0x01, 0x00, 0x00, 0x00, 0x0e
    };

    if (m_dcb->writeq_append(GWBUF(com_ping_packet, sizeof(com_ping_packet))))
    {
        m_state = State::PINGING;
    }
}

bool MariaDBBackendConnection::can_close() const
{
    return m_state == State::ROUTING || m_state == State::FAILED;
}

bool MariaDBBackendConnection::is_idle() const
{
    return m_state == State::ROUTING
           && m_reply.state() == ReplyState::DONE
           && m_reply.command() != MXS_COM_STMT_SEND_LONG_DATA
           && m_track_queue.empty();
}

size_t MariaDBBackendConnection::sizeof_buffers() const
{
    size_t rv = 0;

    for (const auto& buffer : m_delayed_packets)
    {
        rv += buffer.runtime_size();
    }

    rv += (m_dcb ? m_dcb->runtime_size() : 0);

    return rv;
}

json_t* MariaDBBackendConnection::diagnostics() const
{
    return json_pack("{sissss}", "connection_id", m_thread_id, "server", m_server.name(),
                     "cipher", m_dcb->ssl_cipher().c_str());
}

/**
 * Process a reply from a backend server. This method collects all complete packets and
 * updates the internal response state.
 *
 * @param buffer Buffer containing the raw response. Any partial packets will be left in this buffer.
 * @return All complete packets that were in `buffer`
 */
GWBUF MariaDBBackendConnection::track_response(GWBUF& buffer)
{
    GWBUF rval = process_packets(buffer);
    if (!rval.empty())
    {
        m_reply.add_bytes(rval.length());
    }
    return rval;
}

/**
 * Read the backend server MySQL handshake
 *
 * @return true on success, false on failure
 */
bool MariaDBBackendConnection::read_backend_handshake(GWBUF&& buffer)
{
    bool rval = false;
    uint8_t* payload = buffer.data() + MYSQL_HEADER_LEN;

    if (gw_decode_mysql_server_handshake(payload) >= 0)
    {
        rval = true;
    }

    return rval;
}

bool MariaDBBackendConnection::capability_mismatch() const
{
    bool mismatch = false;

    if (use_deprecate_eof() && (m_server_capabilities & GW_MYSQL_CAPABILITIES_DEPRECATE_EOF) == 0)
    {
        // This is an unexpected situation but it can happen if the server is swapped out without MaxScale
        // recalculating the version. Mostly this is here to catch any possible bugs that there might be in
        // the capability handling of MaxScale. Separate code should exist for routers for any unexpected
        // responses as bugs in the server can cause mismatching result types to be sent,
        // https://bugs.mysql.com/bug.php?id=83346 is one example of such.
        MXB_INFO("Client uses DEPRECATE_EOF protocol but the server does not implement it");
        mxb_assert_message(!true, "DEPRECATE_EOF should be used by both client and backend");
        mismatch = true;
    }

    uint32_t client_extra = mysql_session()->extra_capabilities();

    if ((client_extra & m_server_extra_capabilities) != client_extra)
    {
        MXB_INFO("Client uses extended capabilities that the server does not implement: %u != %u",
                 client_extra, m_server_extra_capabilities);
        mxb_assert(!true);
        mismatch = true;
    }


    return mismatch;
}

/**
 * Decode mysql server handshake
 *
 * @param payload The bytes just read from the net
 * @return 0 on success, < 0 on failure
 *
 */
int MariaDBBackendConnection::gw_decode_mysql_server_handshake(uint8_t* payload)
{
    auto conn = this;
    uint8_t* server_version_end = NULL;
    uint16_t mysql_server_capabilities_one = 0;
    uint16_t mysql_server_capabilities_two = 0;
    uint8_t scramble_data_1[GW_SCRAMBLE_LENGTH_323] = "";
    uint8_t scramble_data_2[GW_MYSQL_SCRAMBLE_SIZE - GW_SCRAMBLE_LENGTH_323] = "";
    uint8_t capab_ptr[4] = "";
    uint8_t scramble_len = 0;
    uint8_t mxs_scramble[GW_MYSQL_SCRAMBLE_SIZE] = "";
    int protocol_version = 0;

    protocol_version = payload[0];

    if (protocol_version != GW_MYSQL_PROTOCOL_VERSION)
    {
        return -1;
    }

    payload++;

    // Get server version (string)
    server_version_end = (uint8_t*) gw_strend((char*) payload);

    payload = server_version_end + 1;

    // get ThreadID: 4 bytes
    uint32_t tid = mariadb::get_byte4(payload);

    MXB_INFO("Connected to '%s' with thread id %u", m_server.name(), tid);

    /* TODO: Correct value of thread id could be queried later from backend if
     * there is any worry it might be larger than 32bit allows. */
    conn->m_thread_id = tid;

    payload += 4;

    // scramble_part 1
    memcpy(scramble_data_1, payload, GW_SCRAMBLE_LENGTH_323);
    payload += GW_SCRAMBLE_LENGTH_323;

    // 1 filler
    payload++;

    mysql_server_capabilities_one = mariadb::get_byte2(payload);

    // Get capabilities_part 1 (2 bytes) + 1 language + 2 server_status
    payload += 5;

    mysql_server_capabilities_two = mariadb::get_byte2(payload);
    m_server_capabilities = mysql_server_capabilities_one | mysql_server_capabilities_two << 16;

    // 2 bytes shift
    payload += 2;

    // get scramble len
    if (payload[0] > 0)
    {
        scramble_len = std::min(payload[0] - 1, GW_MYSQL_SCRAMBLE_SIZE);
    }
    else
    {
        scramble_len = GW_MYSQL_SCRAMBLE_SIZE;
    }

    mxb_assert(scramble_len > GW_SCRAMBLE_LENGTH_323);
    // Skip the scramble length
    payload += 1;

    // skip 6 bytes of filler
    payload += 6;

    if ((m_server_capabilities & GW_MYSQL_CAPABILITIES_CLIENT_MYSQL) == 0)
    {
        m_server_extra_capabilities = mariadb::get_byte4(payload);
    }

    payload += 4;

    // copy the second part of the scramble
    memcpy(scramble_data_2, payload, scramble_len - GW_SCRAMBLE_LENGTH_323);

    memcpy(mxs_scramble, scramble_data_1, GW_SCRAMBLE_LENGTH_323);
    memcpy(mxs_scramble + GW_SCRAMBLE_LENGTH_323, scramble_data_2, scramble_len - GW_SCRAMBLE_LENGTH_323);

    // full 20 bytes scramble is ready
    memcpy(m_auth_data.scramble, mxs_scramble, GW_MYSQL_SCRAMBLE_SIZE);
    return 0;
}

GWBUF MariaDBBackendConnection::create_ssl_request_packet() const
{
    // SSLRequest is header + 32bytes.
    GWBUF rval(MYSQL_HEADER_LEN + CAPS_SECTION_SIZE);
    // Server handshake was seq 0, so our reply is seq 1.
    auto ptr = mariadb::write_header(rval.data(), CAPS_SECTION_SIZE, 1);
    ptr = write_capabilities(ptr);
    mxb_assert(ptr - rval.data() == (intptr_t)rval.length());
    return rval;
}

/**
 * Write capabilities section of a SSLRequest Packet or a Handshake Response Packet.
 *
 * @param buffer Target buffer, must have at least 32bytes space
 * @return Pointer to byte after
 */
uint8_t* MariaDBBackendConnection::write_capabilities(uint8_t* buffer) const
{
    // Base client capabilities.
    buffer += mariadb::set_byte4(buffer, m_mxs_capabilities);

    buffer += mariadb::set_byte4(buffer, 16777216);     // max-packet size
    auto* mysql_ses = m_auth_data.client_data;
    *buffer++ = mysql_ses->auth_data->collation;    // charset

    // 19 filler bytes of 0
    size_t filler_bytes = 19;
    memset(buffer, 0, filler_bytes);
    buffer += filler_bytes;

    // Either MariaDB 10.2 extra capabilities or 4 bytes filler
    uint32_t extra_caps = mysql_ses->extra_capabilities();
    buffer += mariadb::set_byte4(buffer, extra_caps);
    return buffer;
}

/**
 * Create a response to the server handshake
 *
 * @param with_ssl True if ssl is in use
 * @return Generated response packet
 */
GWBUF MariaDBBackendConnection::create_hs_response_packet(bool with_ssl)
{
    // Calculate total packet length. Response begins with the same capabilities section as SSLRequest.
    auto pl_len = CAPS_SECTION_SIZE;

    auto* mysql_ses = m_auth_data.client_data;
    const auto& auth_data = *mysql_ses->auth_data;
    const string& username = auth_data.user;

    pl_len += username.length() + 1;
    // See create_capabilities() why this is currently ok.
    pl_len += 1;    // auth token length
    bool have_pw = auth_data.backend_token.size() == SHA_DIGEST_LENGTH;
    if (have_pw)
    {
        pl_len += SHA_DIGEST_LENGTH;
    }
    const string& default_db = auth_data.default_db;
    if (!default_db.empty())
    {
        pl_len += default_db.length() + 1;
    }

    /**
     * Use the default authentication plugin name. If the server is using a
     * different authentication mechanism, it will send an AuthSwitchRequest
     * packet. TODO: use the real authenticator & auth token immediately
     */
    const char auth_plugin_name[] = DEFAULT_MYSQL_AUTH_PLUGIN;
    pl_len += sizeof(auth_plugin_name);

    bool have_attrs = false;
    if (m_mxs_capabilities & m_server_capabilities & GW_MYSQL_CAPABILITIES_CONNECT_ATTRS)
    {
        pl_len += auth_data.attributes.size();
        have_attrs = true;
    }

    GWBUF rval(MYSQL_HEADER_LEN + pl_len);
    auto ptr = mariadb::write_header(rval.data(), pl_len, with_ssl ? 2 : 1);
    ptr = write_capabilities(ptr);
    ptr = mariadb::copy_chars(ptr, username.c_str(), username.length() + 1);
    if (have_pw)
    {
        *ptr++ = SHA_DIGEST_LENGTH;
        ptr = mxs_mysql_calculate_hash(m_auth_data.scramble, auth_data.backend_token, ptr);
    }
    else
    {
        *ptr++ = 0;
    }
    if (!default_db.empty())
    {
        ptr = mariadb::copy_chars(ptr, default_db.c_str(), default_db.length() + 1);
    }
    ptr = mariadb::copy_chars(ptr, auth_plugin_name, sizeof(auth_plugin_name));
    if (have_attrs)
    {
        ptr = mariadb::copy_bytes(ptr, auth_data.attributes.data(), auth_data.attributes.size());
    }
    mxb_assert(ptr - rval.data() == (intptr_t)rval.length());
    return rval;
}

/**
 * @brief Computes the capabilities bit mask for connecting to backend DB
 *
 * We start by taking the default bitmask and removing any bits not set in
 * the bitmask contained in the connection structure. Then add SSL flag if
 * the connection requires SSL (set from the MaxScale configuration). The
 * compression flag may be set, although compression is NOT SUPPORTED. If a
 * database name has been specified in the function call, the relevant flag
 * is set.
 *
 * @param with_ssl Is ssl required?
 * @return Bit mask (32 bits)
 * @note Capability bits are defined in maxscale/protocol/mysql.h
 */
uint32_t MariaDBBackendConnection::create_capabilities(bool with_ssl) const
{
    uint32_t final_capabilities = m_auth_data.client_data->client_capabilities();

    // Disable the cert verification capability, it has never been enabled in MaxScale.
    // TODO: Figure out if this is correct, the documentation doesn't mention this capability at all
    final_capabilities &= ~GW_MYSQL_CAPABILITIES_SSL_VERIFY_SERVER_CERT;

    if (with_ssl)
    {
        final_capabilities |= (uint32_t)GW_MYSQL_CAPABILITIES_SSL;
    }
    else
    {
        final_capabilities &= ~GW_MYSQL_CAPABILITIES_SSL;
    }

    uint64_t service_caps = m_dcb->service()->capabilities();
    if (rcap_type_required(service_caps, RCAP_TYPE_SESSION_STATE_TRACKING))
    {
        /** add session track */
        final_capabilities |= (uint32_t)GW_MYSQL_CAPABILITIES_SESSION_TRACK;
    }

    // We need to enable the CONNECT_WITH_DB capability depending on whether a default database exists. We
    // can't rely on the client's capabilities as the default database might have changed when a
    // COM_CHANGE_USER is executed.
    if (!m_auth_data.client_data->auth_data->default_db.empty())
    {
        final_capabilities |= GW_MYSQL_CAPABILITIES_CONNECT_WITH_DB;
    }
    else
    {
        final_capabilities &= ~GW_MYSQL_CAPABILITIES_CONNECT_WITH_DB;
    }

    // The current handshake response generation code assumes that the follwing capabilites are always
    // enabled. Since the plugin is always mysql_native_password, the AUTH_LELENC_DATA isn't really needed as
    // the auth data size is always 20 bytes and both the length-encoded string representation and the string
    // prefixed with fixed size integer representation are the same for payloads less than 251 bytes.
    //
    // TODO: Send a handshake response that the client's original capabilities would require
    final_capabilities |= GW_MYSQL_CAPABILITIES_PLUGIN_AUTH
        | GW_MYSQL_CAPABILITIES_SECURE_CONNECTION
        | GW_MYSQL_CAPABILITIES_AUTH_LENENC_DATA;


    if (rcap_type_required(service_caps, RCAP_TYPE_MULTI_STMT_SQL))
    {
        // Currently only readwritesplit requires this as it implements causal_reads with multi-statements.
        final_capabilities |= GW_MYSQL_CAPABILITIES_MULTI_STATEMENTS | GW_MYSQL_CAPABILITIES_MULTI_RESULTS;
    }

    return final_capabilities;
}

GWBUF MariaDBBackendConnection::process_packets(GWBUF& result)
{
    GWBUF& buffer = result;
    auto it = buffer.begin();
    size_t total_bytes = buffer.length();
    size_t bytes_used = 0;

    while (it != buffer.end())
    {
        size_t bytes_left = total_bytes - bytes_used;
        if (bytes_left < MYSQL_HEADER_LEN)
        {
            // Partial header
            break;
        }

        // Extract packet length
        uint32_t len = mariadb::get_header(it).pl_length;
        if (bytes_left < len + MYSQL_HEADER_LEN)
        {
            // Partial packet payload
            break;
        }

        bytes_used += len + MYSQL_HEADER_LEN;
        it += MYSQL_HEADER_LEN;
        mxb_assert(it != buffer.end());
        auto end = it + len;

        // Ignore the tail end of a large packet. Only resultsets can generate packets this large
        // and we don't care what the contents are and thus it is safe to ignore it.
        bool skip_next = m_skip_next;
        m_skip_next = len == GW_MYSQL_MAX_PACKET_LEN;

        if (!skip_next)
        {
            process_one_packet(it, end, len);
        }

        it = end;

        if (m_reply.state() == ReplyState::DONE)
        {
            break;
        }
    }

    return result.split(bytes_used);
}

void MariaDBBackendConnection::process_one_packet(Iter it, Iter end, uint32_t len)
{
    uint8_t cmd = *it;
    switch (m_reply.state())
    {
    case ReplyState::START:
        process_reply_start(it, end);
        break;

    case ReplyState::LOAD_DATA:
        MXB_INFO("Load data ended on '%s', %s in total", m_server.name(),
                 mxb::pretty_size(m_reply.upload_size()).c_str());

        if (cmd == MYSQL_REPLY_ERR)
        {
            update_error(++it, end);
            m_reply.set_reply_state(ReplyState::DONE);
        }
        else if (cmd == MYSQL_REPLY_OK)
        {
            m_reply.set_is_ok(true);
            process_ok_packet(it, end);

            if (m_reply.state() != ReplyState::DONE)
            {
                // The LOAD DATA LOCAL INFILE completed but we're expecting more results. Go back to the START
                // state in order to process the next result.
                m_reply.set_reply_state(ReplyState::START);
            }
        }
        else
        {
            MXB_ERROR("Unexpected response to LOAD DATA LOCAL INFILE: cmd: 0x%02hhx, len: %u, server: %s",
                      cmd, len, m_server.name());
            m_session->dump_statements();
            m_session->dump_session_log();
            m_session->kill();
            mxb_assert(!true);
        }
        break;

    case ReplyState::DONE:

        while (!m_track_queue.empty())
        {
            track_query(m_track_queue.front());
            m_track_queue.pop();

            if (m_reply.state() != ReplyState::DONE)
            {
                // There's another reply waiting to be processed, start processing it.
                process_one_packet(it, end, len);
                return;
            }
        }

        if (cmd == MYSQL_REPLY_ERR)
        {
            update_error(++it, end);
        }
        else
        {
            // This should never happen
            MXB_ERROR("Unexpected result state. cmd: 0x%02hhx, len: %u server: %s",
                      cmd, len, m_server.name());
            m_session->dump_statements();
            m_session->dump_session_log();
            m_session->kill();
            mxb_assert(!true);
        }
        break;

    case ReplyState::RSET_COLDEF:
        mxb_assert(m_num_coldefs > 0);
        --m_num_coldefs;

        if (m_num_coldefs == 0)
        {
            m_reply.set_reply_state(use_deprecate_eof() ? ReplyState::RSET_ROWS : ReplyState::RSET_COLDEF_EOF);
        }
        break;

    case ReplyState::RSET_COLDEF_EOF:
        {
            mxb_assert(cmd == MYSQL_REPLY_EOF && len == MYSQL_EOF_PACKET_LEN - MYSQL_HEADER_LEN);
            m_reply.set_reply_state(ReplyState::RSET_ROWS);

            ++it;
            uint16_t warnings = mariadb::get_byte2(it);
            it += 2;

            m_reply.set_num_warnings(warnings);

            uint16_t status = mariadb::get_byte2(it);
            it += 2;

            m_reply.set_server_status(status);

            if (m_opening_cursor)
            {
                m_opening_cursor = false;

                // The cursor does not exist if the result contains only one row
                if (status & SERVER_STATUS_CURSOR_EXISTS)
                {
                    MXB_INFO("Cursor successfully opened");
                    m_reply.set_reply_state(ReplyState::DONE);
                }
            }
        }
        break;

    case ReplyState::RSET_ROWS:
        if (cmd == MYSQL_REPLY_EOF && len == MYSQL_EOF_PACKET_LEN - MYSQL_HEADER_LEN)
        {
            // Genuine EOF packet
            ++it;
            uint16_t warnings = mariadb::get_byte2(it);
            it += 2;

            m_reply.set_num_warnings(warnings);

            uint16_t status = mariadb::get_byte2(it);
            it += 2;

            m_reply.set_server_status(status);
            bool more_results = (status & SERVER_MORE_RESULTS_EXIST);
            m_reply.set_multiresult(more_results);
            m_reply.set_reply_state(more_results ? ReplyState::START : ReplyState::DONE);
        }
        else if (cmd == MYSQL_REPLY_EOF && len < 0xffffff - MYSQL_HEADER_LEN)
        {
            // OK packet pretending to be an EOF packet
            process_ok_packet(it, end);

            if (m_reply.state() != ReplyState::DONE)
            {
                // Resultset is complete but more data will follow
                m_reply.set_reply_state(ReplyState::START);
            }
        }
        else if (cmd == MYSQL_REPLY_ERR)
        {
            ++it;
            update_error(it, end);
            m_reply.set_reply_state(ReplyState::DONE);
        }
        else
        {
            m_reply.add_rows(1);

            if (m_collect_rows)
            {
                std::vector<std::string_view> row;

                for (uint64_t i = 0; i < m_reply.field_counts().back(); i++)
                {
                    row.push_back(get_encoded_str_sv(it));
                }

                m_reply.add_row_data(std::move(row));
            }
        }
        break;

    case ReplyState::PREPARE:
        if (use_deprecate_eof() || cmd == MYSQL_REPLY_EOF)
        {
            // TODO: Extract the server status from the EOF packets
            if (--m_ps_packets == 0)
            {
                m_reply.set_reply_state(ReplyState::DONE);
            }
        }
        break;
    }
}

void MariaDBBackendConnection::process_ok_packet(Iter it, Iter end)
{
    ++it;                   // Skip the command byte
    skip_encoded_int(it);   // Affected rows
    skip_encoded_int(it);   // Last insert ID
    uint16_t status = mariadb::get_byte2(it);
    it += 2;

    m_reply.set_server_status(status);
    bool more_results = (status & SERVER_MORE_RESULTS_EXIST);
    m_reply.set_multiresult(more_results);

    if (!more_results)
    {
        // No more results
        m_reply.set_reply_state(ReplyState::DONE);
    }

    // Two bytes of warnings
    uint16_t warnings = mariadb::get_byte2(it);
    it += 2;
    m_reply.set_num_warnings(warnings);

    if (rcap_type_required(m_session->capabilities(), RCAP_TYPE_SESSION_STATE_TRACKING)
        && (status & SERVER_SESSION_STATE_CHANGED))
    {
        // TODO: Benchmark the extra cost of always processing the session tracking variables and see if it's
        // too much.
        mxb_assert(m_server_capabilities & GW_MYSQL_CAPABILITIES_SESSION_TRACK);

        skip_encoded_str(it);   // Skip human-readable info

        // Skip the total packet length, we don't need it since we know it implicitly via the end iterator
        MXB_AT_DEBUG(ptrdiff_t total_packet_len = ) get_encoded_int(it);
        mxb_assert(total_packet_len == std::distance(it, end));

        while (it != end)
        {
            uint64_t type = *it++;
            uint64_t total_size = get_encoded_int(it);

            switch (type)
            {
            case SESSION_TRACK_STATE_CHANGE:
                it += total_size;
                break;

            case SESSION_TRACK_SCHEMA:
                skip_encoded_str(it);   // Schema name
                break;

            case SESSION_TRACK_GTIDS:
                skip_encoded_int(it);   // Encoding specification
                m_reply.set_variable(MXS_LAST_GTID, get_encoded_str(it));
                break;

            case SESSION_TRACK_TRANSACTION_CHARACTERISTICS:
                m_reply.set_variable("trx_characteristics", get_encoded_str(it));
                break;

            case SESSION_TRACK_SYSTEM_VARIABLES:
                {
                    auto name = get_encoded_str(it);
                    auto value = get_encoded_str(it);
                    m_reply.set_variable(name, value);
                }
                break;

            case SESSION_TRACK_TRANSACTION_TYPE:
                m_reply.set_variable("trx_state", get_encoded_str(it));
                break;

            default:
                mxb_assert(!true);
                it += total_size;
                MXB_WARNING("Received unexpecting session track type: %lu", type);
                break;
            }
        }
    }
}

/**
 * Extract prepared statement response
 *
 *  Contents of a COM_STMT_PREPARE_OK packet:
 *
 * [0]     OK (1)            -- always 0x00
 * [1-4]   statement_id (4)  -- statement-id
 * [5-6]   num_columns (2)   -- number of columns
 * [7-8]   num_params (2)    -- number of parameters
 * [9]     filler (1)
 * [10-11] warning_count (2) -- number of warnings
 *
 * The OK packet is followed by the parameter definitions terminated by an EOF packet and the field
 * definitions terminated by an EOF packet. If the DEPRECATE_EOF capability is set, the EOF packets are not
 * sent (currently not supported).
 *
 * @param it  Start of the packet payload
 * @param end Past-the-end iterator of the payload
 */
void MariaDBBackendConnection::process_ps_response(Iter it, Iter end)
{
    mxb_assert(*it == MYSQL_REPLY_OK);
    ++it;

    // Extract the PS ID generated by the server and replace it with our own. This allows the client protocol
    // to always refer to the same prepared statement with the same ID.
    uint32_t internal_id = m_subscriber->current_id();
    uint32_t stmt_id = 0;
    mxb_assert(internal_id != 0);

    // Modifying the ID here is convenient but it doesn't seem right as the iterators should be const
    // iterators. This could be fixed later if a more suitable place is found.
    stmt_id = mariadb::get_byte4(it);
    mariadb::set_byte4(it, internal_id);
    it += 4;

    auto& ps_map = m_ps_map[internal_id];
    ps_map.real_id = stmt_id;
    MXB_INFO("PS internal ID %u maps to external ID %u on server '%s'",
             internal_id, stmt_id, m_dcb->server()->name());

    // Columns
    uint16_t columns = mariadb::get_byte2(it);
    it += 2;

    // Parameters
    uint16_t params = mariadb::get_byte2(it);
    it += 2;

    ps_map.n_params = params;

    // Always set our internal ID as the PS ID
    m_reply.set_generated_id(internal_id);
    m_reply.set_param_count(params);

    m_ps_packets = 0;

    // NOTE: The binary protocol is broken as it allows the column and parameter counts to overflow. This
    // means we can't rely on them if there ever is a query that has a column or parameter count that exceeds
    // the capacity of the 16-bit unsigned integer use to store it. If the client uses the DEPRECATE_EOF
    // capability, we have to count the individual packets instead of relying on the EOF packets.

    if (columns)
    {
        if (use_deprecate_eof())
        {
            m_ps_packets += columns;
        }
        else
        {
            // Server will send the column definition packets followed by an EOF packet.
            ++m_ps_packets;
        }
    }

    if (params)
    {
        if (use_deprecate_eof())
        {
            m_ps_packets += params;
        }
        else
        {
            // Server will send the parameter definition packets followed by an EOF packet
            ++m_ps_packets;
        }
    }

    m_reply.set_reply_state(m_ps_packets == 0 ? ReplyState::DONE : ReplyState::PREPARE);
}

void MariaDBBackendConnection::process_reply_start(Iter it, Iter end)
{
    if (mxs_mysql_is_binlog_dump(m_reply.command()))
    {
        // Treat a binlog dump like a response that never ends
    }
    else if (m_reply.command() == MXS_COM_STATISTICS)
    {
        // COM_STATISTICS returns a single string and thus requires special handling:
        // https://mariadb.com/kb/en/library/com_statistics/#response
        m_reply.set_reply_state(ReplyState::DONE);
    }
    else if (m_reply.command() == MXS_COM_FIELD_LIST && *it != MYSQL_REPLY_ERR)
    {
        // COM_FIELD_LIST sends a strange kind of a result set that doesn't have field definitions
        m_reply.set_reply_state(ReplyState::RSET_ROWS);
    }
    else
    {
        process_result_start(it, end);
    }
}

void MariaDBBackendConnection::process_result_start(Iter it, Iter end)
{
    uint8_t cmd = *it;

    switch (cmd)
    {
    case MYSQL_REPLY_OK:
        m_reply.set_is_ok(true);

        if (m_reply.command() == MXS_COM_STMT_PREPARE)
        {
            process_ps_response(it, end);
        }
        else
        {
            process_ok_packet(it, end);
        }
        break;

    case MYSQL_REPLY_LOCAL_INFILE:
        // The client will send a request after this with the contents of the file which the server will
        // respond to with either an OK or an ERR packet
        m_reply.set_reply_state(ReplyState::LOAD_DATA);
        break;

    case MYSQL_REPLY_ERR:
        // Nothing ever follows an error packet
        ++it;
        update_error(it, end);
        m_reply.set_reply_state(ReplyState::DONE);
        break;

    case MYSQL_REPLY_EOF:
        // EOF packets are never expected as the first response unless changing user. For some reason the
        // server also responds with a EOF packet to COM_SET_OPTION even though, according to documentation,
        // it should respond with an OK packet.
        if (m_reply.command() == MXS_COM_SET_OPTION)
        {
            m_reply.set_reply_state(ReplyState::DONE);
        }
        else
        {
            mxb_assert_message(!true, "Unexpected EOF packet");
        }
        break;

    default:
        // Start of a result set
        m_num_coldefs = get_encoded_int(it);
        m_reply.add_field_count(m_num_coldefs);

        if ((mysql_session()->extra_capabilities() & MXS_MARIA_CAP_CACHE_METADATA) && *it == 0)
        {
            m_reply.set_reply_state(use_deprecate_eof() ? ReplyState::RSET_ROWS : ReplyState::RSET_COLDEF_EOF);
        }
        else
        {
            m_reply.set_reply_state(ReplyState::RSET_COLDEF);
        }
        break;
    }
}

/**
 * Update @c m_error.
 *
 * @param it   Iterator that points to the first byte of the error code in an error packet.
 * @param end  Iterator pointing one past the end of the error packet.
 */
void MariaDBBackendConnection::update_error(Iter it, Iter end)
{
    uint16_t code = mariadb::get_byte2(it);
    it += 2;

    ++it;
    auto sql_state_begin = it;
    it += 5;
    auto sql_state_end = it;
    auto message_begin = sql_state_end;
    auto message_end = end;

    m_reply.set_error(code, sql_state_begin, sql_state_end, message_begin, message_end);
}

uint64_t MariaDBBackendConnection::thread_id() const
{
    return m_thread_id;
}

void MariaDBBackendConnection::assign_session(MXS_SESSION* session, mxs::Component* upstream)
{
    m_session = session;
    m_upstream = upstream;
    MYSQL_session* client_data = static_cast<MYSQL_session*>(m_session->protocol_data());
    m_auth_data.client_data = client_data;
    m_authenticator = client_data->auth_data->be_auth_module->create_backend_authenticator(m_auth_data);

    // Subscribing to the history marks the start of the history responses that we're interested in. This
    // guarantees that all responses remain in effect while the connection reset is ongoing. This is needed to
    // correctly detect a COM_STMT_CLOSE that arrives after the connection creation and which caused the
    // history to shrink.
    auto fn = std::bind(&MariaDBBackendConnection::handle_history_mismatch, this);
    m_subscriber = client_data->history().subscribe(std::move(fn));
}

MariaDBBackendConnection::TrackedQuery::TrackedQuery(const GWBUF& buffer)
    : payload_len(MYSQL_GET_PAYLOAD_LEN(buffer.data()))
    , command(MYSQL_GET_COMMAND(buffer.data()))
    , collect_rows(buffer.type_is_collect_rows())
    , id(buffer.id())
{
    if (command == MXS_COM_STMT_EXECUTE)
    {
        // Extract the flag byte after the statement ID
        uint8_t flags = buffer[MYSQL_PS_ID_OFFSET + MYSQL_PS_ID_SIZE];

        // Any non-zero flag value means that we have an open cursor
        opening_cursor = flags != 0;
    }
}

/**
 * Track a client query
 *
 * Inspects the query and tracks the current command being executed. Also handles detection of
 * multi-packet requests and the special handling that various commands need.
 */
void MariaDBBackendConnection::track_query(const TrackedQuery& query)
{
    mxb_assert(m_state == State::ROUTING || m_state == State::SEND_HISTORY
               || m_state == State::READ_HISTORY || m_state == State::PREPARE_PS
               || m_state == State::SEND_CHANGE_USER || m_state == State::RESET_CONNECTION_FAST);

    m_reply.clear();
    m_reply.set_command(query.command);

    // Track the ID that the client protocol assigned to this query. It is used to verify that the result
    // from this backend matches the one that was sent upstream.
    m_subscriber->set_current_id(query.id);

    m_collect_rows = query.collect_rows;

    if (mxs_mysql_command_will_respond(m_reply.command()))
    {
        m_reply.set_reply_state(ReplyState::START);
    }

    if (m_reply.command() == MXS_COM_STMT_EXECUTE)
    {
        m_opening_cursor = query.opening_cursor;
    }
    else if (m_reply.command() == MXS_COM_STMT_FETCH)
    {
        m_reply.set_reply_state(ReplyState::RSET_ROWS);
    }
}

MariaDBBackendConnection::~MariaDBBackendConnection()
{
}

void MariaDBBackendConnection::set_dcb(DCB* dcb)
{
    m_dcb = static_cast<BackendDCB*>(dcb);

    if (m_state == State::HANDSHAKING && m_hs_state == HandShakeState::SEND_PROHY_HDR)
    {
        // Write ready is usually the first event delivered after a connection is made.
        // Proxy header should be sent in case the server is waiting for it.
        if (m_server.proxy_protocol())
        {
            m_hs_state = (send_proxy_protocol_header()) ? HandShakeState::EXPECT_HS :
                HandShakeState::FAIL;
        }
        else
        {
            m_hs_state = HandShakeState::EXPECT_HS;
        }
    }
}

const BackendDCB* MariaDBBackendConnection::dcb() const
{
    return m_dcb;
}

BackendDCB* MariaDBBackendConnection::dcb()
{
    return m_dcb;
}

std::string MariaDBBackendConnection::to_string(State auth_state)
{
    std::string rval;
    switch (auth_state)
    {
    case State::HANDSHAKING:
        rval = "Handshaking";
        break;

    case State::AUTHENTICATING:
        rval = "Authenticating";
        break;

    case State::CONNECTION_INIT:
        rval = "Sending connection initialization queries";
        break;

    case State::SEND_DELAYQ:
        rval = "Sending delayed queries";
        break;

    case State::FAILED:
        rval = "Failed";
        break;

    case State::ROUTING:
        rval = "Routing";
        break;

    case State::RESET_CONNECTION:
        rval = "Resetting connection";
        break;

    case State::RESET_CONNECTION_FAST:
        rval = "Fast connection reset";
        break;

    case State::READ_CHANGE_USER:
        rval = "Reading change user response";
        break;

    case State::SEND_CHANGE_USER:
        rval = "Sending change user";
        break;

    case State::PINGING:
        rval = "Pinging server";
        break;

    case State::POOLED:
        rval = "In pool";
        break;

    case State::SEND_HISTORY:
        rval = "Sending stored session command history";
        break;

    case State::READ_HISTORY:
        rval = "Reading results of history execution";
        break;

    case State::PREPARE_PS:
        rval = "Preparing a prepared statement";
        break;
    }
    return rval;
}

MariaDBBackendConnection::StateMachineRes MariaDBBackendConnection::handshake()
{
    auto rval = StateMachineRes::ERROR;
    bool state_machine_continue = true;

    while (state_machine_continue)
    {
        switch (m_hs_state)
        {
        case HandShakeState::SEND_PROHY_HDR:
            if (m_server.proxy_protocol())
            {
                // If read was the first event triggered, send proxy header.
                m_hs_state = (send_proxy_protocol_header()) ? HandShakeState::EXPECT_HS :
                    HandShakeState::FAIL;
            }
            else
            {
                m_hs_state = HandShakeState::EXPECT_HS;
            }
            break;

        case HandShakeState::EXPECT_HS:
            {
                // Read the server handshake.
                auto [read_ok, buffer] = mariadb::read_protocol_packet(m_dcb);
                if (buffer.empty())
                {
                    if (read_ok)
                    {
                        // Only got a partial packet, wait for more.
                        state_machine_continue = false;
                        rval = StateMachineRes::IN_PROGRESS;
                    }
                    else
                    {
                        // Socket error.
                        string errmsg = (string)"Handshake with '" + m_server.name() + "' failed.";
                        do_handle_error(m_dcb, errmsg, mxs::ErrorType::TRANSIENT);
                        m_hs_state = HandShakeState::FAIL;
                    }
                }
                else if (mxs_mysql_get_command(buffer) == MYSQL_REPLY_ERR)
                {
                    // Server responded with an error instead of a handshake, probably too many connections.
                    do_handle_error(m_dcb, "Connection rejected: " + mariadb::extract_error(buffer),
                                    mxs::ErrorType::TRANSIENT);
                    m_hs_state = HandShakeState::FAIL;
                }
                else
                {
                    // Have a complete response from the server.
                    if (read_backend_handshake(std::move(buffer)))
                    {
                        if (capability_mismatch())
                        {
                            do_handle_error(m_dcb, "Capability mismatch", mxs::ErrorType::PERMANENT);
                            m_hs_state = HandShakeState::FAIL;
                        }
                        else
                        {
                            bool ssl_on = m_dcb->using_ssl();
                            m_mxs_capabilities = create_capabilities(ssl_on);
                            m_hs_state = ssl_on ? HandShakeState::START_SSL : HandShakeState::SEND_HS_RESP;
                        }
                    }
                    else
                    {
                        do_handle_error(m_dcb, "Bad handshake", mxs::ErrorType::TRANSIENT);
                        m_hs_state = HandShakeState::FAIL;
                    }
                }
            }
            break;

        case HandShakeState::START_SSL:
            {
                // SSL-connection starts by sending a cleartext SSLRequest-packet,
                // then initiating SSL-negotiation.
                m_dcb->writeq_append(create_ssl_request_packet());
                if (m_dcb->ssl_start_connect() >= 0)
                {
                    m_hs_state = HandShakeState::SSL_NEG;
                }
                else
                {
                    do_handle_error(m_dcb, "SSL failed", mxs::ErrorType::TRANSIENT);
                    m_hs_state = HandShakeState::FAIL;
                }
            }
            break;

        case HandShakeState::SSL_NEG:
            {
                // Check SSL-state.
                auto ssl_state = m_dcb->ssl_state();
                if (ssl_state == DCB::SSLState::ESTABLISHED)
                {
                    m_hs_state = HandShakeState::SEND_HS_RESP;      // SSL ready
                }
                else if (ssl_state == DCB::SSLState::HANDSHAKE_REQUIRED)
                {
                    state_machine_continue = false;     // in progress, wait for more data
                    rval = StateMachineRes::IN_PROGRESS;
                }
                else
                {
                    do_handle_error(m_dcb, "SSL failed", mxs::ErrorType::TRANSIENT);
                    m_hs_state = HandShakeState::FAIL;
                }
            }
            break;

        case HandShakeState::SEND_HS_RESP:
            {
                bool with_ssl = m_dcb->using_ssl();
                GWBUF hs_resp = create_hs_response_packet(with_ssl);
                if (m_dcb->writeq_append(std::move(hs_resp)))
                {
                    m_hs_state = HandShakeState::COMPLETE;
                }
                else
                {
                    m_hs_state = HandShakeState::FAIL;
                }
            }
            break;

        case HandShakeState::COMPLETE:
            state_machine_continue = false;
            rval = StateMachineRes::DONE;
            break;

        case HandShakeState::FAIL:
            state_machine_continue = false;
            rval = StateMachineRes::ERROR;
            break;
        }
    }
    return rval;
}

MariaDBBackendConnection::StateMachineRes MariaDBBackendConnection::authenticate(GWBUF&& buffer)
{
    // Have a complete response from the server.
    uint8_t cmd = MYSQL_GET_COMMAND(buffer.data());

    auto* mysql_ses = mysql_session();
    bool need_pt_be_auth_reply = (bool)(mysql_ses->passthrough_be_auth_cb);
    auto deliver_pt_reply = [mysql_ses](GWBUF&& auth_reply) {
        // Bypass routing logic, as routers are not expecting this reply.
        mysql_ses->passthrough_be_auth_cb(std::move(auth_reply));
        mysql_ses->passthrough_be_auth_cb = nullptr;
    };

    // Three options: OK, ERROR or AuthSwitch/other.
    auto rval = StateMachineRes::ERROR;
    if (cmd == MYSQL_REPLY_OK)
    {
        MXB_INFO("Authentication to '%s' succeeded.", m_server.name());
        rval = StateMachineRes::DONE;
        if (need_pt_be_auth_reply)
        {
            deliver_pt_reply(std::move(buffer));
        }
    }
    else if (cmd == MYSQL_REPLY_ERR)
    {
        // Server responded with an error, authentication failed.
        handle_error_response(buffer);
        if (need_pt_be_auth_reply)
        {
            deliver_pt_reply(std::move(buffer));
        }
    }
    else
    {
        // Something else, likely AuthSwitch or a message to the authentication plugin.
        auto res = m_authenticator->exchange(move(buffer));
        if (!res.output.empty())
        {
            m_dcb->writeq_append(move(res.output));
        }

        if (res.success)
        {
            rval = StateMachineRes::IN_PROGRESS;
        }
        else
        {
            if (need_pt_be_auth_reply)
            {
                // Backend auth failure without an error packet. Need to send something to client since it's
                // waiting for a result. Typically, this should only happen due to misconfiguration. The log
                // will have more information.
                deliver_pt_reply(mysql_create_custom_error(
                    0, 0, ER_ACCESS_DENIED_ERROR, "Access denied."));
            }

            do_handle_error(m_dcb, "Authentication plugin error.", mxs::ErrorType::PERMANENT);
        }
    }

    return rval;
}

bool MariaDBBackendConnection::send_delayed_packets()
{
    bool rval = true;

    // Store the packets in a local variable to prevent modifications to m_delayed_packets while we're
    // iterating it. This can happen if one of the packets causes the state to change from State::ROUTING to
    // something else (e.g. multiple COM_STMT_PREPARE packets being sent at the same time).
    auto packets = std::move(m_delayed_packets);
    m_delayed_packets.clear();

    for (auto it = packets.begin(); it != packets.end(); ++it)
    {
        if (!routeQuery(std::move(*it)))
        {
            rval = false;
            break;
        }
        else if (m_state != State::ROUTING)
        {
            // One of the packets caused the state to change. Put the rest of the packets back into the
            // delayed packet queue.
            mxb_assert(m_delayed_packets.empty());
            ++it;
            packets.erase(packets.begin(), it);
            m_delayed_packets = std::move(packets);
            break;
        }
    }

    return rval;
}

MariaDBBackendConnection::StateMachineRes MariaDBBackendConnection::send_connection_init_queries()
{
    auto rval = StateMachineRes::ERROR;
    switch (m_init_query_status.state)
    {
    case InitQueryStatus::State::SENDING:
        {
            // First time in this function.
            const auto& init_query_data = m_session->listener_data()->m_conn_init_sql;
            const auto& query_contents = init_query_data.buffer_contents;
            if (query_contents.empty())
            {
                rval = StateMachineRes::DONE;   // no init queries configured, continue normally
            }
            else
            {
                // Send all the initialization queries in one packet. The server should respond with one
                // OK-packet per query.
                m_dcb->writeq_append(query_contents.shallow_clone());
                m_init_query_status.ok_packets_expected = init_query_data.queries.size();
                m_init_query_status.ok_packets_received = 0;
                m_init_query_status.state = InitQueryStatus::State::RECEIVING;
                rval = StateMachineRes::IN_PROGRESS;
            }
        }
        break;

    case InitQueryStatus::State::RECEIVING:
        while (m_init_query_status.ok_packets_received < m_init_query_status.ok_packets_expected)
        {
            // Check result. If server returned anything else than OK, it's an error.
            auto [read_ok, buffer] = mariadb::read_protocol_packet(m_dcb);
            if (buffer.empty())
            {
                if (read_ok)
                {
                    // Didn't get enough data, read again later.
                    rval = StateMachineRes::IN_PROGRESS;
                }
                else
                {
                    do_handle_error(m_dcb, "Socket error", mxs::ErrorType::TRANSIENT);
                }

                break;
            }
            else
            {
                string wrong_packet_type;
                if (buffer.length() == MYSQL_HEADER_LEN)
                {
                    wrong_packet_type = "an empty packet";
                }
                else
                {
                    uint8_t cmd = MYSQL_GET_COMMAND(buffer.data());
                    if (cmd == MYSQL_REPLY_ERR)
                    {
                        wrong_packet_type = "an error packet";
                    }
                    else if (cmd != MYSQL_REPLY_OK)
                    {
                        wrong_packet_type = "a resultset packet";
                    }
                }

                if (wrong_packet_type.empty())
                {
                    // Got an ok packet.
                    m_init_query_status.ok_packets_received++;
                }
                else
                {
                    // Query failed or gave weird results.
                    const auto& init_queries = m_session->listener_data()->m_conn_init_sql.queries;
                    const string& errored_query = init_queries[m_init_query_status.ok_packets_received];
                    string errmsg = mxb::string_printf("Connection initialization query '%s' returned %s.",
                                                       errored_query.c_str(), wrong_packet_type.c_str());
                    do_handle_error(m_dcb, errmsg, mxs::ErrorType::PERMANENT);
                    break;
                }
            }
        }

        if (m_init_query_status.ok_packets_received == m_init_query_status.ok_packets_expected)
        {
            rval = StateMachineRes::DONE;
        }
        break;
    }
    return rval;
}

void MariaDBBackendConnection::set_to_pooled()
{
    auto* ms = mysql_session();
    m_capabilities = ms->full_capabilities();
    m_account = m_session->user_and_host();
    m_db = ms->current_db;
    m_subscriber.reset();

    m_session = nullptr;
    m_upstream = nullptr;
    m_state = State::POOLED;
    // TODO: Likely other fields need to be modified as well, either here or in 'reuse_connection'.
    // Clean it up once situation clarifies.
}

mxs::Component* MariaDBBackendConnection::upstream() const
{
    return m_upstream;
}

bool MariaDBBackendConnection::expecting_reply() const
{
    return !m_reply.is_complete() || !m_track_queue.empty();
}

const MariaDBUserCache* MariaDBBackendConnection::user_account_cache()
{
    auto users = m_session->service->user_account_cache();
    // MariaDBBackendConnections may be used by other protocols than just MariaDB. The user account cache
    // may not exist or may be a different class. For now, only update it when using MariaDB-protocol.
    return dynamic_cast<const MariaDBUserCache*>(users);
}<|MERGE_RESOLUTION|>--- conflicted
+++ resolved
@@ -1139,24 +1139,12 @@
                     // sent, don't respond to it.
                     if (cmd == MXS_COM_STMT_CLOSE)
                     {
-<<<<<<< HEAD
-                        if (m_subscriber->get(ps_id))
-                        {
-                            // If we haven't executed the COM_STMT_PREPARE that this COM_STMT_CLOSE refers to
-                            // but we have the response for it, we know that the COM_STMT_CLOSE was received
-                            // after the connection was opened but before we reached the history replay state.
-                            // This can be relied on as the history position is pinned to the lowest ID when
-                            // the connection is opened.
-                            return 1;
-                        }
-=======
                         // If we haven't executed the COM_STMT_PREPARE that this COM_STMT_CLOSE refers to,
                         // we know that it must've been executed and closed before this backend was opened.
                         // Since the history responses are erased the moment the COM_STMT_CLOSE is received
                         // it is not possible to deduce from the available information whether this is a
                         // "known" ID or not.
                         return 1;
->>>>>>> 3b4a3733
                     }
                     else
                     {
