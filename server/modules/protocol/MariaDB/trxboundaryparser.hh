--- conflicted
+++ resolved
@@ -59,12 +59,9 @@
         TK_FALSE,
         TK_GLOBAL,
         TK_GLOBAL_VAR,
-<<<<<<< HEAD
         TK_ISOLATION,
         TK_LEVEL,
-=======
         TK_NAMES,
->>>>>>> 82a97f8c
         TK_ONE,
         TK_ONLY,
         TK_READ,
@@ -579,7 +576,6 @@
             }
             break;
 
-<<<<<<< HEAD
         case TK_GLOBAL_VAR:
         case TK_GLOBAL:
             // Modifications to global variables do not affect the current session.
@@ -589,7 +585,8 @@
         case TK_TRANSACTION:
             type_mask |= QUERY_TYPE_NEXT_TRX;
             type_mask = parse_set_transaction(type_mask);
-=======
+            break;
+
         case TK_NAMES:
             // Ignore the <name> and <coll> in SET NAMES <name> COLLATE <coll>
             next_token();
@@ -598,7 +595,6 @@
             {
                 next_token();
             }
->>>>>>> 82a97f8c
             break;
 
         case PARSER_EXHAUSTED:
@@ -922,7 +918,6 @@
                 }
                 break;
 
-<<<<<<< HEAD
             case 'i':
             case 'I':
                 token = expect_token(TBP_EXPECT_TOKEN("ISOLATION"), TK_ISOLATION);
@@ -931,11 +926,11 @@
             case 'l':
             case 'L':
                 token = expect_token(TBP_EXPECT_TOKEN("LEVEL"), TK_LEVEL);
-=======
+                break;
+
             case 'n':
             case 'N':
                 token = expect_token(TBP_EXPECT_TOKEN("NAMES"), TK_NAMES);
->>>>>>> 82a97f8c
                 break;
 
             case 'o':
