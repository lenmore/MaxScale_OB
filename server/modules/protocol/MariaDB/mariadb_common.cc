--- conflicted
+++ resolved
@@ -346,14 +346,10 @@
 {
     uint32_t rval = 0;
     uint8_t id[MYSQL_PS_ID_SIZE];
-    size_t sz = gwbuf_copy_data(buffer, MYSQL_PS_ID_OFFSET, sizeof(id), id);
+    size_t sz = buffer->copy_data(MYSQL_PS_ID_OFFSET, sizeof(id), id);
     mxb_assert(sz == sizeof(id));
 
-<<<<<<< HEAD
-    if (buffer->copy_data(MYSQL_PS_ID_OFFSET, sizeof(id), id) == sizeof(id))
-=======
     if (sz == sizeof(id))
->>>>>>> 65849f37
     {
         rval = mariadb::get_byte4(id);
     }
