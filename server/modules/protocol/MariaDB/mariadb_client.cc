--- conflicted
+++ resolved
@@ -1579,14 +1579,8 @@
     case RoutingState::LARGE_HISTORY_PACKET:
         {
             // A continuation of a recoded command, append it to the current command and route it forward
-<<<<<<< HEAD
-=======
-            m_pending_cmd.append(gwbuf_clone(buffer.get()));
-            // A call to update_route_info() must be done for every packet of the query,
-            // even ones that span multiple packets.
-            m_qc.update_route_info(mariadb::QueryClassifier::CURRENT_TARGET_UNDEFINED, buffer.get());
->>>>>>> 8599d424
             bool is_large = large_query_continues(buffer);
+            m_qc.update_route_info(mariadb::QueryClassifier::CURRENT_TARGET_UNDEFINED, &buffer);
             m_pending_cmd.append(buffer);
             routed = m_downstream->routeQuery(mxs::gwbuf_to_gwbufptr(move(buffer))) != 0;
 
