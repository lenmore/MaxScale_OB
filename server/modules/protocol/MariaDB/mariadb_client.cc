/*
 *
 * Copyright (c) 2016 MariaDB Corporation Ab
 *
 * Use of this software is governed by the Business Source License included
 * in the LICENSE.TXT file and at www.mariadb.com/bsl11.
 *
 * Change Date: 2026-05-03
 *
 * On the date above, in accordance with the Business Source License, use
 * of this software will be governed by version 2 or later of the General
 * Public License.
 */

#include <maxscale/protocol/mariadb/module_names.hh>
#define MXB_MODULE_NAME MXS_MARIADB_PROTOCOL_NAME

#include <maxscale/protocol/mariadb/client_connection.hh>

#include <inttypes.h>
#include <limits.h>
#include <netinet/tcp.h>
#include <sys/stat.h>
#include <algorithm>
#include <string>
#include <vector>
#include <grp.h>
#include <pwd.h>

#include <maxsql/mariadb.hh>
#include <maxscale/listener.hh>
#include <maxscale/modinfo.hh>
#include <maxscale/modutil.hh>
#include <maxscale/protocol.hh>
#include <maxscale/protocol/mariadb/authenticator.hh>
#include <maxscale/protocol/mariadb/backend_connection.hh>
#include <maxscale/protocol/mariadb/local_client.hh>
#include <maxscale/protocol/mariadb/mysql.hh>
#include <maxscale/protocol/mariadb/query_classifier.hh>
#include <maxscale/router.hh>
#include <maxscale/routingworker.hh>
#include <maxscale/session.hh>
#include <maxscale/ssl.hh>
#include <maxbase/format.hh>
#include <maxscale/event.hh>
#include <maxscale/version.hh>

#include "setparser.hh"
#include "sqlmodeparser.hh"
#include "user_data.hh"
#include "packet_parser.hh"
#include "detect_special_query.hh"

namespace
{
using AuthRes = mariadb::ClientAuthenticator::AuthRes;
using ExcRes = mariadb::ClientAuthenticator::ExchRes;
using UserEntryType = mariadb::UserEntryType;
using TrxState = MYSQL_session::TrxState;
using std::move;
using std::string;

const string base_plugin = DEFAULT_MYSQL_AUTH_PLUGIN;
const mxs::ListenerData::UserCreds default_mapped_creds = {"", base_plugin};
const int CLIENT_CAPABILITIES_LEN = 32;
const int SSL_REQUEST_PACKET_SIZE = MYSQL_HEADER_LEN + CLIENT_CAPABILITIES_LEN;
const int NORMAL_HS_RESP_MIN_SIZE = MYSQL_AUTH_PACKET_BASE_SIZE + 2;
const int MAX_PACKET_SIZE = MYSQL_PACKET_LENGTH_MAX + MYSQL_HEADER_LEN;

// The past-the-end value for the session command IDs we generate (includes prepared statements). When this ID
// value is reached, the counter is reset back to 1. This makes sure we reserve the values 0 and 0xffffffff as
// special values that are never assigned by MaxScale.
const uint32_t MAX_SESCMD_ID = std::numeric_limits<uint32_t>::max();
static_assert(MAX_SESCMD_ID == MARIADB_PS_DIRECT_EXEC_ID);

// Default version string sent to clients
const string default_version = string("5.5.5-10.2.12 ") + MAXSCALE_VERSION + "-maxscale";

class ThisUnit
{
public:
    mxb::Regex special_queries_regex;
};
ThisUnit this_unit;

string get_version_string(SERVICE* service)
{
    string service_vrs = service->version_string();
    if (service_vrs.empty())
    {
        auto& custom_suffix = service->custom_version_suffix();
        return custom_suffix.empty() ? default_version : default_version + custom_suffix;
    }

    // Older applications don't understand versions other than 5 and cause strange problems.
    // The MariaDB Server also prepends 5.5.5- to its version strings, and this is not shown by clients.
    if (service_vrs[0] != '5' && service_vrs[0] != '8')
    {
        const char prefix[] = "5.5.5-";
        service_vrs = prefix + service_vrs;
    }
    return service_vrs;
}

enum class CapTypes
{
    XPAND,      // XPand, doesn't include SESSION_TRACK as it doesn't support it
    NORMAL,     // The normal capabilities but without the extra MariaDB-only bits
    MARIADB,    // All capabilities
};

// Returns the capability type, version number and the capabilities themselves
std::tuple<CapTypes, uint64_t, uint64_t> get_supported_cap_types(SERVICE* service)
{
    uint64_t caps = GW_MYSQL_CAPABILITIES_SERVER;
    CapTypes type = CapTypes::MARIADB;
    uint64_t version = std::numeric_limits<uint64_t>::max();

    for (SERVER* s : service->reachable_servers())
    {
        const auto& info = s->info();

        if (info.type() != SERVER::VersionInfo::Type::UNKNOWN)
        {
            caps &= info.capabilities();
        }

        if (info.type() == SERVER::VersionInfo::Type::XPAND)
        {
            // At least one node is XPand and since it's the most restrictive, we can return early.
            type = CapTypes::XPAND;
            break;
        }
        else
        {
            version = std::min(info.version_num().total, version);

            if (version < 100200)
            {
                type = CapTypes::NORMAL;
            }
        }
    }

    return {type, version, caps};
}

mariadb::HeaderData parse_header(GWBUF* buffer)
{
    mariadb::HeaderData rval;
    if (gwbuf_link_length(buffer) >= MYSQL_HEADER_LEN)
    {
        // Header in first chunk.
        rval = mariadb::get_header(gwbuf_link_data(buffer));
    }
    else
    {
        // The header is split between multiple chunks.
        uint8_t header[MYSQL_HEADER_LEN];
        gwbuf_copy_data(buffer, 0, MYSQL_HEADER_LEN, header);
        rval = mariadb::get_header(header);
    }
    return rval;
}

bool call_getpwnam_r(const char* user, gid_t& group_id_out)
{
    bool rval = false;
    // getpwnam_r requires a buffer for result data. The size is not known beforehand. Guess the size and
    // try again with a larger buffer if necessary.
    int buf_size = 1024;
    const int buf_size_limit = 1024000;
    const char err_msg[] = "'getpwnam_r' on '%s' failed. Error %i: %s";
    string buffer;
    passwd output {};
    passwd* output_ptr = nullptr;
    bool keep_trying = true;

    while (buf_size <= buf_size_limit && keep_trying)
    {
        keep_trying = false;
        buffer.resize(buf_size);
        int ret = getpwnam_r(user, &output, &buffer[0], buffer.size(), &output_ptr);

        if (output_ptr)
        {
            group_id_out = output_ptr->pw_gid;
            rval = true;
        }
        else if (ret == 0)
        {
            // No entry found, likely the user is not a Linux user.
            MXB_INFO("Tried to check groups of user '%s', but it is not a Linux user.", user);
        }
        else if (ret == ERANGE)
        {
            // Buffer was too small. Try again with a larger one.
            buf_size *= 10;
            if (buf_size > buf_size_limit)
            {
                MXB_ERROR(err_msg, user, ret, mxb_strerror(ret));
            }
            else
            {
                keep_trying = true;
            }
        }
        else
        {
            MXB_ERROR(err_msg, user, ret, mxb_strerror(ret));
        }
    }
    return rval;
}

bool call_getgrgid_r(gid_t group_id, string& name_out)
{
    bool rval = false;
    // getgrgid_r requires a buffer for result data. The size is not known beforehand. Guess the size and
    // try again with a larger buffer if necessary.
    int buf_size = 1024;
    const int buf_size_limit = 1024000;
    const char err_msg[] = "'getgrgid_r' on %ui failed. Error %i: %s";
    string buffer;
    group output {};
    group* output_ptr = nullptr;
    bool keep_trying = true;

    while (buf_size <= buf_size_limit && keep_trying)
    {
        keep_trying = false;
        buffer.resize(buf_size);
        int ret = getgrgid_r(group_id, &output, &buffer[0], buffer.size(), &output_ptr);

        if (output_ptr)
        {
            name_out = output_ptr->gr_name;
            rval = true;
        }
        else if (ret == 0)
        {
            MXB_ERROR("Group id %ui is not a valid Linux group.", group_id);
        }
        else if (ret == ERANGE)
        {
            // Buffer was too small. Try again with a larger one.
            buf_size *= 10;
            if (buf_size > buf_size_limit)
            {
                MXB_ERROR(err_msg, group_id, ret, mxb_strerror(ret));
            }
            else
            {
                keep_trying = true;
            }
        }
        else
        {
            MXB_ERROR(err_msg, group_id, ret, mxb_strerror(ret));
        }
    }
    return rval;
}
}

// Servers and queries to execute on them
typedef std::map<SERVER*, std::string> TargetList;

struct KillInfo
{
    typedef  bool (* DcbCallback)(DCB* dcb, void* data);

    KillInfo(std::string query, MXS_SESSION* ses, DcbCallback callback)
        : origin(mxs::RoutingWorker::get_current_id())
        , session(ses)
        , query_base(query)
        , cb(callback)
    {
    }

    int          origin;
    MXS_SESSION* session;
    std::string  query_base;
    DcbCallback  cb;
    TargetList   targets;
    std::mutex   lock;
};

static bool kill_func(DCB* dcb, void* data);

struct ConnKillInfo : public KillInfo
{
    ConnKillInfo(uint64_t id, std::string query, MXS_SESSION* ses, uint64_t keep_thread_id)
        : KillInfo(query, ses, kill_func)
        , target_id(id)
        , keep_thread_id(keep_thread_id)
    {
    }

    uint64_t target_id;
    uint64_t keep_thread_id;
};

static bool kill_user_func(DCB* dcb, void* data);

struct UserKillInfo : public KillInfo
{
    UserKillInfo(std::string name, std::string query, MXS_SESSION* ses)
        : KillInfo(query, ses, kill_user_func)
        , user(name)
    {
    }

    std::string user;
};

static bool kill_func(DCB* dcb, void* data)
{
    ConnKillInfo* info = static_cast<ConnKillInfo*>(data);

    if (dcb->session()->id() == info->target_id && dcb->role() == DCB::Role::BACKEND)
    {
        auto proto = static_cast<MariaDBBackendConnection*>(dcb->protocol());
        uint64_t backend_thread_id = proto->thread_id();

        if (info->keep_thread_id == 0 || backend_thread_id != info->keep_thread_id)
        {
            if (backend_thread_id)
            {
                // TODO: Isn't it from the context clear that dcb is a backend dcb, that is
                // TODO: perhaps that could be in the function prototype?
                BackendDCB* backend_dcb = static_cast<BackendDCB*>(dcb);

                // DCB is connected and we know the thread ID so we can kill it
                std::stringstream ss;
                ss << info->query_base << backend_thread_id;

                std::lock_guard<std::mutex> guard(info->lock);
                info->targets[backend_dcb->server()] = ss.str();
            }
            else
            {
                // DCB is not yet connected, send a hangup to forcibly close it
                dcb->session()->close_reason = SESSION_CLOSE_KILLED;
                dcb->trigger_hangup_event();
            }
        }
    }

    return true;
}

static bool kill_user_func(DCB* dcb, void* data)
{
    UserKillInfo* info = (UserKillInfo*)data;

    if (dcb->role() == DCB::Role::BACKEND
        && strcasecmp(dcb->session()->user().c_str(), info->user.c_str()) == 0)
    {
        // TODO: Isn't it from the context clear that dcb is a backend dcb, that is
        // TODO: perhaps that could be in the function prototype?
        BackendDCB* backend_dcb = static_cast<BackendDCB*>(dcb);

        std::lock_guard<std::mutex> guard(info->lock);
        info->targets[backend_dcb->server()] = info->query_base;
    }

    return true;
}

MariaDBClientConnection::SSLState MariaDBClientConnection::ssl_authenticate_check_status()
{
    /**
     * We record the SSL status before and after ssl authentication. This allows
     * us to detect if the SSL handshake is immediately completed, which means more
     * data needs to be read from the socket.
     */
    bool health_before = (m_dcb->ssl_state() == DCB::SSLState::ESTABLISHED);
    int ssl_ret = ssl_authenticate_client();
    bool health_after = (m_dcb->ssl_state() == DCB::SSLState::ESTABLISHED);

    auto rval = SSLState::FAIL;
    if (ssl_ret != 0)
    {
        rval = (ssl_ret == SSL_ERROR_CLIENT_NOT_SSL) ? SSLState::NOT_CAPABLE : SSLState::FAIL;
    }
    else if (!health_after)
    {
        rval = SSLState::INCOMPLETE;
    }
    else if (!health_before && health_after)
    {
        rval = SSLState::INCOMPLETE;
        m_dcb->trigger_read_event();
    }
    else if (health_before && health_after)
    {
        rval = SSLState::COMPLETE;
    }
    return rval;
}

/**
 * Start or continue ssl handshake. If the listener requires SSL but the client is not SSL capable,
 * an error message is recorded and failure return given.
 *
 * @return 0 if ok, >0 if a problem - see return codes defined in ssl.h
 */
int MariaDBClientConnection::ssl_authenticate_client()
{
    auto dcb = m_dcb;

    const char* remote = m_dcb->remote().c_str();
    const char* service = m_session->service->name();

    /* Now we require an SSL connection */
    if (!m_session_data->ssl_capable())
    {
        /* Should be SSL, but client is not SSL capable. Cannot print the username, as client has not
         * sent that yet. */
        MXB_INFO("Client from '%s' attempted to connect to service '%s' without SSL when SSL was required.",
                 remote, service);
        return SSL_ERROR_CLIENT_NOT_SSL;
    }

    /* Now we know SSL is required and client is capable */
    if (m_dcb->ssl_state() != DCB::SSLState::ESTABLISHED)
    {
        int return_code;
        /** Do the SSL Handshake */
        if (m_dcb->ssl_state() == DCB::SSLState::HANDSHAKE_UNKNOWN)
        {
            m_dcb->set_ssl_state(DCB::SSLState::HANDSHAKE_REQUIRED);
        }
        /**
         * Note that this will often fail to achieve its result, because further
         * reading (or possibly writing) of SSL related information is needed.
         * When that happens, there is a call in poll.c so that an EPOLLIN
         * event that arrives while the SSL state is SSL_HANDSHAKE_REQUIRED
         * will trigger DCB::ssl_handshake. This situation does not result in a
         * negative return code - that indicates a real failure.
         */
        return_code = dcb->ssl_handshake();
        if (return_code < 0)
        {
            MXB_INFO("Client from '%s' failed to connect to service '%s' with SSL.",
                     remote, service);
            return SSL_ERROR_ACCEPT_FAILED;
        }
        else if (mxb_log_should_log(LOG_INFO))
        {
            if (return_code == 1)
            {
                MXB_INFO("Client from '%s' connected to service '%s' with SSL.",
                         remote, service);
            }
            else
            {
                MXB_INFO("Client from '%s' is in progress of connecting to service '%s' with SSL.",
                         remote, service);
            }
        }
    }
    return SSL_AUTH_CHECKS_OK;
}

/**
 * Send the server handshake packet to the client.
 *
 * @return True on success
 */
bool MariaDBClientConnection::send_server_handshake()
{
    auto service = m_session->service;
    packet_parser::ByteVec payload;
    // The exact size depends on a few factors, reserve enough to avoid reallocations in most cases.
    payload.reserve(130);

    // Contents as in https://mariadb.com/kb/en/connection/#initial-handshake-packet
    payload.push_back((uint8_t)GW_MYSQL_PROTOCOL_VERSION);
    payload.push_back(get_version_string(service));

    // The length of the following fields all the way until plugin name is 44.
    const int id_to_plugin_bytes = 44;
    auto orig_size = payload.size();
    payload.resize(orig_size + id_to_plugin_bytes);
    auto ptr = payload.data() + orig_size;

    // Use the session id as the server thread id. Only the low 32bits are sent in the handshake.
    mariadb::set_byte4(ptr, m_session->id());
    ptr += 4;

    /* gen_random_bytes() generates random bytes (0-255). This is ok as scramble for most clients
     * (e.g. mariadb) but not for mysql-connector-java. To be on the safe side, ensure every byte
     * is a non-whitespace character. To do the rescaling of values without noticeable bias, generate
     * double the required bytes.
     */
    uint8_t random_bytes[2 * MYSQL_SCRAMBLE_LEN];
    mxb::Worker::gen_random_bytes(random_bytes, sizeof(random_bytes));
    auto* scramble_storage = m_session_data->scramble;
    for (size_t i = 0; i < MYSQL_SCRAMBLE_LEN; i++)
    {
        auto src = &random_bytes[2 * i];
        auto val16 = *(reinterpret_cast<uint16_t*>(src));
        scramble_storage[i] = '!' + (val16 % (('~' + 1) - '!'));
    }

    // Write scramble part 1.
    ptr = mariadb::copy_bytes(ptr, scramble_storage, 8);

    // Filler byte.
    *ptr++ = 0;

    auto [cap_types, min_version, caps] = get_supported_cap_types(service);

    if (cap_types == CapTypes::MARIADB)
    {
        // A MariaDB 10.2 server or later omits the CLIENT_MYSQL capability. This signals that it supports
        // extended capabilities.
        caps &= ~GW_MYSQL_CAPABILITIES_CLIENT_MYSQL;
        caps |= MXS_EXTRA_CAPS_SERVER64;

        if (min_version < 100600)
        {
            // The metadata caching was added in 10.6 and should only be enabled if all nodes support it.
            caps &= ~(MXS_MARIA_CAP_CACHE_METADATA << 32);
            mxb_assert((caps & MXS_EXTRA_CAPS_SERVER64) == (MXS_MARIA_CAP_STMT_BULK_OPERATIONS << 32));
        }
    }

    if (m_session->capabilities() & RCAP_TYPE_OLD_PROTOCOL)
    {
        // Some module requires that only the base protocol is used, most likely due to the fact
        // that it processes the contents of the resultset.
        caps &= ~((MXS_MARIA_CAP_CACHE_METADATA << 32) | GW_MYSQL_CAPABILITIES_DEPRECATE_EOF);
        mxb_assert((caps & MXS_EXTRA_CAPS_SERVER64) == (MXS_MARIA_CAP_STMT_BULK_OPERATIONS << 32)
                   || cap_types != CapTypes::MARIADB);
        mxb_assert((caps & GW_MYSQL_CAPABILITIES_DEPRECATE_EOF) == 0);
    }

    if (cap_types == CapTypes::XPAND || min_version < 80000 || (min_version > 100000 && min_version < 100208))
    {
        // The DEPRECATE_EOF and session tracking were added in MySQL 5.7, anything older than that shouldn't
        // advertise them. This includes XPand: it doesn't support SESSION_TRACK or DEPRECATE_EOF as it's
        // MySQL 5.1 compatible on the protocol layer. Additionally, MySQL 5.7 has a broken query cache
        // implementation where it sends non-DEPRECATE_EOF results even when a client requested results in the
        // DEPRECATE_EOF format. The same query cache bug was present in MariaDB but was fixed in 10.2.8
        // (MDEV-13300).
        caps &= ~(GW_MYSQL_CAPABILITIES_SESSION_TRACK | GW_MYSQL_CAPABILITIES_DEPRECATE_EOF);
    }

    if (require_ssl())
    {
        caps |= GW_MYSQL_CAPABILITIES_SSL;
    }

    m_session_data->client_caps.advertised_capabilities = caps;

    // 8 bytes of capabilities, sent in three parts.
    // Convert to little endian, write 2 bytes.
    uint8_t caps_le[8];
    mariadb::set_byte8(caps_le, caps);
    ptr = mariadb::copy_bytes(ptr, caps_le, 2);

    // Character set.
    uint8_t charset = service->charset();
    if (charset == 0)
    {
        charset = 8;        // Charset 8 is latin1, the server default.
    }
    *ptr++ = charset;

    uint16_t status_flags = 2;      // autocommit enabled
    mariadb::set_byte2(ptr, status_flags);
    ptr += 2;

    // More capabilities.
    ptr = mariadb::copy_bytes(ptr, caps_le + 2, 2);

    *ptr++ = MYSQL_SCRAMBLE_LEN + 1;    // Plugin data total length, contains 1 filler.

    // 6 bytes filler
    ptr = mariadb::set_bytes(ptr, 0, 6);

    // Capabilities part 3 or 4 filler bytes.
    ptr = cap_types == CapTypes::MARIADB ?
        mariadb::copy_bytes(ptr, caps_le + 4, 4) :
        mariadb::set_bytes(ptr, 0, 4);

    // Scramble part 2.
    ptr = mariadb::copy_bytes(ptr, scramble_storage + 8, 12);

    // filler
    *ptr++ = 0;

    mxb_assert(ptr - (payload.data() + orig_size) == id_to_plugin_bytes);
    // Add plugin name.
    payload.push_back(base_plugin);

    bool rval = false;
    // Allocate buffer and send.
    auto pl_size = payload.size();
    GWBUF* buf = gwbuf_alloc(MYSQL_HEADER_LEN + pl_size);
    if (buf)
    {
        ptr = GWBUF_DATA(buf);
        ptr = mariadb::write_header(ptr, pl_size, 0);
        memcpy(ptr, payload.data(), pl_size);
        rval = (write(buf) == 1);
    }
    return rval;
}

/**
 * Start or continue authenticating the client.
 *
 * @return Instruction for upper level state machine
 */
MariaDBClientConnection::StateMachineRes
MariaDBClientConnection::process_authentication(AuthType auth_type)
{
    auto rval = StateMachineRes::IN_PROGRESS;
    bool state_machine_continue = true;
    auto& auth_data = (auth_type == AuthType::NORMAL_AUTH) ? *m_session_data->auth_data :
        *m_change_user.auth_data;
    const auto& user_entry_type = auth_data.user_entry.type;

    while (state_machine_continue)
    {
        switch (m_auth_state)
        {
        case AuthState::FIND_ENTRY:
            {
                update_user_account_entry(auth_data);
                if (user_entry_type == UserEntryType::USER_ACCOUNT_OK)
                {
                    m_auth_state = AuthState::START_EXCHANGE;
                }
                else
                {
                    // Something is wrong with the entry. Authentication will likely fail.
                    if (user_account_cache()->can_update_immediately())
                    {
                        // User data may be outdated, send update message through the service.
                        // The current session will stall until userdata has been updated.
                        m_session->service->request_user_account_update();
                        m_session->service->mark_for_wakeup(this);
                        m_auth_state = AuthState::TRY_AGAIN;
                        state_machine_continue = false;
                    }
                    else
                    {
                        MXB_WARNING(USERS_RECENTLY_UPDATED_FMT, m_session_data->user_and_host().c_str());
                        // If plugin exists, start exchange. Authentication will surely fail.
                        m_auth_state = (user_entry_type == UserEntryType::PLUGIN_IS_NOT_LOADED) ?
                            AuthState::NO_PLUGIN : AuthState::START_EXCHANGE;
                    }
                }
            }
            break;

        case AuthState::TRY_AGAIN:
            {
                // Waiting for user account update.
                if (m_user_update_wakeup)
                {
                    // Only recheck user if the user account data has actually changed since the previous
                    // attempt.
                    if (user_account_cache()->version() > m_previous_userdb_version)
                    {
                        update_user_account_entry(auth_data);
                    }

                    if (user_entry_type == UserEntryType::USER_ACCOUNT_OK)
                    {
                        MXB_DEBUG("Found user account entry for %s after updating user account data.",
                                  m_session_data->user_and_host().c_str());
                    }
                    m_auth_state = (user_entry_type == UserEntryType::PLUGIN_IS_NOT_LOADED) ?
                        AuthState::NO_PLUGIN : AuthState::START_EXCHANGE;
                }
                else
                {
                    // Should not get client data (or read events) before users have actually been updated.
                    // This can happen if client hangs up while MaxScale is waiting for the update.
                    MXB_ERROR("Client %s sent data when waiting for user account update. Closing session.",
                              m_session_data->user_and_host().c_str());
                    send_misc_error("Unexpected client event");
                    // Unmark because auth state is modified.
                    m_session->service->unmark_for_wakeup(this);
                    m_auth_state = AuthState::FAIL;
                }
            }
            break;

        case AuthState::NO_PLUGIN:
            send_authentication_error(AuthErrorType::NO_PLUGIN);
            m_auth_state = AuthState::FAIL;
            break;

        case AuthState::START_EXCHANGE:
        case AuthState::CONTINUE_EXCHANGE:
            state_machine_continue = perform_auth_exchange(auth_data);
            break;

        case AuthState::CHECK_TOKEN:
            perform_check_token(auth_type);
            break;

        case AuthState::START_SESSION:
            // Authentication success, initialize session. Backend authenticator must be set before
            // connecting to backends.
            m_session_data->current_db = auth_data.default_db;
            m_session_data->role = auth_data.user_entry.entry.default_role;
            assign_backend_authenticator(auth_data);
            if (m_session->start())
            {
                mxb_assert(m_session->state() != MXS_SESSION::State::CREATED);
                m_auth_state = AuthState::COMPLETE;
            }
            else
            {
                // Send internal error, as in this case the client has done nothing wrong.
                send_mysql_err_packet(1815, "HY000", "Internal error: Session creation failed");
                MXB_ERROR("Failed to create session for %s.", m_session_data->user_and_host().c_str());
                m_auth_state = AuthState::FAIL;
            }
            break;

        case AuthState::CHANGE_USER_OK:
            {
                // Reauthentication to MaxScale succeeded, but the query still needs to be successfully
                // routed.
                rval = complete_change_user_p1() ? StateMachineRes::DONE : StateMachineRes::ERROR;
                state_machine_continue = false;
                break;
            }

        case AuthState::COMPLETE:
            m_sql_mode = m_session->listener_data()->m_default_sql_mode;
            write_ok_packet(m_next_sequence);
            if (!m_dcb->readq_empty())
            {
                // The user has already sent more data, process it
                m_dcb->trigger_read_event();
            }
            state_machine_continue = false;
            rval = StateMachineRes::DONE;
            break;

        case AuthState::FAIL:
            // An error message should have already been sent.
            state_machine_continue = false;
            if (auth_type == AuthType::NORMAL_AUTH)
            {
                rval = StateMachineRes::ERROR;
            }
            else
            {
                // com_change_user failed, but the session may yet continue.
                cancel_change_user_p1();
                rval = StateMachineRes::DONE;
            }

            break;
        }
    }
    return rval;
}

void MariaDBClientConnection::update_user_account_entry(mariadb::AuthenticationData& auth_data)
{
    const auto mses = m_session_data;
    auto* users = user_account_cache();
    auto search_res = users->find_user(auth_data.user, mses->remote, auth_data.default_db,
                                       mses->user_search_settings);
    m_previous_userdb_version = users->version();   // Can use this to skip user entry check after update.

    mariadb::AuthenticatorModule* selected_module = find_auth_module(search_res.entry.plugin);
    if (selected_module)
    {
        // Correct plugin is loaded, generate session-specific data.
        auth_data.client_auth_module = selected_module;
        // If changing user, this overrides the old client authenticator. Not an issue, as the client auth
        // is only used during authentication.
        m_authenticator = selected_module->create_client_authenticator();
    }
    else
    {
        // Authentication cannot continue in this case. Should be rare, though.
        search_res.type = UserEntryType::PLUGIN_IS_NOT_LOADED;
        MXB_INFO("User entry '%s'@'%s' uses unrecognized authenticator plugin '%s'. "
                 "Cannot authenticate user.",
                 search_res.entry.username.c_str(), search_res.entry.host_pattern.c_str(),
                 search_res.entry.plugin.c_str());
    }
    auth_data.user_entry = move(search_res);
}

/**
 * Handle relevant variables.
 *
 * @param buffer  Buffer, assumed to contain a statement.
 * @return Empty if successful, otherwise the error message.
 */
string MariaDBClientConnection::handle_variables(GWBUF& buffer)
{
    string message;
    SetParser set_parser;
    SetParser::Result result;

    switch (set_parser.check(buffer, &result))
    {
    case SetParser::ERROR:
        // In practice only OOM.
        break;

    case SetParser::IS_SET_SQL_MODE:
        {
            SqlModeParser sql_mode_parser;

            const SetParser::Result::Items& values = result.values();

            for (const auto& value : values)
            {
                switch (sql_mode_parser.get_sql_mode(value.first, value.second))
                {
                case SqlModeParser::ORACLE:
                    m_session_data->is_autocommit = false;
                    m_sql_mode = QC_SQL_MODE_ORACLE;
                    break;

                case SqlModeParser::DEFAULT:
                    m_session_data->is_autocommit = true;
                    m_sql_mode = QC_SQL_MODE_DEFAULT;
                    break;

                case SqlModeParser::SOMETHING:
                    break;

                default:
                    mxb_assert(!true);
                }
            }
        }
        break;

    case SetParser::IS_SET_MAXSCALE:
        {
            const SetParser::Result::Items& variables = result.variables();
            const SetParser::Result::Items& values = result.values();

            auto i = variables.begin();
            auto j = values.begin();

            while (message.empty() && (i != variables.end()))
            {
                const SetParser::Result::Item& variable = *i;
                const SetParser::Result::Item& value = *j;
                message = m_session->set_variable_value(variable.first, variable.second,
                                                        value.first, value.second);
                ++i;
                ++j;
            }
        }
        break;

    case SetParser::NOT_RELEVANT:
        break;

    default:
        mxb_assert(!true);
    }

    return message;
}

void MariaDBClientConnection::track_transaction_state(MXS_SESSION* session, GWBUF* packetbuf)
{
    auto& ses_trx_state = m_session_data->trx_state;
    const auto trx_starting_active = TrxState::TRX_ACTIVE | TrxState::TRX_STARTING;

    mxb_assert((ses_trx_state & (TrxState::TRX_STARTING | TrxState::TRX_ENDING))
               != (TrxState::TRX_STARTING | TrxState::TRX_ENDING));


    if (ses_trx_state & TrxState::TRX_ENDING)
    {
        if (m_session_data->is_autocommit)
        {
            // Transaction ended, go into inactive state
            ses_trx_state = TrxState::TRX_INACTIVE;
        }
        else
        {
            // Without autocommit the end of a transaction starts a new one
            ses_trx_state = trx_starting_active | m_session_data->next_trx_mode;
            m_session_data->next_trx_mode = m_session_data->default_trx_mode;
        }
    }
    else if (ses_trx_state & TrxState::TRX_STARTING)
    {
        ses_trx_state &= ~TrxState::TRX_STARTING;
    }
    else if (!m_session_data->is_autocommit && ses_trx_state == TrxState::TRX_INACTIVE)
    {
        // This state is entered when autocommit was disabled
        ses_trx_state = trx_starting_active | m_session_data->next_trx_mode;
        m_session_data->next_trx_mode = m_session_data->default_trx_mode;
    }

    if (mxs_mysql_get_command(packetbuf) == MXS_COM_QUERY)
    {
        bool use_qc = rcap_type_required(m_session->capabilities(), RCAP_TYPE_QUERY_CLASSIFICATION);
        const auto parser_type = use_qc ? QC_TRX_PARSE_USING_QC : QC_TRX_PARSE_USING_PARSER;

        uint32_t type = qc_get_trx_type_mask_using(packetbuf, parser_type);

        if (type & QUERY_TYPE_BEGIN_TRX)
        {
            if (type & QUERY_TYPE_DISABLE_AUTOCOMMIT)
            {
                // This disables autocommit and the next statement starts a new transaction
                m_session_data->is_autocommit = false;
                ses_trx_state = TrxState::TRX_INACTIVE;
            }
            else
            {
                auto new_trx_state = trx_starting_active | m_session_data->next_trx_mode;
                m_session_data->next_trx_mode = m_session_data->default_trx_mode;
                if (type & QUERY_TYPE_READ)
                {
                    new_trx_state |= TrxState::TRX_READ_ONLY;
                }
                else if (type & QUERY_TYPE_WRITE)
                {
                    new_trx_state &= ~TrxState::TRX_READ_ONLY;
                }
                ses_trx_state = new_trx_state;
            }
        }
        else if (type & (QUERY_TYPE_COMMIT | QUERY_TYPE_ROLLBACK))
        {
            auto new_trx_state = ses_trx_state | TrxState::TRX_ENDING;
            // A commit never starts a new transaction. This would happen with: SET AUTOCOMMIT=0; COMMIT;
            new_trx_state &= ~TrxState::TRX_STARTING;
            ses_trx_state = new_trx_state;

            if (type & QUERY_TYPE_ENABLE_AUTOCOMMIT)
            {
                m_session_data->is_autocommit = true;
            }
        }
        else if (type & (QUERY_TYPE_READWRITE | QUERY_TYPE_READONLY))
        {
            // Currently only qc_sqlite should return these types
            mxb_assert(use_qc && qc_get_operation(packetbuf) == QUERY_OP_SET_TRANSACTION);
            uint32_t mode = type & QUERY_TYPE_READONLY ? TrxState::TRX_READ_ONLY : 0;
            m_session_data->next_trx_mode = mode;

            if ((type & QUERY_TYPE_NEXT_TRX) == 0)
            {
                // All future transactions will use this access mode
                m_session_data->default_trx_mode = mode;
            }
        }
    }
}

void MariaDBClientConnection::handle_query_kill(const SpecialQueryDesc& kill_contents)
{
    auto kt = kill_contents.kill_options;
    auto& user = kill_contents.target;
    // TODO: handle "query id" somehow
    if ((kt & KT_QUERY_ID) == 0)
    {
        if (kill_contents.kill_id > 0)
        {
            execute_kill_connection(kill_contents.kill_id, (kill_type_t)kt);
        }
        else if (!user.empty())
        {
            execute_kill_user(user.c_str(), (kill_type_t)kt);
        }
        else
        {
            write_ok_packet(1);
        }
    }
}

MariaDBClientConnection::SpecialQueryDesc
MariaDBClientConnection::parse_kill_query_elems(const char* sql)
{
    const string connection = "connection";
    const string query = "query";
    const string hard = "hard";
    const string soft = "soft";

    auto& regex = this_unit.special_queries_regex;

    auto option = mxb::tolower(regex.substring_by_name(sql, "koption"));
    auto type = mxb::tolower(regex.substring_by_name(sql, "ktype"));
    auto target = mxb::tolower(regex.substring_by_name(sql, "ktarget"));

    SpecialQueryDesc rval;
    rval.type = SpecialQueryDesc::Type::KILL;

    // Option is either "hard", "soft", or empty.
    if (option == hard)
    {
        rval.kill_options |= KT_HARD;
    }
    else if (option == soft)
    {
        rval.kill_options |= KT_SOFT;
    }
    else
    {
        mxb_assert(option.empty());
    }

    // Type is either "connection", "query", "query\s+id" or empty.
    if (type == connection)
    {
        rval.kill_options |= KT_CONNECTION;
    }
    else if (type == query)
    {
        rval.kill_options |= KT_QUERY;
    }
    else if (!type.empty())
    {
        mxb_assert(type.find(query) == 0);
        rval.kill_options |= KT_QUERY_ID;
    }

    // target is either a query/thread id or "user\s+<username>"
    if (isdigit(target[0]))
    {
        mxb::get_uint64(target.c_str(), &rval.kill_id);
    }
    else
    {
        auto words = mxb::strtok(target, " ");
        rval.target = words[1];
    }
    return rval;
}

void MariaDBClientConnection::handle_use_database(GWBUF& read_buffer)
{
    auto databases = qc_get_database_names(&read_buffer);
    if (!databases.empty())
    {
        start_change_db(move(databases[0]));
    }
}

bool MariaDBClientConnection::should_inspect_query(GWBUF& buffer) const
{
    bool rval = true;

    if (qc_parse(&buffer, QC_COLLECT_ALL) == QC_QUERY_PARSED)
    {
        auto op = qc_get_operation(&buffer);

        if (op != QUERY_OP_KILL && op != QUERY_OP_SET && op != QUERY_OP_CHANGE_DB)
        {
            rval = false;
        }
    }

    return rval;
}

/**
 * Some SQL commands/queries need to be detected and handled by the protocol
 * and MaxScale instead of being routed forward as is.
 *
 * @param buffer Query buffer
 * @return see @c spec_com_res_t
 */
MariaDBClientConnection::SpecialCmdRes
MariaDBClientConnection::process_special_queries(GWBUF& buffer)
{
    auto rval = SpecialCmdRes::CONTINUE;

    auto packet_len = buffer.length();
    /* The packet must be at least HEADER + cmd + 5 (USE d) chars in length. Also, if the packet is rather
     * long, assume that it is not a tracked query. This assumption allows avoiding the
     * make_contiquous-call
     * on e.g. big inserts. The long packets can only contain one of the tracked queries by having lots of
     * comments. */
    const size_t min_len = MYSQL_HEADER_LEN + 1 + 5;
    const size_t max_len = 10000;

    if (packet_len >= min_len && packet_len <= max_len)
    {
        const char* sql = nullptr;
        int len = 0;
        bool is_special = false;

        if (modutil_extract_SQL(buffer, &sql, &len))
        {
            auto pEnd = sql + len;
            is_special = detect_special_query(&sql, pEnd);
            len = pEnd - sql;
        }

        if (is_special)
        {
            auto fields = parse_special_query(sql, len);
            switch (fields.type)
            {
            case SpecialQueryDesc::Type::NONE:
                break;

            case SpecialQueryDesc::Type::KILL:
                handle_query_kill(fields);
                // The kill-query is not routed to backends, as the id:s would be wrong.
                rval = SpecialCmdRes::END;
                break;

            case SpecialQueryDesc::Type::USE_DB:
                handle_use_database(buffer);
                break;

            case SpecialQueryDesc::Type::SET_ROLE:
                start_change_role(move(fields.target));
                break;
            }
        }
    }

    return rval;
}

bool MariaDBClientConnection::record_for_history(GWBUF& buffer, uint8_t cmd)
{
    bool should_record = false;
    const auto current_target = mariadb::QueryClassifier::CURRENT_TARGET_UNDEFINED;

    // Update the routing information. This must be done even if the command isn't added to the history.
    const auto& info = m_qc.update_route_info(current_target, &buffer);

    switch (cmd)
    {
    case MXS_COM_QUIT:      // The client connection is about to be closed
    case MXS_COM_PING:      // Doesn't change the state so it doesn't need to be stored
    case MXS_COM_STMT_RESET:// Resets the prepared statement state, not needed by new connections
        break;

    case MXS_COM_STMT_EXECUTE:
        {
            uint32_t id = mxs_mysql_extract_ps_id(&buffer);
            uint16_t params = m_qc.get_param_count(id);

            if (params > 0)
            {
                size_t types_offset = MYSQL_HEADER_LEN + 1 + 4 + 1 + 4 + ((params + 7) / 8);
                uint8_t* ptr = buffer.data() + types_offset;

                if (*ptr)
                {
                    ++ptr;

                    // Store the metadata, two bytes per parameter, for later use. The backends will need if
                    // it they have to reconnect and re-executed the prepared statements.
                    m_session_data->exec_metadata[id].assign(ptr, ptr + (params * 2));
                }
            }
        }
        break;

    case MXS_COM_STMT_CLOSE:
        {
            // Instead of handling COM_STMT_CLOSE like a normal command, we can exclude it from the history as
            // well as remove the original COM_STMT_PREPARE that it refers to. This simplifies the history
            // replay as all stored commands generate a response and none of them refer to any previous
            // commands. This means that the history can be executed in a single batch without waiting for any
            // responses.
            uint32_t id = mxs_mysql_extract_ps_id(&buffer);

            auto it = std::find_if(m_session_data->history.begin(),
                                   m_session_data->history.end(),
                                   [&](const auto& a) {
                                       return a.id() == id;
                                   });

            if (it != m_session_data->history.end())
            {
                mxb_assert(it->id());
                m_session_data->history.erase(it);
                m_qc.ps_erase(&buffer);
                m_session_data->exec_metadata.erase(id);
            }
        }
        break;

    case MXS_COM_CHANGE_USER:
        // COM_CHANGE_USER resets the whole connection. Any new connections will already be using the new
        // credentials which means we can safely reset the history here.
        m_session_data->history.clear();
        break;

    case MXS_COM_STMT_PREPARE:
        should_record = true;
        break;

    default:
        should_record = m_qc.target_is_all(info.target());
        break;
    }

    if (should_record)
    {
        buffer.set_id(m_next_id);
        m_pending_cmd = buffer;     // Keep a copy for the session command history
        should_record = true;

        if (cmd == MXS_COM_STMT_PREPARE || qc_query_is_type(info.type_mask(), QUERY_TYPE_PREPARE_NAMED_STMT))
        {
            // This will silence the warnings about unknown PS IDs
            m_qc.ps_store(&buffer, m_next_id);
        }

        if (++m_next_id == MAX_SESCMD_ID)
        {
            m_next_id = 1;
        }
    }

    return should_record;
}

/**
 * Route an SQL protocol packet. If the original client packet is less than 16MB, buffer should
 * contain the complete packet. If the client packet is large (split into multiple protocol packets),
 * only one protocol packet should be routed at a time.
 * TODO: what happens with parsing in this case? Likely it fails.
 *
 * @param buffer Buffer to route
 * @return True on success
 */
bool MariaDBClientConnection::route_statement(GWBUF&& buffer)
{
    bool recording = false;
    uint8_t cmd = mxs_mysql_get_command(&buffer);

    if (m_session->capabilities() & RCAP_TYPE_SESCMD_HISTORY)
    {
        recording = record_for_history(buffer, cmd);
    }
    else if (cmd == MXS_COM_STMT_PREPARE)
    {
        buffer.set_id(m_next_id);

        if (++m_next_id == MAX_SESCMD_ID)
        {
            m_next_id = 1;
        }
    }

    // Must be done whether or not there were any changes, as the query classifier
    // is thread and not session specific.
    qc_set_sql_mode(m_sql_mode);
    // The query classifier classifies according to the service's server that has
    // the smallest version number.
    qc_set_server_version(m_version);

    auto service = m_session->service;
    auto capabilities = m_session->capabilities();

    if (rcap_type_required(capabilities, RCAP_TYPE_TRANSACTION_TRACKING)
        && !service->config()->session_track_trx_state && !m_session->load_active)
    {
        track_transaction_state(m_session, &buffer);
    }

    // TODO: The response count and state is currently modified before we route the query to allow routers to
    // call clientReply inside routeQuery. This should be changed so that routers don't directly call
    // clientReply and instead it to be delivered in a separate event.

    bool expecting_response = mxs_mysql_command_will_respond(cmd);

    if (expecting_response)
    {
        ++m_num_responses;
        m_session->retain_statement(buffer);
    }

    if (recording)
    {
        mxb_assert(expecting_response);
        m_routing_state = RoutingState::RECORD_HISTORY;
    }

    return m_downstream->routeQuery(mxs::gwbuf_to_gwbufptr(move(buffer))) != 0;
}

void MariaDBClientConnection::finish_recording_history(const GWBUF* buffer, const mxs::Reply& reply)
{
    if (reply.is_complete())
    {
        MXB_INFO("Added %s to history with ID %u: %s (result: %s)",
                 STRPACKETTYPE(m_pending_cmd[4]), m_pending_cmd.id(),
                 maxbase::show_some(m_pending_cmd.get_sql(), 200).c_str(),
                 reply.is_ok() ? "OK" : reply.error().message().c_str());

        if (reply.command() == MXS_COM_STMT_PREPARE)
        {
            m_qc.ps_store_response(m_pending_cmd.id(), reply.param_count());
        }

        m_routing_state = RoutingState::COMPARE_RESPONSES;
        m_dcb->trigger_read_event();
        m_session_data->history_responses.emplace(m_pending_cmd.id(), reply.is_ok());
        m_session_data->history.emplace_back(mxs::gwbuf_to_buffer(move(m_pending_cmd)));

        if (m_session_data->history.size() > m_max_sescmd_history)
        {
            prune_history();
        }
    }
}

void MariaDBClientConnection::prune_history()
{
    // Using the about-to-be-pruned command as the minimum ID prevents the removal of responses that are still
    // needed when the ID overflows. If only the stored positions were used, the whole history would be
    // cleared.
    uint32_t min_id = m_session_data->history.front().id();

    for (const auto& kv : m_session_data->history_info)
    {
        if (kv.second.position > 0 && kv.second.position < min_id)
        {
            min_id = kv.second.position;
        }
    }

    m_session_data->history_responses.erase(m_session_data->history_responses.begin(),
                                            m_session_data->history_responses.lower_bound(min_id));
    m_session_data->history.pop_front();
    m_session_data->history_pruned = true;
}

/**
 * @brief Client read event, process data, client already authenticated
 *
 * First do some checks and get the router capabilities.  If the router
 * wants to process each individual statement, then the data must be split
 * into individual SQL statements. Any data that is left over is held in the
 * DCB read queue.
 *
 * Finally, the general client data processing function is called.
 *
 * @return True if session should continue, false if client connection should be closed
 */
MariaDBClientConnection::StateMachineRes MariaDBClientConnection::process_normal_read()
{
    auto session_state_value = m_session->state();
    if (session_state_value != MXS_SESSION::State::STARTED)
    {
        if (session_state_value != MXS_SESSION::State::STOPPING)
        {
            MXB_ERROR("Session received a query in incorrect state: %s",
                      session_state_to_string(session_state_value));
        }
        return StateMachineRes::ERROR;
    }

    if (m_routing_state == RoutingState::CHANGING_DB
        || m_routing_state == RoutingState::CHANGING_ROLE
        || m_routing_state == RoutingState::CHANGING_USER
        || m_routing_state == RoutingState::RECORD_HISTORY)
    {
        // We're still waiting for a response from the backend, read more data once we get it.
        return StateMachineRes::IN_PROGRESS;
    }
    else if (m_routing_state == RoutingState::COMPARE_RESPONSES)
    {
        // A session command that was recorded was just processed. Call the installed callbacks for any
        // backends that responded before the accepted response was received.
        for (auto& kv : m_session_data->history_info)
        {
            if (auto cb = kv.second.response_cb)
            {
                kv.second.response_cb = nullptr;
                cb();
            }
        }

        m_routing_state = RoutingState::PACKET_START;
    }

    auto [read_ok, buffer] = read_protocol_packet();
    if (buffer.empty())
    {
        // Either an error or an incomplete packet.
        return read_ok ? StateMachineRes::IN_PROGRESS : StateMachineRes::ERROR;
    }

    bool routed = false;

    // Backend-protocol tracks LOAD_DATA-state by looking at replies.
    // TODO: add client-side tracking for proper error detection.
    if (session_is_load_active(m_session))
    {
        m_routing_state = RoutingState::LOAD_DATA;
    }

    switch (m_routing_state)
    {
    case RoutingState::PACKET_START:
        if (buffer.length() > MYSQL_HEADER_LEN)
        {
            routed = process_normal_packet(move(buffer));
        }
        else
        {
            // Unexpected, client should not be sending empty (header-only) packets in this case.
            MXB_ERROR("Client %s sent empty packet when a normal packet was expected.",
                      m_session->user_and_host().c_str());
        }
        break;

    case RoutingState::LARGE_PACKET:
        {
            // No command bytes, just continue routing large packet.
            bool is_large = large_query_continues(buffer);
            routed = m_downstream->routeQuery(mxs::gwbuf_to_gwbufptr(move(buffer))) != 0;

            if (!is_large)
            {
                // Large packet routing completed.
                m_routing_state = RoutingState::PACKET_START;
            }
        }
        break;

    case RoutingState::LARGE_HISTORY_PACKET:
        {
            // A continuation of a recoded command, append it to the current command and route it forward
            bool is_large = large_query_continues(buffer);
            auto temp = mxs::gwbuf_to_gwbufptr(move(buffer));
            m_pending_cmd.append(*temp);
            routed = m_downstream->routeQuery(temp) != 0;

            if (!is_large)
            {
                // Large packet routing completed.
                m_routing_state = RoutingState::RECORD_HISTORY;
                mxb_assert(m_pending_cmd.length() > MYSQL_PACKET_LENGTH_MAX + MYSQL_HEADER_LEN);
            }
        }
        break;

    case RoutingState::LOAD_DATA:
        {
            // Local-infile routing continues until client sends an empty packet. Again, tracked by backend
            // but this time on the downstream side.
            routed = route_statement(move(buffer));
            if (!session_is_load_active(m_session))
            {
                m_routing_state = RoutingState::PACKET_START;
            }
        }
        break;

    case RoutingState::CHANGING_DB:
    case RoutingState::CHANGING_ROLE:
    case RoutingState::CHANGING_USER:
    case RoutingState::RECORD_HISTORY:
    case RoutingState::COMPARE_RESPONSES:
        mxb_assert_message(!true, "We should never end up here");
        break;
    }

    auto rval = StateMachineRes::IN_PROGRESS;
    if (!routed)
    {
        /** Routing failed, close the client connection */
        m_session->close_reason = SESSION_CLOSE_ROUTING_FAILED;
        rval = StateMachineRes::ERROR;
        MXB_ERROR("Routing the query failed. Session will be closed.");
    }
    else if (m_command == MXS_COM_QUIT)
    {
        /** Close router session which causes closing of backends */
        mxb_assert_message(m_session->normal_quit(), "Session should be quitting normally");
        m_state = State::QUIT;
        rval = StateMachineRes::DONE;
    }

    return rval;
}

void MariaDBClientConnection::ready_for_reading(DCB* event_dcb)
{
    mxb_assert(m_dcb == event_dcb);     // The protocol should only handle its own events.

    bool state_machine_continue = true;
    while (state_machine_continue)
    {
        switch (m_state)
        {
        case State::HANDSHAKING:
            /**
             * After a listener has accepted a new connection, a standard MySQL handshake is
             * sent to the client. The first time this function is called from the poll loop,
             * the client reply to the handshake should be available.
             */
            {
                auto ret = process_handshake();
                switch (ret)
                {
                case StateMachineRes::IN_PROGRESS:
                    state_machine_continue = false;     // need more data
                    break;

                case StateMachineRes::DONE:
                    m_state = State::AUTHENTICATING;        // continue directly to next state
                    break;

                case StateMachineRes::ERROR:
                    m_state = State::FAILED;
                    break;
                }
            }
            break;

        case State::AUTHENTICATING:
        case State::CHANGING_USER:
            {
                auto auth_type = (m_state == State::CHANGING_USER) ? AuthType::CHANGE_USER :
                    AuthType::NORMAL_AUTH;
                auto ret = process_authentication(auth_type);
                switch (ret)
                {
                case StateMachineRes::IN_PROGRESS:
                    state_machine_continue = false;     // need more data
                    break;

                case StateMachineRes::DONE:
                    if (auth_type == AuthType::NORMAL_AUTH)
                    {
                        // Allow pooling for fresh sessions. This allows pooling in situations where
                        // the client/connector does not send any queries at start and session stays idle.
                        m_session->set_can_pool_backends(true);
                    }
                    m_state = State::READY;
                    break;

                case StateMachineRes::ERROR:
                    m_state = State::FAILED;
                    break;
                }
            }
            break;

        case State::READY:
            {
                auto ret = process_normal_read();
                switch (ret)
                {
                case StateMachineRes::IN_PROGRESS:
                    state_machine_continue = false;
                    break;

                case StateMachineRes::DONE:
                    // In this case, next m_state was written by 'process_normal_read'.
                    break;

                case StateMachineRes::ERROR:
                    m_state = State::FAILED;
                    break;
                }
            }
            break;

        case State::QUIT:
        case State::FAILED:
            state_machine_continue = false;
            break;
        }
    }

    if (m_state == State::FAILED || m_state == State::QUIT)
    {
        m_session->kill();
    }
}

int32_t MariaDBClientConnection::write(GWBUF* queue)
{
    return m_dcb->writeq_append(queue);
}

bool MariaDBClientConnection::write(GWBUF&& buffer)
{
    return m_dcb->writeq_append(move(buffer));
}

void MariaDBClientConnection::write_ready(DCB* event_dcb)
{
    mxb_assert(m_dcb == event_dcb);
    mxb_assert(m_dcb->state() != DCB::State::DISCONNECTED);
    if ((m_dcb->state() != DCB::State::DISCONNECTED) && (m_state == State::READY))
    {
        m_dcb->writeq_drain();
    }
}

void MariaDBClientConnection::error(DCB* event_dcb)
{
    mxb_assert(m_dcb == event_dcb);
    mxb_assert(m_session->state() != MXS_SESSION::State::STOPPING);
    m_session->kill();
}

void MariaDBClientConnection::hangup(DCB* event_dcb)
{
    mxb_assert(m_dcb == event_dcb);

    if (!m_session->normal_quit())
    {
        if (session_get_dump_statements() == SESSION_DUMP_STATEMENTS_ON_ERROR)
        {
            m_session->dump_statements();
        }

        if (session_get_session_trace())
        {
            m_session->dump_session_log();
        }

        // The client did not send a COM_QUIT packet
        std::string errmsg {"Connection killed by MaxScale"};
        std::string extra {session_get_close_reason(m_session)};

        if (!extra.empty())
        {
            errmsg += ": " + extra;
        }

        send_mysql_err_packet(1927, "08S01", errmsg.c_str());
    }

    // We simply close the session, this will propagate the closure to any
    // backend descriptors and perform the session cleanup.
    m_session->kill();
}

bool MariaDBClientConnection::init_connection()
{
    return send_server_handshake();
}

void MariaDBClientConnection::finish_connection()
{
    // If this connection is waiting for userdata, remove the entry.
    if (m_auth_state == AuthState::TRY_AGAIN)
    {
        m_session->service->unmark_for_wakeup(this);
    }
}

int32_t MariaDBClientConnection::connlimit(int limit)
{
    return send_standard_error(0, 1040, "Too many connections");
}

MariaDBClientConnection::MariaDBClientConnection(MXS_SESSION* session, mxs::Component* component)
    : m_downstream(component)
    , m_session(session)
    , m_session_data(static_cast<MYSQL_session*>(session->protocol_data()))
    , m_version(service_get_version(session->service, SERVICE_VERSION_MIN))
    , m_qc(this, session, TYPE_ALL, mariadb::QueryClassifier::Log::NONE)
{
    m_qc.set_verbose(false);
    const auto& svc_config = *m_session->service->config();
    m_max_sescmd_history = svc_config.disable_sescmd_history ? 0 : svc_config.max_sescmd_history;
    m_track_pooling_status = svc_config.idle_session_pooling_time.count() >= 0;
}

/**
 * mysql_send_auth_error
 *
 * Send a MySQL protocol ERR message, for gateway authentication error to the dcb
 *
 * @param packet_number
 * @param mysql_message
 * @return packet length
 *
 */
int MariaDBClientConnection::send_auth_error(int packet_number, const char* mysql_message)
{
    uint8_t* outbuf = NULL;
    uint32_t mysql_payload_size = 0;
    uint8_t mysql_packet_header[4];
    uint8_t* mysql_payload = NULL;
    uint8_t field_count = 0;
    uint8_t mysql_err[2];
    uint8_t mysql_statemsg[6];
    const char* mysql_error_msg = NULL;
    const char* mysql_state = NULL;

    mxb_assert(m_dcb->state() == DCB::State::POLLING);
    mysql_error_msg = "Access denied!";
    mysql_state = "28000";

    field_count = 0xff;
    const int mysql_errno = 1045;
    mariadb::set_byte2(mysql_err, mysql_errno);
    mysql_statemsg[0] = '#';
    memcpy(mysql_statemsg + 1, mysql_state, 5);

    if (mysql_message != NULL)
    {
        mysql_error_msg = mysql_message;
    }

    mysql_payload_size =
        sizeof(field_count) + sizeof(mysql_err) + sizeof(mysql_statemsg) + strlen(mysql_error_msg);

    // allocate memory for packet header + payload
    GWBUF* buf = gwbuf_alloc(sizeof(mysql_packet_header) + mysql_payload_size);
    if (!buf)
    {
        return 0;
    }
    outbuf = GWBUF_DATA(buf);

    // write packet header with packet number
    mariadb::set_byte3(mysql_packet_header, mysql_payload_size);
    mysql_packet_header[3] = packet_number;

    // write header
    memcpy(outbuf, mysql_packet_header, sizeof(mysql_packet_header));

    mysql_payload = outbuf + sizeof(mysql_packet_header);

    // write field
    memcpy(mysql_payload, &field_count, sizeof(field_count));
    mysql_payload = mysql_payload + sizeof(field_count);

    // write errno
    memcpy(mysql_payload, mysql_err, sizeof(mysql_err));
    mysql_payload = mysql_payload + sizeof(mysql_err);

    // write sqlstate
    memcpy(mysql_payload, mysql_statemsg, sizeof(mysql_statemsg));
    mysql_payload = mysql_payload + sizeof(mysql_statemsg);

    // write err messg
    memcpy(mysql_payload, mysql_error_msg, strlen(mysql_error_msg));

    // writing data in the Client buffer queue
    write(buf);

    return sizeof(mysql_packet_header) + mysql_payload_size;
}

/**
 * @brief Send a standard MariaDB error message, emulating real server
 *
 * Supports the sending to a client of a standard database error, for
 * circumstances where the error is generated within MaxScale but should
 * appear like a backend server error. First introduced to support connection
 * throttling, to send "Too many connections" error.
 *
 * @param packet_number Packet number for header
 * @param error_number  Standard error number as for MariaDB
 * @param error_message Text message to be included
 * @return 0 on failure, 1 on success
 */
int MariaDBClientConnection::send_standard_error(int packet_number, int error_number,
                                                 const char* error_message)
{
    GWBUF* buf = create_standard_error(packet_number, error_number, error_message);
    return buf ? write(buf) : 0;
}

/**
 * @brief Create a standard MariaDB error message, emulating real server
 *
 * Supports the sending to a client of a standard database error, for
 * circumstances where the error is generated within MaxScale but should
 * appear like a backend server error. First introduced to support connection
 * throttling, to send "Too many connections" error.
 *
 * @param sequence Packet number for header
 * @param error_number  Standard error number as for MariaDB
 * @param msg Text message to be included
 * @return GWBUF        A buffer containing the error message, ready to send
 */
GWBUF* MariaDBClientConnection::create_standard_error(int packet_number, int error_number,
                                                      const char* error_message)
{
    uint8_t* outbuf = NULL;
    uint32_t mysql_payload_size = 0;
    uint8_t mysql_packet_header[4];
    uint8_t mysql_error_number[2];
    uint8_t* mysql_handshake_payload = NULL;
    GWBUF* buf;

    mysql_payload_size = 1 + sizeof(mysql_error_number) + strlen(error_message);

    // allocate memory for packet header + payload
    if ((buf = gwbuf_alloc(sizeof(mysql_packet_header) + mysql_payload_size)) == NULL)
    {
        return NULL;
    }
    outbuf = GWBUF_DATA(buf);

    // write packet header with mysql_payload_size
    mariadb::set_byte3(mysql_packet_header, mysql_payload_size);

    // write packet number, now is 0
    mysql_packet_header[3] = packet_number;
    memcpy(outbuf, mysql_packet_header, sizeof(mysql_packet_header));

    // current buffer pointer
    mysql_handshake_payload = outbuf + sizeof(mysql_packet_header);

    // write 0xff which is the error indicator
    *mysql_handshake_payload = 0xff;
    mysql_handshake_payload++;

    // write error number
    mariadb::set_byte2(mysql_handshake_payload, error_number);
    mysql_handshake_payload += 2;

    // write error message
    memcpy(mysql_handshake_payload, error_message, strlen(error_message));

    return buf;
}

void MariaDBClientConnection::execute_kill(std::shared_ptr<KillInfo> info, bool send_ok)
{
    MXS_SESSION* ref = session_get_ref(m_session);
    auto origin = mxs::RoutingWorker::get_current();

    auto func = [this, info, ref, origin, send_ok]() {
            // First, gather the list of servers where the KILL should be sent
            mxs::RoutingWorker::execute_concurrently(
                [info, ref]() {
                    dcb_foreach_local(info->cb, info.get());
                });

            // TODO: This doesn't handle the case where a session is moved from one worker to another while
            // this was being executed on the MainWorker.

            // Then move execution back to the original worker to keep all connections on the same thread
            origin->call(
                [this, info, ref, origin, send_ok]() {
                    for (const auto& a : info->targets)
                    {
                        std::unique_ptr<LocalClient> client(LocalClient::create(info->session, a.first));

                        if (client)
                        {
                            if (client->connect())
                            {
                                // TODO: There can be multiple connections to the same server. Currently only
                                // one connection per server is killed.
                                MXB_INFO("KILL on '%s': %s", a.first->name(), a.second.c_str());

                                if (!client->queue_query(modutil_create_query(a.second.c_str()))
                                    || !client->queue_query(mysql_create_com_quit(NULL, 0)))
                                {
                                    MXB_INFO("Failed to route all KILL queries to '%s'", a.first->name());
                                }
                                else
                                {
                                    mxb_assert(ref->state() != MXS_SESSION::State::STOPPING);
                                    add_local_client(client.release());
                                }
                            }
                            else
                            {
                                MXB_INFO("Failed to connect LocalClient to '%s'", a.first->name());
                            }
                        }
                        else
                        {
                            MXB_INFO("Failed to create LocalClient to '%s'", a.first->name());
                        }
                    }

                    // Now wait for the COM_QUIT to close the connections.
                    auto wait_for_conns = [this, ref, send_ok](mxb::Worker::Callable::Action action){
                            bool rv = true;

<<<<<<< HEAD
                            if (action == mxb::Worker::Callable::CANCEL || !have_local_clients())
=======
                            if (action == mxb::Worker::Call::CANCEL || !this->have_local_clients())
>>>>>>> ff006141
                            {
                                // Check if the DCB is still open. If MaxScale is shutting down, the DCB is
                                // already closed when this callback is called and an error about a write to a
                                // closed DCB would be logged.
                                if (m_dcb->is_open() && send_ok)
                                {
                                    this->write_ok_packet(1);
                                }
                                else
                                {
                                    MXB_INFO("Not sending OK packet. Client is %s connected.",
                                             m_dcb->is_open() ? "still" : "not");
                                }

                                session_put_ref(ref);
                                MXB_INFO("All KILL commands finished");
                                rv = false;
                            }

                            return rv;
                        };

                    // TODO: Polling for this is slow. A callback in the LocalClient's destructor would be
                    // better as it would close the connection as soon as possible.
                    ref->dcall(100ms, wait_for_conns);
                }, mxs::RoutingWorker::EXECUTE_AUTO);
        };

    mxs::MainWorker::get()->execute(func, mxb::Worker::EXECUTE_QUEUED);
}

std::string kill_query_prefix(MariaDBClientConnection::kill_type_t type)
{
    using Type = MariaDBClientConnection::kill_type_t;
    const char* hard = (type & Type::KT_HARD) ? "HARD " : (type & Type::KT_SOFT) ? "SOFT " : "";
    const char* query = (type & Type::KT_QUERY) ? "QUERY " : "";
    std::stringstream ss;
    ss << "KILL " << hard << query;
    return ss.str();
}

void MariaDBClientConnection::mxs_mysql_execute_kill(uint64_t target_id, MariaDBClientConnection::kill_type_t type)
{
    auto str = kill_query_prefix(type);
    auto info = std::make_shared<ConnKillInfo>(target_id, str, m_session, 0);
    execute_kill(info, false);
}

/**
 * Send KILL to all but the keep_protocol_thread_id. If keep_protocol_thread_id==0, kill all.
 * TODO: The naming: issuer, target_id, protocol_thread_id is not very descriptive,
 *       and really goes to the heart of explaining what the session_id/thread_id means in terms
 *       of a service/server pipeline and the recursiveness of this call.
 */
void MariaDBClientConnection::execute_kill_connection(uint64_t target_id,
                                                      MariaDBClientConnection::kill_type_t type)
{
    auto str = kill_query_prefix(type);
    auto info = std::make_shared<ConnKillInfo>(target_id, str, m_session, 0);
    execute_kill(info, true);
}

void MariaDBClientConnection::execute_kill_user(const char* user, kill_type_t type)
{
    auto str = kill_query_prefix(type);
    str += "USER ";
    str += user;

    auto info = std::make_shared<UserKillInfo>(user, str, m_session);
    execute_kill(info, true);
}

std::string MariaDBClientConnection::current_db() const
{
    return m_session_data->current_db;
}

const MariaDBUserCache* MariaDBClientConnection::user_account_cache()
{
    auto users = m_session->service->user_account_cache();
    return static_cast<const MariaDBUserCache*>(users);
}

bool MariaDBClientConnection::parse_ssl_request_packet(const GWBUF& buffer)
{
    size_t len = buffer.length();
    // The packet length should be exactly header + 32 = 36 bytes.
    bool rval = false;
    if (len == MYSQL_AUTH_PACKET_BASE_SIZE)
    {
        packet_parser::ByteVec data;
        data.resize(CLIENT_CAPABILITIES_LEN);
        buffer.copy_data(MYSQL_HEADER_LEN, CLIENT_CAPABILITIES_LEN, data.data());
        auto res = packet_parser::parse_client_capabilities(data, m_session_data->client_caps);
        m_session_data->client_caps = res.capabilities;
        m_session_data->auth_data->collation = res.collation;
        rval = true;
    }
    return rval;
}

bool MariaDBClientConnection::parse_handshake_response_packet(const GWBUF& buffer)
{
    size_t buflen = buffer.length();
    bool rval = false;

    /**
     * The packet should contain client capabilities at the beginning. Some other fields are also
     * obligatory, so length should be at least 38 bytes. Likely there is more.
     *
     * Use a maximum limit as well to prevent stack overflow with malicious clients. The limit
     * is just a guess, but it seems the packets from most plugins are < 100 bytes.
     */
    size_t min_expected_len = NORMAL_HS_RESP_MIN_SIZE;
    auto max_expected_len = min_expected_len + MYSQL_USER_MAXLEN + MYSQL_DATABASE_MAXLEN + 1000;
    if ((buflen >= min_expected_len) && buflen <= max_expected_len)
    {
        int datalen = buflen - MYSQL_HEADER_LEN;
        packet_parser::ByteVec data;
        data.resize(datalen + 1);
        buffer.copy_data(MYSQL_HEADER_LEN, datalen, data.data());
        data[datalen] = '\0';   // Simplifies some later parsing.

        auto client_info = packet_parser::parse_client_capabilities(data, m_session_data->client_caps);
        auto parse_res = packet_parser::parse_client_response(data,
                                                              client_info.capabilities.basic_capabilities);

        if (parse_res.success)
        {
            // If the buffer is valid, just one 0 should remain. Some (old) connectors may send malformed
            // packets with extra data. Such packets work, but some data may not be parsed properly.
            auto data_size = data.size();
            if (data_size >= 1)
            {
                // Success, save data to session.
                auto& auth_data = *m_session_data->auth_data;
                auth_data.user = move(parse_res.username);
                m_session->set_user(auth_data.user);
                auth_data.client_token = move(parse_res.token_res.auth_token);
                auth_data.default_db = move(parse_res.db);
                auth_data.plugin = move(parse_res.plugin);
                auth_data.collation = client_info.collation;

                // Discard the attributes if there is any indication of failed parsing, as the contents
                // may be garbled.
                if (parse_res.success && data_size == 1)
                {
                    auth_data.attributes = move(parse_res.attr_res.attr_data);
                }
                else
                {
                    client_info.capabilities.basic_capabilities &= ~GW_MYSQL_CAPABILITIES_CONNECT_ATTRS;
                }
                m_session_data->client_caps = client_info.capabilities;

                rval = true;
            }
        }
        else if (parse_res.token_res.old_protocol)
        {
            MXB_ERROR("Client %s@%s attempted to connect with pre-4.1 authentication "
                      "which is not supported.", parse_res.username.c_str(), m_dcb->remote().c_str());
        }
    }
    return rval;
}

bool MariaDBClientConnection::require_ssl() const
{
    return m_session->listener_data()->m_ssl.valid();
}

std::tuple<bool, GWBUF> MariaDBClientConnection::read_first_client_packet()
{
    /**
     * Client may send two different kinds of handshakes with different lengths: SSLRequest 36 bytes,
     * or the normal reply >= 38 bytes. If sending the SSLRequest, the client may have added
     * SSL-specific data after the protocol packet. This data should not be read out of the socket,
     * as SSL_accept() will expect to read it.
     *
     * To maintain compatibility with both, read in two steps. This adds one extra read during
     * authentication for non-ssl-connections.
     */

    bool rval_ok = false;
    GWBUF rval_buf;

    auto [ssl_req_ok, ssl_req_buf] = m_dcb->read_strict(SSL_REQUEST_PACKET_SIZE, SSL_REQUEST_PACKET_SIZE);
    if (ssl_req_buf.empty())
    {
        // Not enough data.
        rval_ok = ssl_req_ok;
    }
    else
    {
        auto header = mariadb::get_header(ssl_req_buf.data());
        int prot_packet_len = MYSQL_HEADER_LEN + header.pl_length;
        if (prot_packet_len == SSL_REQUEST_PACKET_SIZE)
        {
            // SSLRequest packet.
            rval_ok = true;
            rval_buf = move(ssl_req_buf);
        }
        else if (prot_packet_len >= NORMAL_HS_RESP_MIN_SIZE)
        {
            // Normal response. Need to read again. Likely the entire packet is available at the socket.
            m_dcb->unread(move(ssl_req_buf));
            auto [resp_packet_ok, resp_packet_buf] = m_dcb->read(prot_packet_len, prot_packet_len);
            if (resp_packet_buf.empty())
            {
                // Not enough data.
                rval_ok = resp_packet_ok;
            }
            else
            {
                rval_ok = true;
                rval_buf = move(resp_packet_buf);
            }
        }
        else
        {
            // Unexpected packet size.
        }

        if (!rval_buf.empty())
        {
            m_sequence = header.seq;
            m_next_sequence = header.seq + 1;
        }
    }

    return {rval_ok, move(rval_buf)};
}

void MariaDBClientConnection::wakeup()
{
    mxb_assert(m_auth_state == AuthState::TRY_AGAIN);
    m_user_update_wakeup = true;
    m_dcb->trigger_read_event();
}

bool MariaDBClientConnection::is_movable() const
{
    mxb_assert(mxs::RoutingWorker::get_current() == m_dcb->owner);
    return m_auth_state != AuthState::TRY_AGAIN;
}

bool MariaDBClientConnection::is_idle() const
{
    return in_routing_state();
}

bool MariaDBClientConnection::safe_to_restart() const
{
    return !m_session_data->is_trx_active() && !m_session_data->is_trx_ending();
}

bool MariaDBClientConnection::start_change_user(GWBUF&& buffer)
{
    // Parse the COM_CHANGE_USER-packet. The packet is somewhat similar to a typical handshake response.
    size_t buflen = buffer.length();
    bool rval = false;

    size_t min_expected_len = MYSQL_HEADER_LEN + 5;
    auto max_expected_len = min_expected_len + MYSQL_USER_MAXLEN + MYSQL_DATABASE_MAXLEN + 1000;
    if ((buflen >= min_expected_len) && buflen <= max_expected_len)
    {
        int datalen = buflen - MYSQL_HEADER_LEN;
        packet_parser::ByteVec data;
        data.resize(datalen + 1);
        buffer.copy_data(MYSQL_HEADER_LEN, datalen, data.data());
        data[datalen] = '\0';   // Simplifies some later parsing.

        auto parse_res = packet_parser::parse_change_user_packet(data, m_session_data->client_capabilities());
        if (parse_res.success)
        {
            // Only the last byte should be left.
            if (data.size() == 1)
            {
                m_change_user.client_query = move(buffer);

                // Use alternate authentication data storage during change user processing. The effects are
                // not visible to the session. The client authenticator object does not need to be preserved.
                m_change_user.auth_data = std::make_unique<mariadb::AuthenticationData>();
                auto& auth_data = *m_change_user.auth_data;
                auth_data.user = move(parse_res.username);
                auth_data.default_db = move(parse_res.db);
                auth_data.plugin = move(parse_res.plugin);
                auth_data.collation = parse_res.charset;
                auth_data.client_token = move(parse_res.token_res.auth_token);
                auth_data.attributes = move(parse_res.attr_res.attr_data);

                rval = true;
                MXB_INFO("Client %s is attempting a COM_CHANGE_USER to '%s'.",
                         m_session_data->user_and_host().c_str(), auth_data.user.c_str());
            }
        }
        else if (parse_res.token_res.old_protocol)
        {
            MXB_ERROR("Client %s attempted a COM_CHANGE_USER with pre-4.1 authentication, "
                      "which is not supported.", m_session_data->user_and_host().c_str());
        }
    }
    return rval;
}

bool MariaDBClientConnection::complete_change_user_p1()
{
    // Change-user succeeded on client side. It must still be routed to backends and the reply needs to
    // be OK. Either can fail. First, backup current session authentication data, then overwrite it with
    // the change-user authentication data. Backend authenticators will read the new data.

    auto& curr_auth_data = m_session_data->auth_data;
    m_change_user.auth_data_bu = move(curr_auth_data);
    curr_auth_data = move(m_change_user.auth_data);

    assign_backend_authenticator(*curr_auth_data);

    bool rval = false;
    // Failure here means a comms error -> session failure.
    if (route_statement(move(m_change_user.client_query)))
    {
        m_routing_state = RoutingState::CHANGING_USER;
        rval = true;
    }
    return rval;
}

void MariaDBClientConnection::cancel_change_user_p1()
{
    MXB_INFO("COM_CHANGE_USER from '%s' to '%s' failed.",
             m_session_data->auth_data->user.c_str(), m_change_user.auth_data->user.c_str());
    // The main session fields have not been modified at this point, so canceling is simple.
    m_change_user.client_query.clear();
    m_change_user.auth_data.reset();
}

void MariaDBClientConnection::complete_change_user_p2()
{
    // At this point, the original auth data is in backup storage and the change-user data is "current".
    const auto& curr_auth_data = m_session_data->auth_data;
    const auto& orig_auth_data = m_change_user.auth_data_bu;

    if (curr_auth_data->user_entry.entry.super_priv && mxs::Config::get().log_warn_super_user)
    {
        MXB_WARNING("COM_CHANGE_USER from '%s' to super user '%s'.",
                    orig_auth_data->user.c_str(), curr_auth_data->user.c_str());
    }
    else
    {
        MXB_INFO("COM_CHANGE_USER from '%s' to '%s' succeeded.",
                 orig_auth_data->user.c_str(), curr_auth_data->user.c_str());
    }
    m_change_user.auth_data_bu.reset();     // No longer needed.
    m_session_data->current_db = curr_auth_data->default_db;
    m_session_data->role = curr_auth_data->user_entry.entry.default_role;
}

void MariaDBClientConnection::cancel_change_user_p2(GWBUF* buffer)
{
    auto& curr_auth_data = m_session_data->auth_data;
    auto& orig_auth_data = m_change_user.auth_data_bu;

    MXB_WARNING("COM_CHANGE_USER from '%s' to '%s' succeeded on MaxScale but "
                "returned (0x%0hhx) on backends: %s",
                orig_auth_data->user.c_str(), curr_auth_data->user.c_str(),
                mxs_mysql_get_command(buffer), mxs::extract_error(buffer).c_str());

    // Restore original auth data from backup.
    curr_auth_data = move(orig_auth_data);
}

MariaDBClientConnection::StateMachineRes MariaDBClientConnection::process_handshake()
{
    // The first response from client requires special handling.
    auto [read_ok, buffer] = (m_handshake_state == HSState::INIT) ? read_first_client_packet() :
        read_protocol_packet();
    if (buffer.empty())
    {
        return read_ok ? StateMachineRes::IN_PROGRESS : StateMachineRes::ERROR;
    }

    const char wrong_sequence[] = "Client (%s) sent packet with unexpected sequence number. "
                                  "Expected %i, got %i.";
    const char packets_ooo[] = "Got packets out of order";
    const char sql_errstate[] = "08S01";
    const int er_bad_handshake = 1043;
    const int er_out_of_order = 1156;

    auto rval = StateMachineRes::IN_PROGRESS;   // Returned to upper level SM
    bool state_machine_continue = true;

    while (state_machine_continue)
    {
        switch (m_handshake_state)
        {
        case HSState::INIT:
            m_handshake_state = require_ssl() ? HSState::EXPECT_SSL_REQ : HSState::EXPECT_HS_RESP;
            m_session_data->auth_data = std::make_unique<mariadb::AuthenticationData>();
            break;

        case HSState::EXPECT_SSL_REQ:
            {
                // Expecting SSLRequest
                if (m_sequence == 1)
                {
                    if (parse_ssl_request_packet(buffer))
                    {
                        m_handshake_state = HSState::SSL_NEG;
                    }
                    else if (parse_handshake_response_packet(buffer))
                    {
                        send_authentication_error(AuthErrorType::ACCESS_DENIED);
                        m_handshake_state = HSState::FAIL;
                    }
                    else
                    {
                        send_mysql_err_packet(er_bad_handshake, sql_errstate,
                                              "Bad SSL handshake");
                        MXB_ERROR("Client (%s) sent an invalid SSLRequest.", m_dcb->remote().c_str());
                        m_handshake_state = HSState::FAIL;
                    }
                }
                else
                {
                    send_mysql_err_packet(er_out_of_order, sql_errstate, packets_ooo);
                    MXB_ERROR(wrong_sequence, m_session_data->remote.c_str(), 1, m_sequence);
                    m_handshake_state = HSState::FAIL;
                }
            }
            break;

        case HSState::SSL_NEG:
            {
                // Client should be negotiating ssl.
                auto ssl_status = ssl_authenticate_check_status();
                if (ssl_status == SSLState::COMPLETE)
                {
                    m_handshake_state = HSState::EXPECT_HS_RESP;
                }
                else if (ssl_status == SSLState::INCOMPLETE)
                {
                    // SSL negotiation should complete in the background. Execution returns here once
                    // complete.
                    state_machine_continue = false;
                }
                else
                {
                    send_auth_error(m_next_sequence, "Access without SSL denied");
                    MXB_ERROR("Client (%s) failed SSL negotiation.", m_session_data->remote.c_str());
                    m_handshake_state = HSState::FAIL;
                }
            }
            break;

        case HSState::EXPECT_HS_RESP:
            {
                // Expecting normal Handshake response
                // @see https://mariadb.com/kb/en/library/connection/#client-handshake-response
                int expected_seq = require_ssl() ? 2 : 1;
                if (m_sequence == expected_seq)
                {
                    if (parse_handshake_response_packet(buffer))
                    {
                        m_handshake_state = HSState::COMPLETE;
                    }
                    else
                    {
                        send_mysql_err_packet(er_bad_handshake, sql_errstate,
                                              "Bad handshake");
                        MXB_ERROR("Client (%s) sent an invalid HandShakeResponse.",
                                  m_session_data->remote.c_str());
                        m_handshake_state = HSState::FAIL;
                    }
                }
                else
                {
                    send_mysql_err_packet(er_out_of_order, sql_errstate, packets_ooo);
                    MXB_ERROR(wrong_sequence, m_session_data->remote.c_str(), expected_seq, m_sequence);
                    m_handshake_state = HSState::FAIL;
                }
            }
            break;

        case HSState::COMPLETE:
            state_machine_continue = false;
            rval = StateMachineRes::DONE;
            break;

        case HSState::FAIL:
            // An error message should have already been sent.
            state_machine_continue = false;
            rval = StateMachineRes::ERROR;
            break;
        }
    }
    return rval;
}

void MariaDBClientConnection::send_authentication_error(AuthErrorType error, const std::string& auth_mod_msg)
{
    auto ses = m_session_data;
    string mariadb_msg;
    const auto& auth_data = *ses->auth_data;

    switch (error)
    {
    case AuthErrorType::ACCESS_DENIED:
        mariadb_msg = mxb::string_printf("Access denied for user %s (using password: %s)",
                                         ses->user_and_host().c_str(),
                                         auth_data.client_token.empty() ? "NO" : "YES");
        send_mysql_err_packet(1045, "28000", mariadb_msg.c_str());
        break;

    case AuthErrorType::DB_ACCESS_DENIED:
        mariadb_msg = mxb::string_printf("Access denied for user %s to database '%s'",
                                         ses->user_and_host().c_str(), auth_data.default_db.c_str());
        send_mysql_err_packet(1044, "42000", mariadb_msg.c_str());
        break;

    case AuthErrorType::BAD_DB:
        mariadb_msg = mxb::string_printf("Unknown database '%s'", auth_data.default_db.c_str());
        send_mysql_err_packet(1049, "42000", mariadb_msg.c_str());
        break;

    case AuthErrorType::NO_PLUGIN:
        mariadb_msg = mxb::string_printf("Plugin '%s' is not loaded",
                                         auth_data.user_entry.entry.plugin.c_str());
        send_mysql_err_packet(1524, "HY000", mariadb_msg.c_str());
        break;
    }

    // Also log an authentication failure event.
    if (m_session->service->config()->log_auth_warnings)
    {
        string total_msg = mxb::string_printf("Authentication failed for user '%s'@[%s] to service '%s'. "
                                              "Originating listener: '%s'. MariaDB error: '%s'.",
                                              auth_data.user.c_str(), ses->remote.c_str(),
                                              m_session->service->name(),
                                              m_session->listener_data()->m_listener_name.c_str(),
                                              mariadb_msg.c_str());
        if (!auth_mod_msg.empty())
        {
            total_msg += mxb::string_printf(" Authenticator error: '%s'.", auth_mod_msg.c_str());
        }
        MXS_LOG_EVENT(maxscale::event::AUTHENTICATION_FAILURE, "%s", total_msg.c_str());
    }
}

void MariaDBClientConnection::send_misc_error(const std::string& msg)
{
    send_mysql_err_packet(1105, "HY000", msg.c_str());
}

/**
 * Authentication exchange state for authenticator state machine.
 *
 * @return True, if the calling state machine should continue. False, if it should wait for more client data.
 */
bool MariaDBClientConnection::perform_auth_exchange(mariadb::AuthenticationData& auth_data)
{
    mxb_assert(m_auth_state == AuthState::START_EXCHANGE || m_auth_state == AuthState::CONTINUE_EXCHANGE);

    GWBUF buffer;
    // Nothing to read on first exchange-call.
    if (m_auth_state == AuthState::CONTINUE_EXCHANGE)
    {
        bool read_ok;
        std::tie(read_ok, buffer) = read_protocol_packet();
        if (buffer.empty())
        {
            if (read_ok)
            {
                // Not enough data was available yet.
                return false;
            }
            else
            {
                // Connection is likely broken, no need to send error message.
                m_auth_state = AuthState::FAIL;
                return true;
            }
        }
    }

    auto res = m_authenticator->exchange(move(buffer), m_session_data, auth_data);
    if (!res.packet.empty())
    {
        mxb_assert(res.packet.is_unique());
        res.packet.data()[MYSQL_SEQ_OFFSET] = m_next_sequence;
        write(move(res.packet));
    }

    bool state_machine_continue = true;
    if (res.status == ExcRes::Status::READY)
    {
        // Continue to password check.
        m_auth_state = AuthState::CHECK_TOKEN;
    }
    else if (res.status == ExcRes::Status::INCOMPLETE)
    {
        // Authentication is expecting another packet from client, so jump out.
        if (m_auth_state == AuthState::START_EXCHANGE)
        {
            m_auth_state = AuthState::CONTINUE_EXCHANGE;
        }
        state_machine_continue = false;
    }
    else
    {
        // Exchange failed. Usually a communication or memory error.
        auto msg = mxb::string_printf("Authentication plugin '%s' failed",
                                      auth_data.client_auth_module->name().c_str());
        send_misc_error(msg);
        m_auth_state = AuthState::FAIL;
    }
    return state_machine_continue;
}

void MariaDBClientConnection::perform_check_token(AuthType auth_type)
{
    // If the user entry didn't exist in the first place, don't check token and just fail.
    // TODO: server likely checks some random token to spend time, could add it later.
    auto& auth_data = authentication_data(auth_type);
    const auto& user_entry = auth_data.user_entry;
    const auto entrytype = user_entry.type;

    if (entrytype == UserEntryType::USER_NOT_FOUND)
    {
        send_authentication_error(AuthErrorType::ACCESS_DENIED);
        m_auth_state = AuthState::FAIL;
    }
    else
    {
        AuthRes auth_val;
        if (m_session_data->user_search_settings.listener.check_password)
        {
            auth_val = m_authenticator->authenticate(m_session_data, auth_data);
        }
        else
        {
            auth_val.status = AuthRes::Status::SUCCESS;
            // Need to copy the authentication tokens directly. The tokens should work as is for PAM and
            // GSSAPI.
            auth_data.backend_token = auth_data.client_token;
            auth_data.backend_token_2fa = auth_data.client_token_2fa;
        }

        if (auth_val.status == AuthRes::Status::SUCCESS)
        {
            if (entrytype == UserEntryType::USER_ACCOUNT_OK)
            {
                // Authentication succeeded. If the user has super privileges, print a warning. The change-
                // user equivalent is printed elsewhere.
                if (auth_type == AuthType::NORMAL_AUTH)
                {
                    m_auth_state = AuthState::START_SESSION;
                    if (user_entry.entry.super_priv && mxs::Config::get().log_warn_super_user)
                    {
                        MXB_WARNING("Super user %s logged in to service '%s'.",
                                    m_session_data->user_and_host().c_str(), m_session->service->name());
                    }
                }
                else
                {
                    m_auth_state = AuthState::CHANGE_USER_OK;
                }
            }
            else
            {
                // Translate the original user account search error type to an error message type.
                auto error = AuthErrorType::ACCESS_DENIED;
                switch (entrytype)
                {
                case UserEntryType::DB_ACCESS_DENIED:
                    error = AuthErrorType::DB_ACCESS_DENIED;
                    break;

                case UserEntryType::ROOT_ACCESS_DENIED:
                case UserEntryType::ANON_PROXY_ACCESS_DENIED:
                    error = AuthErrorType::ACCESS_DENIED;
                    break;

                case UserEntryType::BAD_DB:
                    error = AuthErrorType::BAD_DB;
                    break;

                default:
                    mxb_assert(!true);
                }
                send_authentication_error(error, auth_val.msg);
                m_auth_state = AuthState::FAIL;
            }
        }
        else
        {
            if (auth_val.status == AuthRes::Status::FAIL_WRONG_PW
                && user_account_cache()->can_update_immediately())
            {
                // Again, this may be because user data is obsolete. Update userdata, but fail
                // session anyway since I/O with client cannot be redone.
                m_session->service->request_user_account_update();
            }
            // This is also sent if the auth module fails.
            send_authentication_error(AuthErrorType::ACCESS_DENIED, auth_val.msg);
            m_auth_state = AuthState::FAIL;
        }
    }

    if (m_auth_state == AuthState::FAIL)
    {
        // Add only the true authentication failures into listener's host blocking counters. This way internal
        // reasons (e.g. no valid master found) don't trigger blocking of hosts.
        mxs::mark_auth_as_failed(m_dcb->remote());
        m_session->service->stats().add_failed_auth();
    }
}

bool MariaDBClientConnection::in_routing_state() const
{
    return m_state == State::READY;
}

json_t* MariaDBClientConnection::diagnostics() const
{
    return json_pack("{ss}", "cipher", m_dcb->ssl_cipher().c_str());
}

bool MariaDBClientConnection::large_query_continues(const GWBUF& buffer) const
{
    return MYSQL_GET_PACKET_LEN(&buffer) == MAX_PACKET_SIZE;
}

bool MariaDBClientConnection::process_normal_packet(GWBUF&& buffer)
{
    bool success = false;
    bool is_large = false;
    {
        const uint8_t* data = buffer.data();
        auto header = mariadb::get_header(data);
        m_command = MYSQL_GET_COMMAND(data);
        is_large = (header.pl_length == MYSQL_PACKET_LENGTH_MAX);
    }

    switch (m_command)
    {
    case MXS_COM_CHANGE_USER:
        // Client sent a change-user-packet. Parse it but only route it once change-user completes.
        if (start_change_user(move(buffer)))
        {
            m_state = State::CHANGING_USER;
            m_auth_state = AuthState::FIND_ENTRY;
            m_dcb->trigger_read_event();
            success = true;
        }
        break;

    case MXS_COM_QUIT:
        /** The client is closing the connection. We know that this will be the
         * last command the client sends so the backend connections are very likely
         * to be in an idle state.
         *
         * If the client is pipelining the queries (i.e. sending N request as
         * a batch and then expecting N responses) then it is possible that
         * the backend connections are not idle when the COM_QUIT is received.
         * In most cases we can assume that the connections are idle. */
        m_session->set_can_pool_backends(true);
        m_session->set_normal_quit();
        success = route_statement(move(buffer));
        break;

    case MXS_COM_SET_OPTION:
        /**
         * This seems to be only used by some versions of PHP.
         *
         * The option is stored as a two byte integer with the values 0 for enabling
         * multi-statements and 1 for disabling it.
         */
        {
            auto& caps = m_session_data->client_caps.basic_capabilities;
            if (buffer.data()[MYSQL_HEADER_LEN + 2])
            {
                caps &= ~GW_MYSQL_CAPABILITIES_MULTI_STATEMENTS;
            }
            else
            {
                caps |= GW_MYSQL_CAPABILITIES_MULTI_STATEMENTS;
            }
            success = route_statement(move(buffer));
        }

        break;

    case MXS_COM_PROCESS_KILL:
        {
            const uint8_t* data = buffer.data();
            uint64_t process_id = mariadb::get_byte4(data + MYSQL_HEADER_LEN + 1);
            execute_kill_connection(process_id, KT_CONNECTION);
            success = true;     // No further processing or routing.
        }
        break;

    case MXS_COM_INIT_DB:
        {
            const uint8_t* data = buffer.data();
            auto start = data + MYSQL_HEADER_LEN + 1;
            auto end = data + buffer.length();
            start_change_db(string(start, end));
            success = route_statement(move(buffer));
        }
        break;

    case MXS_COM_QUERY:
        {
            bool route = true;
            bool inspect = true;

            if (rcap_type_required(m_session->capabilities(), RCAP_TYPE_QUERY_CLASSIFICATION))
            {
                inspect = should_inspect_query(buffer);
            }

            if (inspect)
            {
                // Track MaxScale-specific sql. If the variable setting succeeds, the query is routed normally
                // so that the same variable is visible on backend.
                string errmsg = handle_variables(buffer);
                if (!errmsg.empty())
                {
                    // No need to route the query, send error to client.
                    success = write(modutil_create_mysql_err_msg(1, 0, 1193, "HY000", errmsg.c_str())) != 0;
                    route = false;
                }
                // Some queries require special handling. Some of these are text versions of other
                // similarly handled commands.
                else if (process_special_queries(buffer) == SpecialCmdRes::END)
                {
                    success = true;     // No need to route query.
                    route = false;
                }
            }

            if (route)
            {
                success = route_statement(move(buffer));
            }
        }
        break;

    default:
        // Not a query, just a command which does not require special handling.
        success = route_statement(move(buffer));
        break;
    }

    if (success && is_large)
    {
        // This will fail on non-routed packets. Such packets would be malformed anyway.
        // TODO: Add a DISCARD_LARGE_PACKET state for discarding the tail end of anything we don't support
        if (m_routing_state == RoutingState::RECORD_HISTORY)
        {
            m_routing_state = RoutingState::LARGE_HISTORY_PACKET;
        }
        else
        {
            m_routing_state = RoutingState::LARGE_PACKET;
        }
    }

    return success;
}

void MariaDBClientConnection::write_ok_packet(int sequence, uint8_t affected_rows)
{
    write(mariadb::create_ok_packet(sequence, affected_rows));
}

bool MariaDBClientConnection::send_mysql_err_packet(int mysql_errno, const char* sqlstate_msg,
                                                    const char* mysql_message)
{
    GWBUF* buf = modutil_create_mysql_err_msg(m_next_sequence, 0, mysql_errno, sqlstate_msg, mysql_message);
    return write(buf);
}

bool
MariaDBClientConnection::clientReply(GWBUF* buffer, maxscale::ReplyRoute& down, const mxs::Reply& reply)
{
    if (m_num_responses == 1)
    {
        switch (m_routing_state)
        {
        case RoutingState::CHANGING_DB:
            if (reply.is_ok())
            {
                // Database change succeeded.
                m_session_data->current_db = move(m_pending_value);
                m_session->notify_userdata_change();
            }
            // Regardless of result, database change is complete.
            m_pending_value.clear();
            m_routing_state = RoutingState::PACKET_START;
            m_dcb->trigger_read_event();
            break;

        case RoutingState::CHANGING_ROLE:
            if (reply.is_ok())
            {
                // Role change succeeded. Role "NONE" is special, in that it means no role is active.
                if (m_pending_value == "NONE")
                {
                    m_session_data->role.clear();
                }
                else
                {
                    m_session_data->role = move(m_pending_value);
                }
                m_session->notify_userdata_change();
            }
            // Regardless of result, role change is complete.
            m_pending_value.clear();
            m_routing_state = RoutingState::PACKET_START;
            m_dcb->trigger_read_event();
            break;

        case RoutingState::CHANGING_USER:
            // Route the reply to client. The sequence in the server packet may be wrong, fix it.
            GWBUF_DATA(buffer)[3] = m_next_sequence;
            if (reply.is_ok())
            {
                complete_change_user_p2();
                m_session->notify_userdata_change();
            }
            else
            {
                // Change user succeeded on MaxScale but failed on backends. Cancel it.
                cancel_change_user_p2(buffer);
            }
            m_routing_state = RoutingState::PACKET_START;
            m_dcb->trigger_read_event();
            break;

        case RoutingState::RECORD_HISTORY:
            finish_recording_history(buffer, reply);
            break;

        default:
            break;
        }
    }

    if (m_command == MXS_COM_BINLOG_DUMP)
    {
        // A COM_BINLOG_DUMP is treated as an endless result. Stop counting the expected responses as the data
        // isn't in the normal result format we expect it to be in. The protocol could go into a more special
        // mode to bypass all processing but this alone cuts out most of it.
    }
    else
    {
        if (reply.is_complete() && !reply.error().is_unexpected_error())
        {
            --m_num_responses;
            mxb_assert(m_num_responses >= 0);

            // TODO: The SERVER parameter should be changed into a mxs::Target
            m_session->book_server_response(static_cast<SERVER*>(down.front()->target()), true);
        }

        if (reply.is_ok() && m_session->service->config()->session_track_trx_state)
        {
            parse_and_set_trx_state(reply);
        }

        if (m_track_pooling_status && !m_pooling_permanent_disable)
        {
            // TODO: Configurable? Also, must be many other situations where backend conns should not be
            // runtime-pooled.
            if (m_session_data->history.size() > m_max_sescmd_history)
            {
                m_pooling_permanent_disable = true;
                m_session->set_can_pool_backends(false);
            }
            else
            {
                bool reply_complete = reply.is_complete();
                bool waiting_response = m_num_responses > 0;
                // Trx status detection is likely lacking.
                bool trx_on = m_session_data->is_trx_active() && !m_session_data->is_trx_ending();
                bool pooling_ok = reply_complete && !waiting_response && !trx_on;
                m_session->set_can_pool_backends(pooling_ok);
            }
        }
    }

    return write(buffer);
}

// Use SESSION_TRACK_STATE_CHANGE, SESSION_TRACK_TRANSACTION_TYPE and
// SESSION_TRACK_TRANSACTION_CHARACTERISTICS to track transaction state.
void MariaDBClientConnection::parse_and_set_trx_state(const mxs::Reply& reply)
{
    auto& ses_trx_state = m_session_data->trx_state;

    // These are defined somewhere in the connector-c headers but including the header directly doesn't work.
    // For the sake of simplicity, just declare them here.
    const uint16_t STATUS_IN_TRX = 1;
    const uint16_t STATUS_AUTOCOMMIT = 2;
    const uint16_t STATUS_IN_RO_TRX = 8192;

    uint16_t status = reply.server_status();
    bool in_trx = status & (STATUS_IN_TRX | STATUS_IN_RO_TRX);
    m_session_data->is_autocommit = status & STATUS_AUTOCOMMIT;
    ses_trx_state = TrxState::TRX_INACTIVE;

    if (!m_session_data->is_autocommit || in_trx)
    {
        ses_trx_state = TrxState::TRX_ACTIVE;

        if (status & STATUS_IN_RO_TRX)
        {
            ses_trx_state |= TrxState::TRX_READ_ONLY;
        }
    }

    auto autocommit = reply.get_variable("autocommit");
    if (!autocommit.empty())
    {
        m_session_data->is_autocommit = strncasecmp(autocommit.c_str(), "ON", 2) == 0;
    }

    auto trx_state = reply.get_variable("trx_state");
    if (!trx_state.empty())
    {
        if (trx_state.find_first_of("TI") != std::string::npos)
        {
            ses_trx_state = TrxState::TRX_ACTIVE;
        }
        else if (trx_state.find_first_of("rRwWsSL") == std::string::npos)
        {
            ses_trx_state = TrxState::TRX_INACTIVE;
        }
    }

    auto trx_characteristics = reply.get_variable("trx_characteristics");
    if (!trx_characteristics.empty())
    {
        if (trx_characteristics == "START TRANSACTION READ ONLY;")
        {
            ses_trx_state = TrxState::TRX_ACTIVE | TrxState::TRX_READ_ONLY;
        }
        else if (trx_characteristics == "START TRANSACTION READ WRITE;")
        {
            ses_trx_state = TrxState::TRX_ACTIVE;
        }
    }
}

void MariaDBClientConnection::add_local_client(LocalClient* client)
{
    // Prune stale LocalClients before adding the new one
    auto it = std::remove_if(m_local_clients.begin(), m_local_clients.end(), [](const auto& client) {
                                 return !client->is_open();
                             });

    m_local_clients.erase(it, m_local_clients.end());

    m_local_clients.emplace_back(client);
}

bool MariaDBClientConnection::have_local_clients()
{
    return std::any_of(m_local_clients.begin(), m_local_clients.end(), std::mem_fn(&LocalClient::is_open));
}

void MariaDBClientConnection::kill()
{
    m_local_clients.clear();
}

bool MariaDBClientConnection::module_init()
{
    mxb_assert(this_unit.special_queries_regex.empty());

    /*
     * We need to detect the following queries:
     * 1) USE database
     * 2) SET ROLE { role | NONE }
     * 3) KILL [HARD | SOFT] [CONNECTION | QUERY [ID] ] [thread_id | USER user_name | query_id]
     *
     * Construct one regex which captures all of the above. The "?:" disables capturing for redundant groups.
     * Comments at start are skipped. Executable comments are not parsed.
     */
    const char regex_string[] =
        // <main> captures the entire statement.
        R"((?<main>)"
        // Capture "USE database".
        R"(USE\s+(?<db>\w+))"
        // Capture "SET ROLE role".
        R"(|SET\s+ROLE\s+(?<role>\w+))"
        // Capture KILL ...
        R"(|KILL\s+(?:(?<koption>HARD|SOFT)\s+)?(?:(?<ktype>CONNECTION|QUERY|QUERY\s+ID)\s+)?(?<ktarget>\d+|USER\s+\w+))"
        // End of <main>.
        R"())"
        // Ensure the statement ends nicely. Either subject ends, or a comment begins. This
        // last comment is not properly checked as skipping it is not required.
        R"(\s*(?:;|$|--|#|/\*))";

    bool rval = false;
    mxb::Regex regex(regex_string, PCRE2_CASELESS);
    if (regex.valid())
    {
        this_unit.special_queries_regex = move(regex);
        rval = true;
    }
    else
    {
        MXB_ERROR("Regular expression initialization failed. %s", regex.error().c_str());
    }
    return rval;
}

void MariaDBClientConnection::start_change_role(string&& role)
{
    m_routing_state = RoutingState::CHANGING_ROLE;
    m_pending_value = move(role);
}

void MariaDBClientConnection::start_change_db(string&& db)
{
    m_routing_state = RoutingState::CHANGING_DB;
    m_pending_value = move(db);
}

MariaDBClientConnection::SpecialQueryDesc
MariaDBClientConnection::parse_special_query(const char* sql, int len)
{
    SpecialQueryDesc rval;
    const auto& regex = this_unit.special_queries_regex;
    if (regex.match(sql, len))
    {
        // Is a tracked command. Look at the captured parts to figure out which one it is.
        auto main_ind = regex.substring_ind_by_name("main");
        mxb_assert(!main_ind.empty());
        char c = sql[main_ind.begin];
        switch (c)
        {
        case 'K':
        case 'k':
            {
                rval = parse_kill_query_elems(sql);
            }
            break;

        case 'S':
        case 's':
            {
                rval.type = SpecialQueryDesc::Type::SET_ROLE;
                rval.target = regex.substring_by_name(sql, "role");
            }
            break;

        case 'U':
        case 'u':
            rval.type = SpecialQueryDesc::Type::USE_DB;
            rval.target = regex.substring_by_name(sql, "db");
            break;

        default:
            mxb_assert(!true);
        }
    }
    return rval;
}

void MariaDBClientConnection::assign_backend_authenticator(mariadb::AuthenticationData& auth_data)
{
    // If manual mapping is on, search for the current user or their group. If not found or if not in use,
    // use same authenticator as client.
    const auto* listener_data = m_session->listener_data();
    const auto* mapping_info = listener_data->m_mapping_info.get();
    bool user_is_mapped = false;

    if (mapping_info)
    {
        // Mapping is enabled for the listener. First, search based on username, then based on Linux user
        // group. Mapping does not depend on incoming user IP (can be added later if there is demand).
        const string* mapped_user = nullptr;
        const auto& user = auth_data.user;
        const auto& user_map = mapping_info->user_map;
        auto it_u = user_map.find(user);
        if (it_u != user_map.end())
        {
            mapped_user = &it_u->second;
        }
        else
        {
            // Perhaps the mapping is defined through the user's Linux group.
            const auto& group_map = mapping_info->group_map;
            if (!group_map.empty())
            {
                auto userc = user.c_str();

                // getgrouplist accepts a default group which the user is always a member of. Use user id
                // from passwd-structure.
                gid_t user_group = 0;
                if (call_getpwnam_r(userc, user_group))
                {
                    const int N = 100;      // Check at most 100 groups.
                    gid_t user_gids[N];
                    int n_groups = N;   // Input-output param
                    getgrouplist(userc, user_group, user_gids, &n_groups);
                    int found_groups = std::min(n_groups, N);
                    for (int i = 0; i < found_groups; i++)
                    {
                        // The group id:s of the user's groups are in the array. Go through each, get
                        // text-form group name and compare to mapping. Use first match.
                        string group_name;
                        if (call_getgrgid_r(user_gids[i], group_name))
                        {
                            auto it_g = group_map.find(group_name);
                            if (it_g != group_map.end())
                            {
                                mapped_user = &it_g->second;
                                break;
                            }
                        }
                    }
                }
            }
        }

        if (mapped_user)
        {
            // Found a mapped user. Search for credentials. If none found, use defaults.
            const auto& creds = mapping_info->credentials;
            const mxs::ListenerData::UserCreds* found_creds = &default_mapped_creds;
            auto it2 = creds.find(*mapped_user);
            if (it2 != creds.end())
            {
                found_creds = &it2->second;
            }

            // Check that the plugin defined for the user is enabled.
            auto* auth_module = find_auth_module(found_creds->plugin);
            if (auth_module)
            {
                // Found authentication module. Apply mapping.
                auth_data.be_auth_module = auth_module;
                const auto& mapped_pw = found_creds->password;
                MXB_INFO("Incoming user '%s' mapped to '%s' using '%s' with %s.",
                         auth_data.user.c_str(), mapped_user->c_str(), found_creds->plugin.c_str(),
                         mapped_pw.empty() ? "no password" : "password");
                auth_data.user = *mapped_user;      // TODO: save to separate field
                auth_data.backend_token = auth_data.be_auth_module->generate_token(mapped_pw);
                user_is_mapped = true;
            }
            else
            {
                MXB_ERROR("Client %s manually maps to '%s', who uses authenticator plugin '%s'. "
                          "The plugin is not enabled for listener '%s'. Falling back to normal "
                          "authentication.",
                          m_session_data->user_and_host().c_str(), mapped_user->c_str(),
                          mapped_user->c_str(), listener_data->m_listener_name.c_str());
            }
        }
    }

    if (!user_is_mapped)
    {
        // No mapping, use client authenticator.
        auth_data.be_auth_module = auth_data.client_auth_module;
    }
}

mariadb::AuthenticatorModule* MariaDBClientConnection::find_auth_module(const string& plugin_name)
{
    mariadb::AuthenticatorModule* rval = nullptr;
    auto& auth_modules = m_session->listener_data()->m_authenticators;
    for (const auto& auth_module : auth_modules)
    {
        auto protocol_auth = static_cast<mariadb::AuthenticatorModule*>(auth_module.get());
        if (protocol_auth->supported_plugins().count(plugin_name))
        {
            // Found correct authenticator for the user entry.
            rval = protocol_auth;
            break;
        }
    }
    return rval;
}

/**
 * Read protocol packet and update packet sequence.
 */
std::tuple<bool, GWBUF> MariaDBClientConnection::read_protocol_packet()
{
    auto [read_ok, buffer] = mariadb::read_protocol_packet(m_dcb);
    if (!buffer.empty())
    {
        uint8_t seq = MYSQL_GET_PACKET_NO(buffer.data());
        m_sequence = seq;
        m_next_sequence = seq + 1;
    }
    return {read_ok, move(buffer)};
}

mariadb::AuthenticationData& MariaDBClientConnection::authentication_data(AuthType type)
{
    return (type == AuthType::NORMAL_AUTH) ? *m_session_data->auth_data : *m_change_user.auth_data;
}<|MERGE_RESOLUTION|>--- conflicted
+++ resolved
@@ -1895,11 +1895,7 @@
                     auto wait_for_conns = [this, ref, send_ok](mxb::Worker::Callable::Action action){
                             bool rv = true;
 
-<<<<<<< HEAD
-                            if (action == mxb::Worker::Callable::CANCEL || !have_local_clients())
-=======
-                            if (action == mxb::Worker::Call::CANCEL || !this->have_local_clients())
->>>>>>> ff006141
+                            if (action == mxb::Worker::Callable::CANCEL || !this->have_local_clients())
                             {
                                 // Check if the DCB is still open. If MaxScale is shutting down, the DCB is
                                 // already closed when this callback is called and an error about a write to a
