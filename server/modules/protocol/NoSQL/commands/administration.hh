/*
 * Copyright (c) 2020 MariaDB Corporation Ab
 * Copyright (c) 2023 MariaDB plc, Finnish Branch
 *
 * Use of this software is governed by the Business Source License included
 * in the LICENSE.TXT file and at www.mariadb.com/bsl11.
 *
 * Change Date: 2026-09-21
 *
 * On the date above, in accordance with the Business Source License, use
 * of this software will be governed by version 2 or later of the General
 * Public License.
 */
#pragma once

#include "defs.hh"

namespace nosql
{

namespace command
{

class ManipulateIndexes : public SingleCommand
{
public:
    using SingleCommand::SingleCommand;

    ~ManipulateIndexes()
    {
    }

    string generate_sql() override final
    {
        ostringstream sql;
        sql << "SELECT 1 FROM " << table() << " LIMIT 0";

        return sql.str();
    }

    State translate(GWBUF&& mariadb_response, Response* pNoSQL_response) override
    {
        State state = State::READY;
        GWBUF* pResponse = nullptr;

        ComResponse response(mariadb_response.data());

        switch (m_action)
        {
        case NORMAL_ACTION:
            state = translate_normal_action(std::move(mariadb_response), &pResponse);
            break;

        case CREATING_TABLE:
            state = translate_creating_table(std::move(mariadb_response), &pResponse);
            break;

        case CREATING_DATABASE:
            state = translate_creating_database(std::move(mariadb_response), &pResponse);
            break;
        }

        pNoSQL_response->reset(pResponse, Response::Status::NOT_CACHEABLE);

        return state;
    }

protected:
    enum TableAction
    {
        CREATE_IF_MISSING,
        ERROR_IF_MISSING
    };

    void set_table_action(TableAction table_action)
    {
        m_table_action = table_action;
    }

    virtual GWBUF* handle_error(const ComERR& err)
    {
        if (err.code() == ER_NO_SUCH_TABLE)
        {
            throw SoftError(error_message(), error::NAMESPACE_NOT_FOUND);
        }
        else
        {
            throw MariaDBError(err);
        }

        return nullptr;
    }

    virtual GWBUF* collection_exists(bool created) = 0;

private:
    virtual string error_message() const
    {
        return "ns does not exist: " + table(Quoted::NO);
    }

    State translate_normal_action(GWBUF&& mariadb_response, GWBUF **ppResponse)
    {
        State state = State::READY;
        GWBUF* pResponse = nullptr;

        ComResponse response(mariadb_response.data());

        switch (response.type())
        {
        case ComResponse::OK_PACKET:
        case ComResponse::LOCAL_INFILE_PACKET:
            throw_unexpected_packet();
            break;

        case ComResponse::ERR_PACKET:
            {
                ComERR err(response);

                if (m_table_action == CREATE_IF_MISSING && err.code() == ER_NO_SUCH_TABLE)
                {
                    if (m_database.config().auto_create_tables)
                    {
                        create_table();
                        state = State::BUSY;
                    }
                    else
                    {
                        ostringstream ss;
                        ss << "Table " << table() << " does not exist, and 'auto_create_tables' "
                           << "is false.";

                        throw HardError(ss.str(), error::COMMAND_FAILED);
                    }
                }
                else
                {
                    pResponse = handle_error(err);
                }
            }
            break;

        default:
            pResponse = collection_exists(false);
        }

        *ppResponse = pResponse;
        return state;
    }

    State translate_creating_table(GWBUF&& mariadb_response, GWBUF** ppResponse)
    {
        mxb_assert(m_action == Action::CREATING_TABLE);

        State state = State::BUSY;
        GWBUF* pResponse = nullptr;

        ComResponse response(mariadb_response.data());

        switch (response.type())
        {
        case ComResponse::OK_PACKET:
            pResponse = collection_exists(true);
            state = State::READY;
            break;

        case ComResponse::ERR_PACKET:
            {
                ComERR err(response);

                switch (err.code())
                {
                case ER_BAD_DB_ERROR:
                    {
                        if (err.message().find("Unknown database") == 0)
                        {
                            if (m_database.config().auto_create_databases)
                            {
                                create_database();
                            }
                            else
                            {
                                ostringstream ss;
                                ss << "Database " << m_database.name() << " does not exist, and "
                                   << "'auto_create_databases' is false.";

                                throw HardError(ss.str(), error::COMMAND_FAILED);
                            }
                        }
                        else
                        {
                            throw MariaDBError(err);
                        }
                    }
                    break;

                case ER_TABLE_EXISTS_ERROR:
                    // Someone created it before we did.
                    pResponse = collection_exists(false);
                    state = State::READY;
                    break;

                default:
                    throw MariaDBError(err);
                }
            }
            break;

        default:
            mxb_assert(!true);
            throw_unexpected_packet();
        }

        *ppResponse = pResponse;
        return state;
    }

    State translate_creating_database(GWBUF&& mariadb_response, GWBUF** ppResponse)
    {
        mxb_assert(m_action == Action::CREATING_DATABASE);

        State state = State::BUSY;
        GWBUF* pResponse = nullptr;

        ComResponse response(mariadb_response.data());

        switch (response.type())
        {
        case ComResponse::OK_PACKET:
            create_table();
            break;

        case ComResponse::ERR_PACKET:
            {
                ComERR err(response);

                switch (err.code())
                {
                case  ER_DB_CREATE_EXISTS:
                    // Someone else has created the database.
                    create_table();
                    break;

                default:
                    throw MariaDBError(err);
                }
            }
            break;

        default:
            mxb_assert(!true);
            throw_unexpected_packet();
        }

        *ppResponse = pResponse;
        return state;
    }

    void create_database()
    {
        mxb_assert(m_action == Action::CREATING_TABLE);
        m_action = Action::CREATING_DATABASE;

        worker().lcall([this]() {
                ostringstream ss;
                ss << "CREATE DATABASE `" << m_database.name() << "`";

                send_downstream(ss.str());
            });
    }

    void create_table()
    {
        mxb_assert(m_action != Action::CREATING_TABLE);
        m_action = Action::CREATING_TABLE;

        worker().lcall([this]() {
                auto statement = nosql::table_create_statement(table(), m_database.config().id_length);

                send_downstream(statement);
            });
    }

    enum Action
    {
        NORMAL_ACTION,
        CREATING_TABLE,
        CREATING_DATABASE
    };

    TableAction m_table_action { TableAction::ERROR_IF_MISSING };
    Action      m_action       { NORMAL_ACTION };
};


// cloneCollectionAsCapped

// collMod

// compact

// connPoolSync

// convertToCapped

// create
class Create final : public SingleCommand
{
public:
    static constexpr const char* const KEY = "create";
    static constexpr const char* const HELP = "";

    using SingleCommand::SingleCommand;

    using Worker = mxb::Worker;

    ~Create()
    {
    }

    string generate_sql() override
    {
        bool capped;
        if (optional(key::CAPPED, &capped) && capped)
        {
            const char* zMessage = "Capped collections are not supported (MaxScale)";

            MXB_WARNING("%s", zMessage);
            throw SoftError(zMessage, error::COMMAND_NOT_SUPPORTED);
        }

        string view_on;
        if (optional(key::VIEW_ON, &view_on))
        {
            const char* zMessage = "Views are not supported (MaxScale)";

            MXB_WARNING("%s", zMessage);
            throw SoftError(zMessage, error::COMMAND_NOT_SUPPORTED);
        }

        bsoncxx::document::view storage_engine;
        if (optional(key::STORAGE_ENGINE, &storage_engine))
        {
            // TODO: Not checked.
        }

        bool if_not_exists = false;
        m_statement = nosql::table_create_statement(table(), m_database.config().id_length, if_not_exists);

        return m_statement;
    }

    State translate(GWBUF&& mariadb_response, Response* pNoSQL_response) override
    {
        State state = State::BUSY;
        GWBUF* pResponse = nullptr;

        switch (m_action)
        {
        case Action::CREATING_TABLE:
            state = translate_creating_table(std::move(mariadb_response), &pResponse);
            break;

        case Action::CREATING_DATABASE:
            state = translate_creating_database(std::move(mariadb_response), &pResponse);
            break;
        }

        pNoSQL_response->reset(pResponse, Response::Status::NOT_CACHEABLE);
        return state;
    }

    State translate_creating_table(GWBUF&& mariadb_response, GWBUF** ppResponse)
    {
        mxb_assert(m_action == Action::CREATING_TABLE);

        State state = State::BUSY;
        GWBUF* pResponse = nullptr;

        ComResponse response(mariadb_response.data());

        switch (response.type())
        {
        case ComResponse::OK_PACKET:
            {
                DocumentBuilder doc;
                doc.append(kvp(key::OK, (int32_t)1));

                pResponse = create_response(doc.extract());
                state = State::READY;
            }
            break;

        case ComResponse::ERR_PACKET:
            {
                ComERR err(response);

                switch (err.code())
                {
                case ER_BAD_DB_ERROR:
                    {
                        if (err.message().find("Unknown database") == 0)
                        {
                            if (m_database.config().auto_create_databases)
                            {
                                create_database();
                            }
                            else
                            {
                                ostringstream ss;
                                ss << "Database " << m_database.name() << " does not exist, and "
                                   << "'auto_create_databases' is false.";

                                throw HardError(ss.str(), error::COMMAND_FAILED);
                            }
                        }
                        else
                        {
                            throw MariaDBError(err);
                        }
                    }
                    break;

                case ER_TABLE_EXISTS_ERROR:
                    {
                        ostringstream ss;
                        ss << "Collection already exists. NS: " << table(Quoted::NO);
                        throw SoftError(ss.str(), error::NAMESPACE_EXISTS);
                    }
                    break;

                default:
                    throw MariaDBError(err);
                }
            }
            break;

        default:
            mxb_assert(!true);
            throw_unexpected_packet();
        }

        *ppResponse = pResponse;
        return state;
    }

    State translate_creating_database(GWBUF&& mariadb_response, GWBUF** ppResponse)
    {
        mxb_assert(m_action == Action::CREATING_DATABASE);

        State state = State::BUSY;
        GWBUF* pResponse = nullptr;

        ComResponse response(mariadb_response.data());

        switch (response.type())
        {
        case ComResponse::OK_PACKET:
            create_table();
            break;

        case ComResponse::ERR_PACKET:
            {
                ComERR err(response);

                switch (err.code())
                {
                case  ER_DB_CREATE_EXISTS:
                    // Someone else has created the database.
                    create_table();
                    break;

                default:
                    throw MariaDBError(err);
                }
            }
            break;

        default:
            mxb_assert(!true);
            throw_unexpected_packet();
        }

        *ppResponse = pResponse;
        return state;
    }

    void create_database()
    {
        mxb_assert(m_action == Action::CREATING_TABLE);
        m_action = Action::CREATING_DATABASE;

        worker().lcall([this]() {
                ostringstream ss;
                ss << "CREATE DATABASE `" << m_database.name() << "`";

                send_downstream(ss.str());
            });
    }

    void create_table()
    {
        mxb_assert(m_action == Action::CREATING_DATABASE);
        m_action = Action::CREATING_TABLE;

        worker().lcall([this]() {
                send_downstream(m_statement);
            });
    }

private:
    enum class Action
    {
        CREATING_TABLE,
        CREATING_DATABASE
    };

    Action m_action { Action::CREATING_TABLE };
    string m_statement;
};


// createIndexes
class CreateIndexes final : public ManipulateIndexes
{
public:
    static constexpr const char* const KEY = "createIndexes";
    static constexpr const char* const HELP = "";

    using ManipulateIndexes::ManipulateIndexes;

private:
    void prepare() override
    {
        set_table_action(TableAction::CREATE_IF_MISSING);

        auto indexes = required<bsoncxx::array::view>(key::INDEXES);

        int nIndexes = 0;

        for (const auto& element : indexes)
        {
            ++nIndexes;

            if (element.type() != bsoncxx::type::k_document)
            {
                ostringstream ss;
                ss << "The elements of the 'indexes' array must be objects, but got "
                   << bsoncxx::to_string(element.type());

                throw SoftError(ss.str(), error::TYPE_MISMATCH);
            }

            auto index = static_cast<bsoncxx::document::view>(element.get_document());

            auto key = index[key::KEY];
            if (!key)
            {
                ostringstream ss;
                ss << "Error in specification " << bsoncxx::to_json(index)
                   << " :: caused by :: The 'key' field is a required "
                   << "property of an index specification";

                throw SoftError(ss.str(), error::FAILED_TO_PARSE);
            }

            if (key.type() != bsoncxx::type::k_document)
            {
                ostringstream ss;
                ss << "Error in specification " << bsoncxx::to_json(index)
                   << " :: caused by :: The field 'key' must be an object, but got "
                   << bsoncxx::to_string(key.type());

                throw SoftError(ss.str(), error::TYPE_MISMATCH);
            }
            else
            {
                bsoncxx::document::view doc = key.get_document();

<<<<<<< HEAD
                for (const auto& key_element : static_cast<bsoncxx::document::view>(key.get_document()))
=======
                for (const auto& element : doc)
>>>>>>> bc73e960
                {
                    int64_t number;
                    if (nosql::get_number_as_integer(key_element, &number))
                    {
                        if (number == 0)
                        {
                            ostringstream ss;
                            ss << "Error in specification " << bsoncxx::to_json(doc)
                               << " :: caused by :: Values in the index key pattern cannot be 0.";

                            throw (ss.str(), error::CANNOT_CREATE_INDEX);
                        }
                    }
                    else if (key_element.type() != bsoncxx::type::k_utf8)
                    {
                        ostringstream ss;
                        ss << "Error in specification " << bsoncxx::to_json(doc)
                           << " :: caused by :: Values in v:2 index key pattern cannot be of type "
                           << bsoncxx::to_string(key_element.type())
                           << ". Only numbers > 0, numbers < 0, and strings are allowed.";

                        throw SoftError(ss.str(), error::CANNOT_CREATE_INDEX);
                    }
                    else
                    {
                        // We know of no plugins.
                        ostringstream ss;
                        ss << "Error in specification " << bsoncxx::to_json(doc)
                           << " :: caused by :: Unknown index plugin '"
                           << static_cast<string_view>(key_element.get_utf8())
                           << "'";

                        throw SoftError(ss.str(), error::CANNOT_CREATE_INDEX);
                    }
                }
            }

            auto name = index[key::NAME];
            if (!name)
            {
                ostringstream ss;
                ss << "Error in specification " << bsoncxx::to_json(index)
                   << " :: caused by :: The 'name' field is a required "
                   << "property of an index specification";

                throw SoftError(ss.str(), error::FAILED_TO_PARSE);
            }

            if (name.type() != bsoncxx::type::k_utf8)
            {
                ostringstream ss;
                ss << "Error in specification " << bsoncxx::to_json(index)
                   << " :: caused by :: The field 'name' must be a string, but got "
                   << bsoncxx::to_string(name.type());

                throw SoftError(ss.str(), error::FAILED_TO_PARSE);
            }

            if (static_cast<string_view>(name.get_utf8()).compare("_id_") == 0)
            {
                if (!is_valid_key_for_id(key.get_document()))
                {
                    ostringstream ss;
                    ss << "The index name '_id_' is reserved for the _id index, "
                       << "which must have key pattern {_id: 1}, found key: "
                       << bsoncxx::to_json(key.get_document());

                    throw SoftError(ss.str(), error::BAD_VALUE);
                }
            }
        }

        if (nIndexes == 0)
        {
            ostringstream ss;
            ss << "Must specify at least on index to create";

            throw SoftError(ss.str(), error::BAD_VALUE);
        }
    }

    GWBUF* collection_exists(bool created) override
    {
        return report_success(created);
    }

    static bool is_valid_key_for_id(const bsoncxx::document::view& key)
    {
        for (const auto& field : key)
        {
            if (field.key().compare("_id") != 0)
            {
                return false;
            }

            int64_t v;
            if (!nosql::get_number_as_integer(field, &v))
            {
                return false;
            }

            if (v != 1)
            {
                return false;
            }
        }

        return true;
    }

    GWBUF* report_success(bool created)
    {
        MXB_INFO("Unsupported command '%s' used, claiming success.", name().c_str());

        DocumentBuilder doc;
        doc.append(kvp(key::CREATED_COLLECTION_AUTOMATICALLY, created));
        doc.append(kvp(key::OK, 1));

        return create_response(doc.extract());
    }
};

// currentOp
class CurrentOp;

template<>
struct IsAdmin<command::CurrentOp>
{
    static const bool is_admin { true };
};

// NOTE: This is currently disabled. It has to work properly before it can be enabled.
class CurrentOp final : public ImmediateCommand
{
public:
    static constexpr const char* const KEY = "currentOp";
    static constexpr const char* const HELP = "";

    using ImmediateCommand::ImmediateCommand;

    bool is_admin() const override
    {
        return IsAdmin<CurrentOp>::is_admin;
    }

    Response::Status populate_response(DocumentBuilder& doc) override
    {
        ArrayBuilder inprog;
        // TODO: Add something.

        doc.append(kvp(key::INPROG, inprog.extract()));
        doc.append(kvp(key::OK, 1));

        return Response::Status::NOT_CACHEABLE;
    }
};

// drop
class Drop final : public SingleCommand
{
public:
    static constexpr const char* const KEY = "drop";
    static constexpr const char* const HELP = "";

    using SingleCommand::SingleCommand;

    string generate_sql() override
    {
        ostringstream sql;

        sql << "DROP TABLE " << table();

        return sql.str();
    }

    State translate(GWBUF&& mariadb_response, Response* pNoSQL_response) override
    {
        ComResponse response(mariadb_response.data());

        int32_t ok = 0;

        switch (response.type())
        {
        case ComResponse::OK_PACKET:
            ok = 1;
            NoSQLCursor::purge(table(Quoted::NO));
            break;

        case ComResponse::ERR_PACKET:
            {
                ComERR err(response);

                if (err.code() == ER_BAD_TABLE_ERROR)
                {
                    throw SoftError("ns not found", error::NAMESPACE_NOT_FOUND);
                }
                else
                {
                    throw MariaDBError(ComERR(response));
                }
            }
            break;

        default:
            mxb_assert(!true);
            throw_unexpected_packet();
        }

        DocumentBuilder doc;

        doc.append(kvp(key::OK, ok));
        doc.append(kvp(key::NS, table(Quoted::NO)));
        doc.append(kvp(key::N_INDEXES_WAS, 1)); // TODO: Report real value.

        pNoSQL_response->reset(create_response(doc.extract()), Response::Status::NOT_CACHEABLE);
        return State::READY;
    }
};


// dropDatabase
class DropDatabase final : public SingleCommand
{
public:
    static constexpr const char* const KEY = "dropDatabase";
    static constexpr const char* const HELP = "";

    using SingleCommand::SingleCommand;

    string generate_sql() override
    {
        ostringstream sql;

        sql << "DROP DATABASE `" << m_database.name() << "`";

        return sql.str();
    }

    State translate(GWBUF&& mariadb_response, Response* pNoSQL_response) override
    {
        ComResponse response(mariadb_response.data());

        DocumentBuilder doc;
        int32_t ok = 0;

        switch (response.type())
        {
        case ComResponse::OK_PACKET:
            doc.append(kvp(key::DROPPED, m_database.name()));
            ok = 1;
            break;

        case ComResponse::ERR_PACKET:
            {
                ComERR err(response);

                if (err.code() == ER_DB_DROP_EXISTS)
                {
                    // Report with "ok" == 1, but without "dropped".
                    ok = 1;
                }
                else
                {
                    throw MariaDBError(err);
                }
            }
            break;

        default:
            mxb_assert(!true);
            throw_unexpected_packet();
        }

        doc.append(kvp(key::OK, ok));

        pNoSQL_response->reset(create_response(doc.extract()), Response::Status::NOT_CACHEABLE);
        return State::READY;
    }
};


// dropConnections

// dropIndexes
class DropIndexes final : public ManipulateIndexes
{
public:
    static constexpr const char* const KEY = "dropIndexes";
    static constexpr const char* const HELP = "";

    using ManipulateIndexes::ManipulateIndexes;

private:
    string error_message() const override
    {
        return "ns not found " + table(Quoted::NO);
    }

    GWBUF* collection_exists(bool created) override
    {
        int32_t nIndexes_was = 1;

        auto element = m_doc[key::INDEX];

        if (element)
        {
            switch (element.type())
            {
            case bsoncxx::type::k_array:
                {
                    auto indexes = static_cast<bsoncxx::array::view>(element.get_array());

                    for (const auto& index : indexes)
                    {
                        if (index.type() == bsoncxx::type::k_utf8)
                        {
                            check_index(index.get_utf8());
                            // If a specific index was named, we assume the client knew what
                            // it was doing and return 2. Namely, as the index _id_ always
                            // exists, if there were additional indexes, there must at least
                            // have been 2.
                            nIndexes_was = 2;
                        }
                    }
                }
                break;

            case bsoncxx::type::k_utf8:
                {
                    check_index(element.get_utf8());;
                    nIndexes_was = 2; // See above.
                }
                break;

            default:
                break;
            }
        }

        MXB_INFO("Unsupported command '%s' used, claiming success.", name().c_str());

        DocumentBuilder doc;
        doc.append(kvp("nIndexesWas", nIndexes_was));
        doc.append(kvp("ok", (int32_t)1));

        return create_response(doc.extract());
    }

private:
    void check_index(const string_view& s)
    {
        if (s.compare("_id_") == 0)
        {
            ostringstream ss;
            ss << "cannot drop _id index";

            throw SoftError(ss.str(), error::INVALID_OPTIONS);
        }
    }
};

// filemd5

// fsync
class FSync final : public ImmediateCommand
{
public:
    static constexpr const char* const KEY = "fsync";
    static constexpr const char* const HELP = "";

    using ImmediateCommand::ImmediateCommand;

    Response::Status populate_response(DocumentBuilder& doc) override
    {
        doc.append(kvp(key::ERRMSG, "fsync not supported by MaxScale:nosqlprotocol"));
        doc.append(kvp(key::CODE, (int)error::COMMAND_NOT_SUPPORTED));
        doc.append(kvp(key::CODE_NAME, nosql::error::name(error::COMMAND_NOT_SUPPORTED)));
        doc.append(kvp(key::OK, 0));

        return Response::Status::NOT_CACHEABLE;
    }
};

// fsyncUnlock

// getDefaultRWConcern

// getParameter

// killCursors
class KillCursors final : public ImmediateCommand
{
public:
    static constexpr const char* const KEY = "killCursors";
    static constexpr const char* const HELP = "";

    using ImmediateCommand::ImmediateCommand;

    Response::Status populate_response(DocumentBuilder& doc) override
    {
        auto argument = m_doc[m_name];

        if (argument.type() != bsoncxx::type::k_utf8)
        {
            ostringstream ss;
            ss << "First parameter must be a string in: " << bsoncxx::to_json(m_doc);

            throw SoftError(ss.str(), error::FAILED_TO_PARSE);
        }

        string collection = m_database.name() + "." + (string)argument.get_utf8().value;

        auto e = m_doc[key::CURSORS];

        if (e.type() != bsoncxx::type::k_array)
        {
            ostringstream ss;
            ss << "Field 'cursors' must be of type array in: " << bsoncxx::to_json(m_doc).c_str();

            throw SoftError(ss.str(), error::FAILED_TO_PARSE);
        }

        auto cursors = static_cast<bsoncxx::array::view>(e.get_array());

        vector<int64_t> ids;

        int i = 0;
        for (const auto& element : cursors)
        {
            if (element.type() != bsoncxx::type::k_int64)
            {
                ostringstream ss;
                ss << "Field 'cursors' contains an element that is not of type long: 0";
                throw SoftError(ss.str(), error::FAILED_TO_PARSE);
            }

            ids.push_back(element.get_int64());
            ++i;
        }

        if (i == 0)
        {
            ostringstream ss;
            ss << "Must specify at least one cursor id in: { killCursors: \"" << value_as<string>()
               << "\" cursors: [], $db: \"" << m_database.name() << "\" }";

            throw SoftError(ss.str(), error::BAD_VALUE);
        }

        set<int64_t> removed = NoSQLCursor::kill(collection, ids);

        ArrayBuilder cursorsKilled;
        ArrayBuilder cursorsNotFound;
        ArrayBuilder cursorsAlive;
        ArrayBuilder cursorsUnknown;

        for (const auto id : ids)
        {
            if (removed.find(id) != removed.end())
            {
                cursorsKilled.append(id);
            }
            else
            {
                cursorsNotFound.append(id);
            }
        }

        doc.append(kvp(key::CURSORS_KILLED, cursorsKilled.extract()));
        doc.append(kvp(key::CURSORS_NOT_FOUND, cursorsNotFound.extract()));
        doc.append(kvp(key::CURSORS_ALIVE, cursorsAlive.extract()));
        doc.append(kvp(key::CURSORS_UNKNOWN, cursorsUnknown.extract()));
        doc.append(kvp(key::OK, 1));

        return Response::Status::NOT_CACHEABLE;
    }
};

// killOp

// listCollections
class ListCollections final : public SingleCommand
{
public:
    static constexpr const char* const KEY = "listCollections";
    static constexpr const char* const HELP = "";

    using SingleCommand::SingleCommand;

    string generate_sql() override
    {
        optional(key::NAME_ONLY, &m_name_only, Conversion::RELAXED);

        string suffix;

        bsoncxx::document::view filter;
        if (optional(key::FILTER, &filter))
        {
            for (const auto& element : filter)
            {
                if (element.key().compare(key::NAME) == 0)
                {
                    string command(KEY);
                    command += ".filter";

                    suffix = " LIKE \"" + element_as<string>(command, key::NAME, element) + "\"";
                }
                else
                {
                    string name(element.key().data(), element.key().length());
                    MXB_WARNING("listCollections.filter.%s is not supported.", name.c_str());
                }
            }
        }

        ostringstream sql;
        sql << "SHOW TABLES FROM `" << m_database.name() << "`" << suffix;

        return sql.str();
    }

    State translate(GWBUF&& mariadb_response, Response* pNoSQL_response) override
    {
        ComResponse response(mariadb_response.data());

        GWBUF* pResponse = nullptr;

        switch (response.type())
        {
        case ComResponse::ERR_PACKET:
            {
                ComERR err(response);

                if (err.code() == ER_BAD_DB_ERROR)
                {
                    ArrayBuilder firstBatch;
                    pResponse = create_command_response(firstBatch);
                }
                else
                {
                    throw MariaDBError(err);
                }
            }
            break;

        case ComResponse::OK_PACKET:
        case ComResponse::LOCAL_INFILE_PACKET:
            mxb_assert(!true);
            throw_unexpected_packet();
            break;

        default:
            {
                uint8_t* pBuffer = mariadb_response.data();

                ComQueryResponse cqr(&pBuffer);
                auto nFields = cqr.nFields();
                mxb_assert(nFields == 1);

                vector<enum_field_types> types;

                for (size_t i = 0; i < nFields; ++i)
                {
                    ComQueryResponse::ColumnDef column_def(&pBuffer);

                    types.push_back(column_def.type());
                }

                ComResponse eof(&pBuffer);
                mxb_assert(eof.type() == ComResponse::EOF_PACKET);

                ArrayBuilder firstBatch;

                while (ComResponse(pBuffer).type() != ComResponse::EOF_PACKET)
                {
                    CQRTextResultsetRow row(&pBuffer, types); // Advances pBuffer
                    auto it = row.begin();

                    auto table = (*it++).as_string().to_string();
                    mxb_assert(it == row.end());

                    DocumentBuilder collection;
                    collection.append(kvp(key::NAME, table));
                    collection.append(kvp(key::TYPE, value::COLLECTION));
                    if (!m_name_only)
                    {
                        DocumentBuilder options;
                        DocumentBuilder info;
                        info.append(kvp(key::READ_ONLY, false));
                        //info.append(kvp(key::UUID, ...); // TODO: Could something meaningful be added here?

                        DocumentBuilder key;
                        key.append(kvp(key::_ID, 1));
                        DocumentBuilder idIndex;
                        idIndex.append(kvp(key::V, 2));
                        idIndex.append(kvp(key::KEY, key.extract()));
                        idIndex.append(kvp(key::NAME, key::_ID_));

                        collection.append(kvp(key::OPTIONS, options.extract()));
                        collection.append(kvp(key::INFO, info.extract()));
                        collection.append(kvp(key::ID_INDEX, idIndex.extract()));
                    }

                    firstBatch.append(collection.extract());
                }

                pResponse = create_command_response(firstBatch);
            }
        }

        pNoSQL_response->reset(pResponse, Response::Status::NOT_CACHEABLE);
        return State::READY;
    }

private:
    GWBUF* create_command_response(ArrayBuilder& firstBatch)
    {
        string ns = m_database.name() + ".$cmd.listCollections";

        DocumentBuilder cursor;
        cursor.append(kvp(key::ID, int64_t(0)));
        cursor.append(kvp(key::NS, ns));
        cursor.append(kvp(key::FIRST_BATCH, firstBatch.extract()));

        DocumentBuilder doc;
        doc.append(kvp(key::CURSOR, cursor.extract()));
        doc.append(kvp(key::OK, 1));

        return create_response(doc.extract());
    }

    bool m_name_only { false };
};


// listDatabases
class ListDatabases;

template<>
struct IsAdmin<command::ListDatabases>
{
    static const bool is_admin { true };
};

class ListDatabases final : public SingleCommand
{
public:
    static constexpr const char* const KEY = "listDatabases";
    static constexpr const char* const HELP = "";

    using SingleCommand::SingleCommand;

    bool is_admin() const override
    {
        return IsAdmin<ListDatabases>::is_admin;
    }

    string generate_sql() override
    {
        optional(key::NAME_ONLY, &m_name_only, Conversion::RELAXED);

        ostringstream sql;
        sql << "SELECT table_schema, table_name, (data_length + index_length) `bytes` "
            << "FROM information_schema.tables "
            << "WHERE table_schema NOT IN ('information_schema', 'performance_schema', 'mysql') "
            << "UNION "
            << "SELECT schema_name as table_schema, '' as table_name, 0 as bytes "
            << "FROM information_schema.schemata "
            << "WHERE schema_name NOT IN ('information_schema', 'performance_schema', 'mysql')";

        return sql.str();
    }

    State translate(GWBUF&& mariadb_response, Response* pNoSQL_response) override
    {
        ComResponse response(mariadb_response.data());

        DocumentBuilder doc;

        switch (response.type())
        {
        case ComResponse::ERR_PACKET:
            throw MariaDBError(ComERR(response));
            break;

        case ComResponse::OK_PACKET:
        case ComResponse::LOCAL_INFILE_PACKET:
            mxb_assert(!true);
            throw_unexpected_packet();
            break;

        default:
            {
                uint8_t* pBuffer = mariadb_response.data();

                ComQueryResponse cqr(&pBuffer);
                auto nFields = cqr.nFields();

                vector<enum_field_types> types;

                for (size_t i = 0; i < nFields; ++i)
                {
                    ComQueryResponse::ColumnDef column_def(&pBuffer);

                    types.push_back(column_def.type());
                }

                ComResponse eof(&pBuffer);
                mxb_assert(eof.type() == ComResponse::EOF_PACKET);

                map<string, int32_t> size_by_db;
                int32_t total_size = 0;

                while (ComResponse(pBuffer).type() != ComResponse::EOF_PACKET)
                {
                    CQRTextResultsetRow row(&pBuffer, types); // Advances pBuffer
                    auto it = row.begin();

                    auto table_schema = (*it++).as_string().to_string();
                    auto table_name = (*it++).as_string().to_string();
                    auto value = *it++;
                    auto bytes = 0;
                    if (!value.is_null())
                    {
                        string bytes_as_string = value.as_string().to_string();
                        try
                        {
                            bytes = std::stol(bytes_as_string);
                        }
                        catch (const std::exception&)
                        {
                            MXB_WARNING("Could not convert '%s' to a number.", bytes_as_string.c_str());
                        }
                    }

                    mxb_assert(it == row.end());

                    size_by_db[table_schema] += bytes;
                    total_size += bytes;
                }

                ArrayBuilder databases;

                for (const auto& kv : size_by_db)
                {
                    const auto& name = kv.first;
                    const auto& bytes = kv.second;

                    DocumentBuilder database;
                    database.append(kvp(key::NAME, name));

                    if (!m_name_only)
                    {
                        database.append(kvp(key::SIZE_ON_DISK, bytes));
                        database.append(kvp(key::EMPTY, bytes == 0));
                    }

                    databases.append(database.extract());
                }

                doc.append(kvp(key::DATABASES, databases.extract()));
                if (!m_name_only)
                {
                    doc.append(kvp(key::TOTAL_SIZE, total_size));
                }
                doc.append(kvp(key::OK, 1));
            }
        }

        pNoSQL_response->reset(create_response(doc.extract()), Response::Status::NOT_CACHEABLE);
        return State::READY;
    }

private:
    bool m_name_only { false };
};

// listIndexes
class ListIndexes final : public ManipulateIndexes
{
public:
    static constexpr const char* const KEY = "listIndexes";
    static constexpr const char* const HELP = "";

    using ManipulateIndexes::ManipulateIndexes;

private:
    GWBUF* collection_exists(bool created) override
    {
        DocumentBuilder key;
        key.append(kvp(key::_ID, (int32_t)1));

        DocumentBuilder index;
        index.append(kvp(key::V, (int32_t)2)); // TODO: What is this?
        index.append(kvp(key::KEY, key.extract()));
        index.append(kvp(key::NAME, key::_ID_));

        ArrayBuilder first_batch;
        first_batch.append(index.extract());

        DocumentBuilder cursor;
        cursor.append(kvp(key::ID, (int64_t)0));
        cursor.append(kvp(key::NS, table(Quoted::NO)));
        cursor.append(kvp(key::FIRST_BATCH, first_batch.extract()));

        DocumentBuilder doc;
        doc.append(kvp(key::CURSOR, cursor.extract()));
        doc.append(kvp(key::OK, (int32_t)1));

        return create_response(doc.extract());
    }
};

// logRotate

// reIndex

// renameCollection
class RenameCollection;

template<>
struct IsAdmin<command::RenameCollection>
{
    static const bool is_admin { true };
};

class RenameCollection final : public SingleCommand
{
public:
    static constexpr const char* const KEY = "renameCollection";
    static constexpr const char* const HELP = "";

    using SingleCommand::SingleCommand;

    bool is_admin() const override
    {
        return IsAdmin<RenameCollection>::is_admin;
    }

    string generate_sql() override
    {
        require_admin_db();

        m_from = value_as<string>();

        auto i = m_from.find('.');

        if (i == string::npos)
        {
            ostringstream ss;
            ss << "Invalid namespace specified '" << m_from << "'";
            throw SoftError(ss.str(), error::INVALID_NAMESPACE);
        }

        m_from = quote_name(m_from, i);

        m_to = required<string>("to");

        auto j = m_to.find('.');

        if (j == string::npos)
        {
            ostringstream ss;
            ss << "Invalid target namespace: '" << m_to << "'";
            throw SoftError(ss.str(), error::INVALID_NAMESPACE);
        }

        m_to = quote_name(m_to, j);

        string sql;

        bool drop_target = false;

        if (optional(key::DROP_TARGET, &drop_target) && drop_target)
        {
            sql = "DROP TABLE IF EXISTS " + m_to + "; ";
            m_nStatements++;
        }

        sql += "RENAME TABLE " + m_from + " TO " + m_to;

        return sql;
    };

    State translate(GWBUF&& mariadb_response, Response* pNoSQL_response) override
    {
        uint8_t* pData = mariadb_response.data();

        if (m_nStatements == 2)
        {
            // So, we were DROPing as well. We'll just jump past that result.
            pData += ComPacket::packet_len(pData);
            mxb_assert(pData < mariadb_response.data() + mariadb_response.length());
        }

        ComResponse response(pData);

        int32_t ok = 0;

        switch (response.type())
        {
        case ComResponse::OK_PACKET:
            ok = 1;
            break;

        case ComResponse::ERR_PACKET:
            {
                ComERR err(response);

                switch (err.code())
                {
                case ER_NO_SUCH_TABLE:
                    {
                        ostringstream ss;
                        ss << "Source collection " << m_from << " does not exist";
                        throw SoftError(ss.str(), error::NAMESPACE_NOT_FOUND);
                    }
                    break;

                case ER_ERROR_ON_RENAME:
                    {
                        ostringstream ss;
                        ss << "Rename failed, does target database exist?";
                        throw SoftError(ss.str(), error::COMMAND_FAILED);
                    }
                    break;

                case ER_TABLE_EXISTS_ERROR:
                    {
                        throw SoftError("target namespace exists", error::NAMESPACE_EXISTS);
                    }
                    break;

                default:
                    throw MariaDBError(err);
                }
            }
            break;

        case ComResponse::LOCAL_INFILE_PACKET:
        default:
            mxb_assert(!true);
            throw_unexpected_packet();
        }

        DocumentBuilder doc;

        doc.append(kvp(key::OK, ok));

        pNoSQL_response->reset(create_response(doc.extract()), Response::Status::NOT_CACHEABLE);
        return State::READY;
    }

private:
    static string quote_name(const string& name, string::size_type i)
    {
        string qname("`");

        qname += name.substr(0, i);
        qname += "`.`";
        qname += name.substr(i + 1);
        qname += "`";

        return qname;
    }

    string m_from;
    string m_to;
    size_t m_nStatements = 1;
};

// setFeatureCompatibilityVersion

// setIndexCommitQuorum

// setParameter
class SetParameter;

template<>
struct IsAdmin<command::SetParameter>
{
    static const bool is_admin { true };
};

class SetParameter final : public ImmediateCommand
{
public:
    static constexpr const char* const KEY = "setParameter";
    static constexpr const char* const HELP = "";

    using ImmediateCommand::ImmediateCommand;

    bool is_admin() const override
    {
        return IsAdmin<SetParameter>::is_admin;
    }

    Response::Status populate_response(DocumentBuilder& doc) override
    {
        // TODO: Should be assigned to the session so that getParamter
        // TODO: would return the set value.

        DocumentBuilder was;

        doc.append(kvp(key::WAS, was.extract()));
        doc.append(kvp(key::OK, 1));

        return Response::Status::NOT_CACHEABLE;
    }
};

// setDefaultRWConcern

// shutdown


}

}<|MERGE_RESOLUTION|>--- conflicted
+++ resolved
@@ -577,11 +577,7 @@
             {
                 bsoncxx::document::view doc = key.get_document();
 
-<<<<<<< HEAD
-                for (const auto& key_element : static_cast<bsoncxx::document::view>(key.get_document()))
-=======
-                for (const auto& element : doc)
->>>>>>> bc73e960
+                for (const auto& key_element : doc)
                 {
                     int64_t number;
                     if (nosql::get_number_as_integer(key_element, &number))
