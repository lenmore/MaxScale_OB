--- conflicted
+++ resolved
@@ -235,15 +235,15 @@
 
     for (SERVER_REF* s = servers; s; s = s->next)
     {
-        if (s->active && s->server->is_active)
-        {
-            if (server_is_master(s->server))
+        if (server_ref_is_active(s))
+        {
+            if (s->server->is_master())
             {
                 // Master found, stop searching
                 rval = s->server->charset;
                 break;
             }
-            else if (server_is_slave(s->server) || (server_is_running(s->server) && rval == 0))
+            else if (s->server->is_slave() || (s->server->is_running() && rval == 0))
             {
                 // Slaves precede Running servers
                 rval = s->server->charset;
@@ -266,7 +266,7 @@
 
     for (SERVER_REF* s = servers; s; s = s->next)
     {
-        if (s->active && s->server->is_active && s->server->version >= 100200)
+        if (s->active && s->server->is_active && s->server->version().total >= 100200)
         {
             rval = true;
             break;
@@ -333,23 +333,7 @@
     uint8_t mysql_filler_ten[10] = {};
     /* uint8_t mysql_last_byte = 0x00; not needed */
     char server_scramble[GW_MYSQL_SCRAMBLE_SIZE + 1] = "";
-
-<<<<<<< HEAD
-    bool is_maria = false;
-
-    if (dcb->service->dbref)
-    {
-        mysql_server_language = dcb->service->dbref->server->charset;
-
-        if (dcb->service->dbref->server->version().total >= 100200)
-        {
-            /** The backend servers support the extended capabilities */
-            is_maria = true;
-        }
-    }
-=======
     bool is_maria = supports_extended_caps(dcb->service->dbref);
->>>>>>> c219187a
 
     MySQLProtocol* protocol = DCB_PROTOCOL(dcb, MySQLProtocol);
     GWBUF* buf;
