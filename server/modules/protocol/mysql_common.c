--- conflicted
+++ resolved
@@ -109,11 +109,6 @@
 void mysql_protocol_done (
         DCB* dcb)
 {
-<<<<<<< HEAD
-        server_command_t* scmd = ((MySQLProtocol *)dcb->protocol)->protocol_cmd_history;
-        server_command_t* scmd2;
-        
-=======
         MySQLProtocol* p;
         server_command_t* scmd;
         server_command_t* scmd2;
@@ -128,20 +123,16 @@
         }
         scmd = p->protocol_cmd_history;
         
->>>>>>> 85ebc6d5
         while (scmd != NULL)
         {
                 scmd2 = scmd->scom_next;
                 free(scmd);
                 scmd = scmd2;
         }
-<<<<<<< HEAD
-=======
         p->protocol_state = MYSQL_PROTOCOL_DONE;
         
 retblock:
         spinlock_release(&p->protocol_lock);
->>>>>>> 85ebc6d5
 }
         
         
@@ -1639,11 +1630,7 @@
         MySQLProtocol* p)
 {
         server_command_t*  s1;
-<<<<<<< HEAD
-        server_command_t** s2;
-=======
         server_command_t*  h1;
->>>>>>> 85ebc6d5
         int                len = 0;
         
         spinlock_acquire(&p->protocol_lock);
@@ -1662,13 +1649,6 @@
                 p->owner_dcb->fd)));
         
         /** Copy to history list */
-<<<<<<< HEAD
-        s2 = &p->protocol_cmd_history;
-        
-        if (*s2 != NULL)
-        {               
-                while ((*s2)->scom_next != NULL)
-=======
         if ((h1 = p->protocol_cmd_history) == NULL)
         {
                 p->protocol_cmd_history = server_command_copy(s1);
@@ -1676,7 +1656,6 @@
         else
         {
                 while (h1->scom_next != NULL)
->>>>>>> 85ebc6d5
                 {
                         h1 = h1->scom_next;
                 }
