--- conflicted
+++ resolved
@@ -48,11 +48,8 @@
         std::string gtid;
         int64_t     server_id;
         bool        cooperative_replication;
-<<<<<<< HEAD
         bool        send_schema;
-=======
         bool        read_gtid_from_kafka;
->>>>>>> 47150638
 
         mxs::config::RegexValue match;
         mxs::config::RegexValue exclude;
