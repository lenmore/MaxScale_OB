--- conflicted
+++ resolved
@@ -309,12 +309,7 @@
     add_native(&Config::m_expire_log_minimum_files, &s_expire_log_minimum_files);
     add_native(&Config::m_purge_startup_delay, &s_purge_startup_delay);
     add_native(&Config::m_purge_poll_timeout, &s_purge_poll_timeout);
-<<<<<<< HEAD
     add_native(&Config::m_semi_sync, &s_rpl_semi_sync_slave_enabled);
-    m_binlog_files.reset(new BinglogIndexUpdater(m_binlog_dir,
-                                                 inventory_file_path()));
-=======
->>>>>>> 5aadfe45
 }
 
 std::vector<std::string> Config::binlog_file_names() const
@@ -390,11 +385,7 @@
     }
 }
 
-<<<<<<< HEAD
-void BinglogIndexUpdater::set_rpl_state(const maxsql::GtidList& gtids)
-=======
-void BinlogIndexUpdater::set_rpl_state(const maxsql::GtidList &gtids)
->>>>>>> 5aadfe45
+void BinlogIndexUpdater::set_rpl_state(const maxsql::GtidList& gtids)
 {
     // Using the same mutex for rpl state as for file names. There
     // is very little action hitting this mutex.
