--- conflicted
+++ resolved
@@ -101,7 +101,7 @@
     if (nbytes != MAGIC_SIZE)
     {
         MXB_THROW(BinlogReadError, "Failed to read '" << file_name
-                                                 << "' :" << errno << ", " << mxb_strerror(errno));
+                                                      << "' :" << errno << ", " << mxb_strerror(errno));
     }
 
     maxsql::GtidList gtid_list;
@@ -173,24 +173,12 @@
         return ret;
     }
 
-<<<<<<< HEAD
     auto file_name = cnf.binlog_file_names().back();
     IFStreamReader file {file_name};
     file.advance(MAGIC_SIZE);
     long file_pos = MAGIC_SIZE;
     mxb_assert(file.at_pos(file_pos));
 
-    long prev_pos = file_pos;
-    long truncate_to = 0;
-    bool in_trx = false;
-    mxq::Gtid last_gtid;
-    uint8_t flags = 0;
-=======
-    auto file_name = inv.file_names().back();
-    std::ifstream file {file_name, std::ios_base::in | std::ios_base::binary};
-    long file_pos = PINLOKI_MAGIC.size();
-    file.seekg(file_pos);
->>>>>>> 2c474613
     std::unique_ptr<mxq::EncryptCtx> encrypt_ctx;
 
     while (auto rpl = mxq::RplEvent::read_event(file, encrypt_ctx))
