--- conflicted
+++ resolved
@@ -24,18 +24,16 @@
 
 namespace maxsql
 {
-<<<<<<< HEAD
 
 DEFINE_EXCEPTION(EncryptionError);
 
 struct EncryptCtx;
-=======
+
 struct FormatDescription
 {
     std::array<char, 50> server_version;
     bool                 checksum;
 };
->>>>>>> c61ead0d
 
 struct Rotate
 {
@@ -176,20 +174,12 @@
     const char*  pBody() const;
     unsigned int checksum() const;
 
-<<<<<<< HEAD
     Rotate               rotate() const;
     GtidEvent            gtid_event() const;
     GtidListEvent        gtid_list() const;
     StartEncryptionEvent start_encryption_event() const;
+    FormatDescription format_description() const;
     bool                 is_commit() const;
-
-=======
-    Rotate            rotate() const;
-    GtidEvent         gtid_event() const;
-    GtidListEvent     gtid_list() const;
-    FormatDescription format_description() const;
-    bool              is_commit() const;
->>>>>>> c61ead0d
 
     /** For the writer */
     void            set_next_pos(uint32_t next_pos);
