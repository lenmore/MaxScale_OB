/*
 * Copyright (c) 2020 MariaDB Corporation Ab
 * Copyright (c) 2023 MariaDB plc, Finnish Branch
 *
 * Use of this software is governed by the Business Source License included
 * in the LICENSE.TXT file and at www.mariadb.com/bsl11.
 *
 * Change Date: 2027-07-24
 *
 * On the date above, in accordance with the Business Source License, use
 * of this software will be governed by version 2 or later of the General
 * Public License.
 */

#pragma once

#include "dbconnection.hh"
#include "inventory.hh"
#include "gtid.hh"
#include "rpl_event.hh"

#include <string>
#include <fstream>

namespace pinloki
{

class Writer;

/**
 * @brief FileWriter - This is a pretty straightforward writer of binlog events to files.
 *                     The class represents a series of files.
 */
class FileWriter
{
public:
    FileWriter(InventoryWriter* inv, const Writer& writer);

    void add_event(maxsql::RplEvent& rpl_event);
<<<<<<< HEAD
    void commit_txn();
    void rollback_txn();
=======
>>>>>>> c61ead0d
private:
    struct WritePosition
    {
        std::string   name;
        std::ofstream file;
        int64_t       write_pos;
    };

<<<<<<< HEAD
=======

>>>>>>> c61ead0d
    bool open_binlog(const std::string& file_name, const maxsql::RplEvent* ev = nullptr);
    bool open_for_appending(const maxsql::Rotate& rotate, const maxsql::RplEvent& fmt_event);
    void perform_rotate(const maxsql::Rotate& rotate);
    void write_to_file(maxsql::RplEvent& rpl_event);
    void write_plain_to_file(const char* ptr, size_t bytes);
    void write_stop(const std::string& file_name);
    void write_rotate(const std::string& to_file_name);
    void write_gtid_list();
    void store_in_buffer(maxsql::RplEvent& rpl_event);
    void flush_buffer();

    bool             m_newborn = true;
    bool             m_ignore_preamble = false;
    InventoryWriter& m_inventory;
    const Writer&    m_writer;
    WritePosition    m_current_pos;
    maxsql::Rotate   m_rotate;
<<<<<<< HEAD

    bool              m_in_transaction = false;
    std::vector<char> m_tx_buffer;

    std::unique_ptr<mxq::EncryptCtx> m_encrypt;
=======
>>>>>>> c61ead0d
};
}<|MERGE_RESOLUTION|>--- conflicted
+++ resolved
@@ -37,11 +37,6 @@
     FileWriter(InventoryWriter* inv, const Writer& writer);
 
     void add_event(maxsql::RplEvent& rpl_event);
-<<<<<<< HEAD
-    void commit_txn();
-    void rollback_txn();
-=======
->>>>>>> c61ead0d
 private:
     struct WritePosition
     {
@@ -50,10 +45,6 @@
         int64_t       write_pos;
     };
 
-<<<<<<< HEAD
-=======
-
->>>>>>> c61ead0d
     bool open_binlog(const std::string& file_name, const maxsql::RplEvent* ev = nullptr);
     bool open_for_appending(const maxsql::Rotate& rotate, const maxsql::RplEvent& fmt_event);
     void perform_rotate(const maxsql::Rotate& rotate);
@@ -71,13 +62,7 @@
     const Writer&    m_writer;
     WritePosition    m_current_pos;
     maxsql::Rotate   m_rotate;
-<<<<<<< HEAD
-
-    bool              m_in_transaction = false;
-    std::vector<char> m_tx_buffer;
 
     std::unique_ptr<mxq::EncryptCtx> m_encrypt;
-=======
->>>>>>> c61ead0d
 };
 }