/*
 * Copyright (c) 2020 MariaDB Corporation Ab
 * Copyright (c) 2023 MariaDB plc, Finnish Branch
 *
 * Use of this software is governed by the Business Source License included
 * in the LICENSE.TXT file and at www.mariadb.com/bsl11.
 *
 * Change Date: 2025-09-12
 *
 * On the date above, in accordance with the Business Source License, use
 * of this software will be governed by version 2 or later of the General
 * Public License.
 */

#pragma once

#include "dbconnection.hh"
#include "inventory.hh"
#include "gtid.hh"
#include "rpl_event.hh"

#include <string>
#include <fstream>

namespace pinloki
{

class Writer;

/**
 * @brief FileWriter - This is a pretty straightforward writer of binlog events to files.
 *                     The class represents a series of files.
 */
class FileWriter
{
public:
    FileWriter(InventoryWriter* inv, const Writer& writer);

    void add_event(maxsql::RplEvent& rpl_event);
private:
    struct WritePosition
    {
        std::string   name;
        std::ofstream file;
        int64_t       write_pos;
    };

<<<<<<< HEAD
    bool open_binlog(const std::string& file_name, const maxsql::RplEvent* ev = nullptr);
    bool open_for_appending(const maxsql::Rotate& rotate, const maxsql::RplEvent& fmt_event);
    void perform_rotate(const maxsql::Rotate& rotate);
    void write_to_file(maxsql::RplEvent& rpl_event);
    void write_plain_to_file(const char* ptr, size_t bytes);
    void write_stop(const std::string& file_name);
    void write_rotate(const std::string& to_file_name);
    void write_gtid_list();
    void store_in_buffer(maxsql::RplEvent& rpl_event);
    void flush_buffer();
=======

    bool open_for_appending(const maxsql::RplEvent& fmt_event);
    bool open_binlog(const std::string& file_name);
    void perform_rotate(const maxsql::Rotate& rotate, const maxsql::RplEvent& fmt_event);
    void create_binlog(const std::string& file_name, const maxsql::RplEvent& fmt_event);
    void write_rpl_event(const maxsql::RplEvent& rpl_event);
    void write_rotate(WritePosition& pos, const std::string& to_file_name);
    void write_gtid_list(WritePosition& pos);
>>>>>>> 666e5e53

    bool             m_newborn = true;
    bool             m_ignore_preamble = false;
    InventoryWriter& m_inventory;
    const Writer&    m_writer;
    WritePosition    m_current_pos;
    maxsql::Rotate   m_rotate;

    std::unique_ptr<mxq::EncryptCtx> m_encrypt;
};
}<|MERGE_RESOLUTION|>--- conflicted
+++ resolved
@@ -45,27 +45,15 @@
         int64_t       write_pos;
     };
 
-<<<<<<< HEAD
-    bool open_binlog(const std::string& file_name, const maxsql::RplEvent* ev = nullptr);
-    bool open_for_appending(const maxsql::Rotate& rotate, const maxsql::RplEvent& fmt_event);
-    void perform_rotate(const maxsql::Rotate& rotate);
-    void write_to_file(maxsql::RplEvent& rpl_event);
-    void write_plain_to_file(const char* ptr, size_t bytes);
-    void write_stop(const std::string& file_name);
-    void write_rotate(const std::string& to_file_name);
-    void write_gtid_list();
-    void store_in_buffer(maxsql::RplEvent& rpl_event);
-    void flush_buffer();
-=======
-
     bool open_for_appending(const maxsql::RplEvent& fmt_event);
     bool open_binlog(const std::string& file_name);
     void perform_rotate(const maxsql::Rotate& rotate, const maxsql::RplEvent& fmt_event);
     void create_binlog(const std::string& file_name, const maxsql::RplEvent& fmt_event);
-    void write_rpl_event(const maxsql::RplEvent& rpl_event);
+
+    void write_rpl_event(WritePosition& pos, const maxsql::RplEvent& rpl_event);
+    void write_buffer(WritePosition& pos, const char* ptr, size_t bytes);
     void write_rotate(WritePosition& pos, const std::string& to_file_name);
     void write_gtid_list(WritePosition& pos);
->>>>>>> 666e5e53
 
     bool             m_newborn = true;
     bool             m_ignore_preamble = false;
