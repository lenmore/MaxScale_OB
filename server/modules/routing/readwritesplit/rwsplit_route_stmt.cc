--- conflicted
+++ resolved
@@ -500,23 +500,15 @@
  */
 bool RWSplitSession::route_session_write(GWBUF* querybuf, uint8_t command, uint32_t type)
 {
-<<<<<<< HEAD
     MXS_INFO("Session write, routing to all servers.");
     mxs::Buffer buffer(querybuf);
     bool ok = true;
 
-    // If no connections are open, create one and execute the session command on it
-    if (can_recover_servers() && !have_open_connections())
-    {
-        create_one_connection_for_sescmd();
-    }
-=======
     if (!have_open_connections())
     {
         if (command == MXS_COM_QUIT)
         {
             // We have no open connections and opening one just to close it is pointless.
-            gwbuf_free(querybuf);
             return true;
         }
         else if (can_recover_servers())
@@ -525,17 +517,6 @@
             create_one_connection_for_sescmd();
         }
     }
-
-    /** The SessionCommand takes ownership of the buffer */
-    auto sescmd = create_sescmd(querybuf);
-    uint64_t id = sescmd->get_position();
-    bool expecting_response = mxs_mysql_command_will_respond(command);
-    int nsucc = 0;
-    uint64_t lowest_pos = id;
-
-    MXS_INFO("Session write, routing to all servers.");
-    bool attempted_write = false;
->>>>>>> 2de10c9d
 
     // Pick a new replier for each new session command. This allows the source server to change over
     // the course of the session. The replier will usually be the current master server.
@@ -831,16 +812,7 @@
         target = get_target_backend(BE_SLAVE, NULL, rlag_max);
     }
 
-<<<<<<< HEAD
     if (!target)
-=======
-    if (target)
-    {
-        mxb::atomic::add(&m_router->stats().n_slave, 1, mxb::atomic::RELAXED);
-        mxb_assert(target->in_use() || target->can_connect());
-    }
-    else
->>>>>>> 2de10c9d
     {
         MXS_INFO("Was supposed to route to slave but finding suitable one failed.");
     }
@@ -952,7 +924,7 @@
     bool migrate = false;
 
     if (m_config.transaction_replay
-        && m_state != TRX_REPLAY  // Transaction replay is not active
+        && m_state != TRX_REPLAY// Transaction replay is not active
         && trx_is_open()        // We have an open transaction
         && m_can_replay_trx)    // The transaction can be replayed
     {
@@ -1007,21 +979,6 @@
 RWBackend* RWSplitSession::handle_master_is_target()
 {
     RWBackend* target = get_target_backend(BE_MASTER, NULL, mxs::Target::RLAG_UNDEFINED);
-<<<<<<< HEAD
-=======
-    RWBackend* rval = nullptr;
-
-    if (target && target == m_current_master)
-    {
-        mxb::atomic::add(&m_router->stats().n_master, 1, mxb::atomic::RELAXED);
-        rval = target;
-    }
-    else if (!m_config.delayed_retry || m_retry_duration >= m_config.delayed_retry_timeout)
-    {
-        // Cannot retry the query, log a message that routing has failed
-        log_master_routing_failure(target, m_current_master, target);
-    }
->>>>>>> 2de10c9d
 
     if (!m_locked_to_master && m_target_node == m_current_master)
     {
@@ -1172,23 +1129,7 @@
         mxb::atomic::add(&m_router->stats().n_queries, 1, mxb::atomic::RELAXED);
         m_server_stats[target->target()].inc_total();
 
-<<<<<<< HEAD
         if (TARGET_IS_SLAVE(route_info().target())
-=======
-        const uint32_t read_only_types = QUERY_TYPE_READ | QUERY_TYPE_LOCAL_READ
-            | QUERY_TYPE_USERVAR_READ | QUERY_TYPE_SYSVAR_READ | QUERY_TYPE_GSYSVAR_READ;
-
-        if ((m_qc.current_route_info().type_mask() & ~read_only_types) && !trx_is_read_only())
-        {
-            m_server_stats[target->target()].inc_write();
-        }
-        else
-        {
-            m_server_stats[target->target()].inc_read();
-        }
-
-        if (TARGET_IS_SLAVE(m_qc.current_route_info().target())
->>>>>>> 2de10c9d
             && (cmd == MXS_COM_QUERY || cmd == MXS_COM_STMT_EXECUTE))
         {
             target->select_started();
