/*
 * Copyright (c) 2016 MariaDB Corporation Ab
 * Copyright (c) 2023 MariaDB plc, Finnish Branch
 *
 * Use of this software is governed by the Business Source License included
 * in the LICENSE.TXT file and at www.mariadb.com/bsl11.
 *
 * Change Date: 2027-04-10
 *
 * On the date above, in accordance with the Business Source License, use
 * of this software will be governed by version 2 or later of the General
 * Public License.
 */

#include "rwsplitsession.hh"

#include <mysqld_error.h>

#include <maxbase/pretty_print.hh>

#include <utility>

using namespace maxscale;
using namespace std::chrono;
using mariadb::QueryClassifier;

namespace
{
RWSException unexpected_response(MXS_SESSION* session, mxs::RWBackend* backend, const mxs::Reply& reply)
{
    session->dump_statements();
    session->dump_session_log();
    session->kill();
    mxb_assert(!true);
    return RWSException("Unexpected response from '", backend->name(), "', closing session: ",
                        reply.describe());
}
}

std::vector<RWBackend*> sptr_vec_to_ptr_vec(std::vector<RWBackend>& sVec)
{
    std::vector<RWBackend*> pVec;
    for (auto& smart : sVec)
    {
        pVec.push_back(&smart);
    }
    return pVec;
}

RWSplitSession::RWSplitSession(RWSplit* instance, MXS_SESSION* session, mxs::RWBackends backends)
    : mxs::RouterSession(session)
    , m_backends(std::move(backends))
    , m_raw_backends(sptr_vec_to_ptr_vec(m_backends))
    , m_current_master(nullptr)
    , m_config(instance->config().get_ref())
    , m_expected_responses(0)
    , m_router(instance)
    , m_wait_gtid(NONE)
    , m_next_seq(0)
    , m_qc(parser(), this, session, m_config->use_sql_variables_in)
    , m_retry_duration(0)
    , m_can_replay_trx(true)
{
    open_connections();
    mxb::atomic::add(&m_router->stats().n_sessions, 1, mxb::atomic::RELAXED);
}

RWSplitSession::~RWSplitSession()
{
    auto t = m_session_timer.split();

    for (auto& backend : m_raw_backends)
    {
        auto& stats = m_router->local_server_stats()[backend->target()];
        stats.update(t, backend->select_timer().total(), backend->num_selects());
    }
}

bool RWSplitSession::routeQuery(GWBUF&& buffer)
{
    mxb_assert(!buffer.empty());

    if (replaying_trx() || !m_pending_retries.empty() || !m_query_queue.empty())
    {
        MXB_INFO("New %s received while %s is active: %s",
                 mariadb::cmd_to_string(buffer),
                 replaying_trx() ?  "transaction replay" : "query execution",
                 get_sql_string(buffer).c_str());

        m_query_queue.emplace_back(std::move(buffer));
        return true;
    }

    return route_query(std::move(buffer));
}

bool RWSplitSession::route_query(GWBUF&& buffer)
{
    bool rval = false;
    bool trx_was_ending = trx_is_ending();
    m_qc.update_route_info(buffer);
    RoutingPlan plan = resolve_route(buffer, route_info());

    if (can_route_query(buffer, plan, trx_was_ending))
    {
        if (need_gtid_probe(plan))
        {
            m_qc.revert_update();
            m_query_queue.push_front(std::move(buffer));
            std::tie(buffer, plan) = start_gtid_probe();
        }

        /** No active or pending queries */
        try
        {
            // Commit the changes to the routing info. This updates the set of temporary tables and prepared
            // statements. TODO: This should probably be done after the query is successfully routed.
            m_qc.commit_route_info_update(buffer);

            route_stmt(std::move(buffer), plan);
            rval = true;
        }
        catch (const RWSException& e)
        {
            if (e.buffer().empty())
            {
                MXB_ERROR("%s", e.what());
            }
            else if (auto err = handle_routing_failure(e.buffer().shallow_clone(), plan))
            {
                MXB_ERROR("%s", err->c_str());
            }
            else
            {
                rval = true;
            }
        }
    }
    else
    {
        // Roll back the query classifier state to keep it consistent.
        m_qc.revert_update();

        // Already busy executing a query, put the query in a queue and route it later
        MXB_INFO("Storing query (len: %lu cmd: %0x), expecting %d replies to current command: %s. "
                 "Would route %s to '%s'.",
                 buffer.length(), buffer.data()[4], m_expected_responses,
                 maxbase::show_some(get_sql_string(buffer), 1024).c_str(),
                 route_target_to_string(plan.route_target),
                 plan.target ? plan.target->name() : "<no target>");

        mxb_assert(m_expected_responses >= 1 || !m_query_queue.empty());

        m_query_queue.emplace_back(std::move(buffer));
        rval = true;
        mxb_assert(m_expected_responses >= 1);
    }

    return rval;
}

/**
 * @brief Route a stored query
 *
 * When multiple queries are executed in a pipeline fashion, the readwritesplit
 * stores the extra queries in a queue. This queue is emptied after reading a
 * reply from the backend server.
 */
bool RWSplitSession::route_stored_query()
{
    if (m_query_queue.empty())
    {
        return true;
    }

    /** Loop over the stored statements as long as the routeQuery call doesn't
     * append more data to the queue. If it appends data to the queue, we need
     * to wait for a response before attempting another reroute */
    MXB_INFO(">>> Routing stored queries");

    while (!m_query_queue.empty())
    {
        auto query = std::move(m_query_queue.front());
        m_query_queue.pop_front();
        mxb_assert_message(query, "Query in query queue unexpectedly empty");

        /** Store the query queue locally for the duration of the routeQuery call.
         * This prevents recursive calls into this function. */
        decltype(m_query_queue) temp_storage;
        temp_storage.swap(m_query_queue);

        if (!routeQuery(std::move(query)))
        {
            return false;
        }

        if (m_query_queue.empty())
        {
            /** Query successfully routed and no responses are expected */
            m_query_queue.swap(temp_storage);
        }
        else
        {
            /**
             * Routing was stopped, we need to wait for a response before retrying.
             * temp_storage holds the tail end of the queue and m_query_queue contains the query we attempted
             * to route.
             */
            mxb_assert(m_query_queue.size() == 1);
            temp_storage.push_front(std::move(m_query_queue.front()));
            m_query_queue = std::move(temp_storage);
            break;
        }
    }

    MXB_INFO("<<< Stored queries routed");
    return true;
}

void RWSplitSession::trx_replay_next_stmt()
{
    mxb_assert(m_state == TRX_REPLAY);

    if (m_replayed_trx.have_stmts())
    {
        const auto& curr_trx = m_trx.checksums();
        const auto& old_trx = m_replayed_trx.checksums();

        if (old_trx[curr_trx.size() - 1] == curr_trx.back())
        {
            // More statements to replay, pop the oldest one and execute it
            GWBUF buf = m_replayed_trx.pop_stmt();
            const char* cmd = mariadb::cmd_to_string(buf);
            MXB_INFO("Replaying %s: %s", cmd, get_sql_string(buf).c_str());
            retry_query(std::move(buf), 0);
        }
        else
        {
            checksum_mismatch();
        }
    }
    else
    {
        // No more statements to execute, return to normal routing mode
        m_state = ROUTING;
        mxb::atomic::add(&m_router->stats().n_trx_replay, 1, mxb::atomic::RELAXED);

        if (!m_replayed_trx.empty())
        {
            // Check that the checksums match.
            if (m_trx.checksums().back() == m_replayed_trx.checksums().back())
            {
                mxb_assert(m_trx.checksums() == m_replayed_trx.checksums());
                MXB_INFO("Checksums match, replay successful. Replay took %ld seconds.",
                         trx_replay_seconds());
                m_num_trx_replays = 0;

                if (m_interrupted_query)
                {
                    m_state = TRX_REPLAY_INTERRUPTED;
                    MXB_INFO("Resuming execution: %s", get_sql_string(m_interrupted_query.buffer).c_str());
                    retry_query(std::move(m_interrupted_query.buffer), 0);
                    m_interrupted_query.buffer.clear();
                }
                else if (!m_query_queue.empty())
                {
                    lcall([this](){
                        return route_stored_query();
                    });
                }
            }
            else
            {
                checksum_mismatch();
            }
        }
        else
        {
            /**
             * The transaction was "empty". This means that the start of the transaction
             * did not finish before we started the replay process.
             *
             * The transaction that is being currently replayed has a result,
             * whereas the original interrupted transaction had none. Due to this,
             * the checksums would not match if they were to be compared.
             */
            mxb_assert_message(!m_interrupted_query, "Interrupted query should be empty");
            m_num_trx_replays = 0;
        }
    }
}

void RWSplitSession::checksum_mismatch()
{
    // Turn the replay flag back on to prevent queries from getting routed before the hangup we
    // just added is processed. For example, this can happen if the error is sent and the client
    // manages to send a COM_QUIT that gets processed before the fake hangup event.
    // This also makes it so that when transaction_replay_retry_on_mismatch is enabled, the replay
    // will eventually stop.
    m_state = TRX_REPLAY;

    if (m_config->trx_retry_on_mismatch)
    {
        MXB_INFO("Checksum mismatch, starting transaction replay again.");
        start_trx_replay();
    }
    else
    {
        MXB_INFO("Checksum mismatch, transaction replay failed. Closing connection.");
        m_pSession->kill("Transaction checksum mismatch encountered when replaying transaction.");
    }
}

void RWSplitSession::manage_transactions(RWBackend* backend, const GWBUF& writebuf, const mxs::Reply& reply)
{
    if (m_state == OTRX_ROLLBACK)
    {
        /** This is the response to the ROLLBACK. If it fails, we must close
         * the connection. The replaying of the transaction can continue
         * regardless of the ROLLBACK result. */
        mxb_assert(backend == m_prev_plan.target);

        if (!mxs_mysql_is_ok_packet(writebuf))
        {
            m_pSession->kill();
        }
    }
    else if (m_config->transaction_replay && m_can_replay_trx && trx_is_open())
    {
        if (m_wait_gtid != READING_GTID && m_wait_gtid != GTID_READ_DONE)
        {
            m_current_query.buffer.minimize();
            int64_t size = m_trx.size() + m_current_query.buffer.runtime_size();

            // A transaction is open and it is eligible for replaying
            if (size < m_config->trx_max_size)
            {
                /** Transaction size is OK, store the statement for replaying and
                 * update the checksum of the result */

                m_current_query.bytes += writebuf.length();
                m_current_query.checksum.update(writebuf);

                if (reply.is_complete())
                {
                    const char* cmd = mariadb::cmd_to_string(m_current_query.buffer);

                    // Add an empty checksum for any statements which we don't want to checksum. This allows
                    // us to identify which statement it was that caused the checksum mismatch.
                    if (!include_in_checksum(reply))
                    {
                        m_current_query.checksum.reset();
                    }

                    m_current_query.checksum.finalize();
                    m_trx.add_result(m_current_query.checksum.value());

                    MXB_INFO("Adding %s to trx: %s", cmd, get_sql_string(m_current_query.buffer).c_str());

                    // Add the statement to the transaction now that the result is complete.
                    m_trx.add_stmt(backend, std::move(m_current_query.buffer));
                    m_current_query.clear();
                }
            }
            else
            {
                // We leave the transaction open to retain the information where it was being executed. This
                // is needed in case the server where it's being executed on fails.
                MXB_INFO("Transaction is too big (%lu bytes), can't replay if it fails.", size);
                m_can_replay_trx = false;
                mxb::atomic::add(&m_router->stats().n_trx_too_big, 1, mxb::atomic::RELAXED);
            }
        }
    }
    else if (m_wait_gtid == RETRYING_ON_MASTER)
    {
        // We're retrying the query on the master and we need to keep the current query
    }
    else
    {
        /** Normal response, reset the currently active query. This is done before
         * the whole response is complete to prevent it from being retried
         * in case the connection breaks in the middle of a resultset. */
        m_current_query.clear();
    }
}

bool RWSplitSession::lagging_too_much(RWBackend* backend, int max_rlag) const
{
    // Use a hard-coded lower limit of 5 minutes. This should avoid dropping connections early for cases
    // where max_replication_lag is very low.
    return backend->target()->replication_lag() > std::max(max_rlag * 2, 60 * 5);
}

void RWSplitSession::close_stale_connections()
{
    auto current_rank = get_current_rank();
    int max_rlag = get_max_replication_lag();

    for (auto& backend : m_raw_backends)
    {
        if (backend->in_use())
        {
            auto server = backend->target();

            if (!server->is_usable())
            {
                MXB_INFO("Discarding connection to '%s', server in state: %s",
                         backend->name(), backend->target()->status_string().c_str());
                backend->close();
            }
            else if (server->rank() != current_rank)
            {
                MXB_INFO("Discarding connection to '%s': Server has rank %ld and current rank is %ld",
                         backend->name(), backend->target()->rank(), current_rank);
                backend->close();
            }
            else if (max_rlag != mxs::Target::RLAG_UNDEFINED && lagging_too_much(backend, max_rlag))
            {
                mxb_assert(server->replication_lag() != mxs::Target::RLAG_UNDEFINED);
                MXB_INFO("Discarding connection to '%s': Server is lagging behind by %ld seconds",
                         backend->name(), server->replication_lag());
                backend->close();
            }
        }
    }
}

bool is_wsrep_error(const mxs::Reply::Error& error)
{
    return error.code() == 1047 && error.sql_state() == "08S01"
           && error.message() == "WSREP has not yet prepared node for application use";
}

bool RWSplitSession::is_ignorable_error(RWBackend* backend, const mxs::Reply::Error& error) const
{
    if (m_config->trx_retry_on_deadlock && error.is_rollback())
    {
        // Rollback error and retrying on deadlocks is enabled
        MXB_INFO("Got transaction rollback error: [%s] %u %s",
                 error.sql_state().c_str(), error.code(), error.message().c_str());
        return true;
    }

    if (is_wsrep_error(error))
    {
        // WSREP error from Galera. This means that the server in question is not yet up and
        // is in the process of starting up. This is a transient error that can be ignored
        // and which should trigger a replay.
        MXB_INFO("Got WSREP error: [%s] %u %s",
                 error.sql_state().c_str(), error.code(), error.message().c_str());
        return true;
    }

    if (error.code() == ER_OPTION_PREVENTS_STATEMENT
        && backend == m_current_master      // This is the current master
        && trx_is_open()                    // There's an open transaction
        && !trx_is_read_only()              // The transaction isn't read-only
        && m_config->transaction_replay     // Transaction replay is enabled
        && m_state != TRX_REPLAY)           // Not replaying a transaction
    {
        // TODO: This could be handled inside a replayed transaction but the use of restart_trx_replay() is
        //       not totally safe inside clientReply.
        mxb_assert_message(error.message().find("--read-only") != std::string::npos,
                           "Expected --read-only in error: %s", error.message().c_str());

        // The query was routed to m_current_master while a transaction was open and transaction_replay is
        // enabled. In these situations, the most likely cause of this is that a switchover is taking place
        // and the server was set into read-only mode. To recover from a switchover gracefully, treat this as
        // an ignorable error that can trigger transaction replay.
        MXB_INFO("Got read-only error: [%s] %u %s",
                 error.sql_state().c_str(), error.code(), error.message().c_str());
        return true;
    }

    return false;
}

void RWSplitSession::handle_ignorable_error(RWBackend* backend, const mxs::Reply::Error& error)
{
    mxb_assert(m_expected_responses >= 1);

    MXB_INFO("%s: %s", error.is_rollback() ?
             "Server triggered transaction rollback, replaying transaction" :
             "WSREP not ready, retrying query", error.message().c_str());

    if (trx_is_open())
    {
        start_trx_replay();
    }
    else
    {
        static bool warn_unexpected_rollback = true;

        if (!is_wsrep_error(error) && warn_unexpected_rollback)
        {
            MXB_WARNING("Expected a WSREP error but got a transaction rollback error: %d, %s",
                        error.code(), error.message().c_str());
            warn_unexpected_rollback = false;
        }

        if (m_expected_responses > 1)
        {
            throw RWSException("Cannot retry the query as multiple queries were in progress, closing session.");
        }
        else if (!m_current_query)
        {
            MXB_INFO("Cannot retry, reply has been partially delivered to the client.");
        }
        else if (backend == m_current_master)
        {
            if (!can_retry_query())
            {
                throw RWSException("Cannot retry write as 'delayed_retry' is disabled, closing session.");
            }
            else if (!can_recover_master())
            {
                throw RWSException("Cannot recover master connection, closing session.");
            }

            retry_query(std::exchange(m_current_query.buffer, GWBUF()));
        }
        else
        {
            if (!m_config->retry_failed_reads)
            {
                throw RWSException("Cannot retry read as 'retry_failed_reads' is disabled, closing session.");
            }

            retry_query(std::exchange(m_current_query.buffer, GWBUF()));
        }
    }

    backend->ack_write();
    m_expected_responses--;
    m_wait_gtid = NONE;
    m_pSession->reset_server_bookkeeping();
    backend->close();
}

void RWSplitSession::finish_transaction(mxs::RWBackend* backend)
{
    // m_trx.target() can be null if the client sends two COMMIT statements in a row. Although unlikely to
    // appear on purpose, we cannot assert this until the transaction state is tracked at the component level
    // in the routing chain.
    MXB_INFO("Transaction complete on '%s', %s of SQL.",
             m_trx.target() ? m_trx.target()->name() : "<no target>",
             mxb::pretty_size(m_trx.size()).c_str());
    m_trx.close();
    m_can_replay_trx = true;
    m_set_trx.clear();
}

bool RWSplitSession::discard_partial_result(GWBUF& buffer, const mxs::Reply& reply)
{
    mxb_assert(m_interrupted_query.bytes >= m_current_query.bytes);
    mxb_assert(m_config->transaction_replay);
    bool discard = m_current_query.bytes + buffer.length() <= m_interrupted_query.bytes;

    if (discard)
    {
        // Discard this part, we have already sent it.
        m_current_query.bytes += buffer.length();
        m_current_query.checksum.update(buffer);
        MXB_INFO("Discarding result, client already has it. %s processed so far.",
                 mxb::pretty_size(m_current_query.bytes).c_str());

        if (reply.is_complete())
        {
            MXB_INFO("Replayed result was shorter than the original one.");
            checksum_mismatch();
        }
    }
    else
    {
        // We've returned some part of this result. Split it into two parts and return the trailing end of the
        // result to the client.
        MXB_INFO("Replay of interrupted query is complete.");
        auto bytes_to_discard = m_interrupted_query.bytes - m_current_query.bytes;
        m_current_query.checksum.update(buffer.data(), bytes_to_discard);
        buffer.consume(bytes_to_discard);
        m_current_query.bytes = m_interrupted_query.bytes;
        m_state = ROUTING;
        m_num_trx_replays = 0;

        if (include_in_checksum(reply))
        {
            auto cksum = m_current_query.checksum;
            cksum.finalize();

            // In case the result wasn't the same, the resultset checksum will not match.
            if (cksum != m_interrupted_query.checksum)
            {
                checksum_mismatch();
                discard = true;
            }
        }

        m_interrupted_query.clear();
    }

    return discard;
}

bool RWSplitSession::clientReply(GWBUF&& writebuf, const mxs::ReplyRoute& down, const mxs::Reply& reply)
{
    try
    {
        client_reply(std::move(writebuf), down, reply);
        return true;
    }
    catch (const RWSException& e)
    {
        MXB_ERROR("%s", e.what());
        return false;
    }
}

void RWSplitSession::client_reply(GWBUF&& writebuf, const mxs::ReplyRoute& down, const mxs::Reply& reply)
{
    RWBackend* backend = static_cast<RWBackend*>(down.endpoint()->get_userdata());

    if (backend->should_ignore_response())
    {
        ignore_response(backend, reply);
        return;
    }

    if (handle_causal_read_reply(writebuf, reply, backend))
    {
        return;     // Nothing to route, return
    }

    if (m_state == TRX_REPLAY_INTERRUPTED && discard_partial_result(writebuf, reply))
    {
        return;     // Discard this chunk, the client already has it
    }

    const auto& error = reply.error();

    if (error.is_unexpected_error())
    {
        // All unexpected errors are related to server shutdown.
        MXB_SINFO("Server '" << backend->name() << "' is shutting down");

        // The server sent an error that we either didn't expect or we don't want. If retrying is going to
        // take place, it'll be done in handleError.
        if (!backend->is_waiting_result() || !reply.has_started())
        {
            // The buffer contains either an ERR packet, in which case the resultset hasn't started yet, or a
            // resultset with a trailing ERR packet. The full resultset can be discarded as the client hasn't
            // received it yet. In theory we could return this to the client but we don't know if it was
            // interrupted or not so the safer option is to retry it.
            return;
        }
    }

    if (is_ignorable_error(backend, error))
    {
        try
        {
            handle_ignorable_error(backend, error);
            // We can ignore this error and treat it as if the connection to the server was broken.
            return;
        }
        catch (const RWSException& e)
        {
            MXB_INFO("%s", e.what());
        }
    }

    if (m_wait_gtid != GTID_READ_DONE)
    {
        m_qc.update_from_reply(reply);
    }

    // TODO: Do this in the client protocol, it seems to be a pretty logical place for it as it already
    // assigns the prepared statement IDs.
    if (m_config->reuse_ps && reply.command() == MXS_COM_STMT_PREPARE)
    {
        if (m_current_query)
        {
            const auto& current_sql = get_sql_string(m_current_query.buffer);
            m_ps_cache[current_sql].append(writebuf.shallow_clone());
        }
    }

    // Track transaction contents and handle ROLLBACK with aggressive transaction load balancing
    manage_transactions(backend, writebuf, reply);

    if (reply.is_complete())
    {
        if (backend->is_idle())
        {
            throw unexpected_response(m_pSession, backend, reply);
        }

        MXB_INFO("Reply complete from '%s' (%s)", backend->name(), reply.describe().c_str());
        /** Got a complete reply, decrement expected response count */
        m_expected_responses--;
        mxb_assert(m_expected_responses >= 0);

        track_tx_isolation(reply);

        if (m_state == OTRX_ROLLBACK)
        {
            // Transaction rolled back, start replaying it on the master
            m_state = ROUTING;
            start_trx_replay();
            m_pSession->reset_server_bookkeeping();
            return;
        }

        backend->ack_write();
        backend->select_finished();
        mxb_assert(m_expected_responses >= 0);

        if (continue_causal_read())
        {
            // GTID sync part of causal reads is complete, continue with the actual reading part. This must be
            // done after the ack_write() call to make sure things are correctly marked as done. It must also
            // be done only if we didn't ignore a response: there can be multiple pending queries ongoing
            // during the GTID sync and only the response which isn't discarded is the correct one.
            return;
        }
    }
    else
    {
        MXB_INFO("Reply not yet complete. Waiting for %d replies, got one from %s",
                 m_expected_responses, backend->name());
    }

    mxb_assert(writebuf);

    if (m_state == TRX_REPLAY)
    {
        mxb_assert(m_config->transaction_replay);

        if (m_expected_responses == 0)
        {
            // Current statement is complete, continue with the next one
            trx_replay_next_stmt();
        }

        /**
         * If the start of the transaction was interrupted, we need to return
         * the result to the client.
         *
         * This retrying of START TRANSACTION is done with the transaction replay
         * mechanism instead of the normal query retry mechanism because the safeguards
         * in the routing logic prevent retrying of individual queries inside transactions.
         *
         * If the transaction was not empty and some results have already been
         * sent to the client, we must discard all responses that the client already has.
         */

        if (!m_replayed_trx.empty())
        {
            // Client already has this response, discard it
            return;
        }
    }
    else if (trx_is_open() && trx_is_ending() && m_expected_responses == 0)
    {
        finish_transaction(backend);
    }

    mxb_assert_message(backend->in_use(), "Backend should be in use when routing reply");
    /** Write reply to client DCB */

    if (!RouterSession::clientReply(std::move(writebuf), down, reply))
    {
        throw RWSException("Failed to route reply");
    }

    if (reply.is_complete() && m_expected_responses == 0 && m_state != TRX_REPLAY && !m_query_queue.empty())
    {
        lcall([this](){
            return route_stored_query();
        });
    }

    if (m_check_stale && m_expected_responses == 0 && !trx_is_open())
    {
        /**
         * Close stale connections to servers in maintenance. Done here to avoid closing the connections
         * before all responses have been received. Must not be done inside a transaction.
         */
        close_stale_connections();
        m_check_stale = false;
    }
}

void RWSplitSession::ignore_response(mxs::RWBackend* backend, const mxs::Reply& reply)
{
    if (reply.is_complete())
    {
        if (backend->is_idle())
        {
            throw unexpected_response(m_pSession, backend, reply);
        }

        backend->ack_write();
        backend->select_finished();
        mxb_assert(m_expected_responses >= 0);

        MXB_INFO("Reply complete from '%s', discarding it: %s", backend->name(), reply.describe().c_str());
    }
    else
    {
        MXB_INFO("Reply not yet complete from '%s', discarding partial result.", backend->name());
    }
}

void RWSplitSession::check_trx_replay() const
{
    if (!m_config->transaction_replay)
    {
        throw RWSException("Transaction is open, closing session.");
    }
    else if (!m_can_replay_trx)
    {
        throw RWSException("Transaction is open but the transaction is unreplayable, closing session.");
    }
    else if (m_config->trx_timeout > 0s)
    {
        // m_trx_replay_timer is only set when the first replay starts, this is why we must check how many
        // attempts we've made.
        if (m_num_trx_replays > 0 && m_trx_replay_timer.split() >= m_config->trx_timeout)
        {
            throw RWSException(mxb::string_printf(
                "Transaction replay time limit of %ld seconds exceeded, closing session.",
                m_config->trx_timeout.count()));
        }
    }
    else if (m_num_trx_replays >= m_config->trx_max_attempts)
    {
        mxb_assert(m_num_trx_replays == m_config->trx_max_attempts);
        throw RWSException(mxb::string_printf(
            "Transaction replay attempt cap of %ld exceeded, closing session.",
            m_config->trx_max_attempts));
    }
}

void RWSplitSession::start_trx_replay()
{
    check_trx_replay();

    ++m_num_trx_replays;

    if (!replaying_trx())
    {
        // This is the first time we're retrying this transaction, store it and the interrupted query
        m_orig_trx = m_trx;
        m_orig_stmt = m_current_query.shallow_clone();
        m_trx_replay_timer.restart();
    }
    else
    {
        // If there are pending retries while the state is TRX_REPLAY, the transaction replay
        // was started again before the previous queries were routed. In this case the currently
        // queued up delay_routing() calls would have to be canceled but this is not currently
        // possible. As a workaround, a second counter of "discarded" queries must be used to
        // indicate the number of queries to discard. This effectively cancels out the pending
        // delay_routing() calls.
        mxb_assert(m_canceled_retries <= m_pending_retries.size());
        m_canceled_retries = m_pending_retries.size();

        // Not the first time, copy the original
        m_replayed_trx.close();
        m_trx.close();
        m_trx = m_orig_trx;
        m_current_query = m_orig_stmt.shallow_clone();
    }

    if (m_trx.have_stmts() || m_current_query)
    {
        // Stash any interrupted queries while we replay the transaction
        m_interrupted_query = std::move(m_current_query);
        m_interrupted_query.checksum.finalize();
        m_current_query.clear();

        MXB_INFO("Starting transaction replay %ld. Replay has been ongoing for %ld seconds.",
                 m_num_trx_replays, trx_replay_seconds());
        m_state = TRX_REPLAY;

        /**
         * Copy the transaction for replaying. The current transaction
         * is closed as the replaying opens a new transaction.
         */
        m_replayed_trx = m_trx;
        m_trx.close();

        if (m_replayed_trx.have_stmts())
        {
            // Pop the first statement and start replaying the transaction
            GWBUF buf = m_replayed_trx.pop_stmt();
            const char* cmd = mariadb::cmd_to_string(buf);
            MXB_INFO("Replaying %s: %s", cmd, get_sql_string(buf).c_str());
            retry_query(std::move(buf), 1);
        }
        else
        {
            /**
             * The transaction was only opened and no queries have been
             * executed. The buffer should contain a query that starts
             * or ends a transaction or autocommit should be disabled.
             */
            MXB_AT_DEBUG(uint32_t type_mask = parser().get_trx_type_mask(m_interrupted_query.buffer));
            mxb_assert_message((type_mask & (sql::TYPE_BEGIN_TRX | sql::TYPE_COMMIT))
                               || !route_info().trx().is_autocommit(),
                               "The current query (%s) should start or stop a transaction "
                               "or autocommit should be disabled",
                               get_sql_string(m_interrupted_query.buffer).c_str());

            m_state = TRX_REPLAY_INTERRUPTED;
            MXB_INFO("Retrying interrupted query: %s",
                     get_sql_string(m_interrupted_query.buffer).c_str());
            retry_query(std::move(m_interrupted_query.buffer), 1);
            m_interrupted_query.buffer.clear();
        }
    }
    else
    {
        mxb_assert_message(route_info().trx().is_autocommit() || trx_is_ending(),
                           "Session should have autocommit disabled or transaction just ended if the "
                           "transaction had no statements and no query was interrupted");
    }
}

bool RWSplitSession::handleError(mxs::ErrorType type, const std::string& message,
                                 mxs::Endpoint* endpoint, const mxs::Reply& reply)
{
    try
    {
        handle_error(type, message, endpoint, reply);
        return true;
    }
    catch (const RWSException& e)
    {
        std::string_view reason = e.what();
        std::string_view space = reason.empty() ? "" : " ";
        std::string_view who = endpoint->target()->name();
        std::string errmsg = mxb::cat(reason, space, "Error from '", who, "': ", message);
        return mxs::RouterSession::handleError(type, errmsg, endpoint, reply);
    }
}

void RWSplitSession::handle_error(mxs::ErrorType type, const std::string& message,
                                  mxs::Endpoint* endpoint, const mxs::Reply& reply)
{
    RWBackend* backend = static_cast<RWBackend*>(endpoint->get_userdata());
    mxb_assert(backend && backend->in_use());
<<<<<<< HEAD

    MXB_INFO("Server '%s' failed: %s", backend->name(), message.c_str());
=======
    std::string errmsg;
    bool is_expected = backend->is_expected_response();
>>>>>>> cf048a6c

    if (is_expected && route_info().multi_part_packet())
    {
        errmsg = mxb::string_printf("Server '%s' was lost in the middle of a large multi-packet query,"
                                    " cannot continue the session: %s", backend->name(), message.c_str());
        return mxs::RouterSession::handleError(type, errmsg, endpoint, reply);
    }
    else if (is_expected && reply.has_started() && (!m_config->transaction_replay || !trx_is_open()))
    {
<<<<<<< HEAD
        throw RWSException("Server '", backend->name(), "' was lost in the middle of a ",
                           reply.has_started() ? "resultset" : "large multi-packet query",
                           ", closing session: ", message);
=======
        errmsg = mxb::string_printf("Server '%s' was lost in the middle of a resultset,"
                                    " cannot continue the session: %s", backend->name(), message.c_str());
        return mxs::RouterSession::handleError(type, errmsg, endpoint, reply);
>>>>>>> cf048a6c
    }
    else if (m_pSession->killed_by_query())
    {
        throw RWSException("Connection was killed by a KILL query, closing session: ", message);
    }

    bool expected_response = backend->is_waiting_result();
    mxb_assert(expected_response || reply.is_complete() || backend->should_ignore_response());
    backend->close(type == mxs::ErrorType::PERMANENT ? RWBackend::CLOSE_FATAL : RWBackend::CLOSE_NORMAL);

    if (expected_response && m_expected_responses > 1)
    {
        mxb_assert(backend == m_current_master);
        throw RWSException("Cannot retry query as multiple queries were in progress, closing session.");
    }

    bool trx_target_failed = trx_is_open() && m_trx.target() == backend && m_wait_gtid != READING_GTID;
    bool master_trx_failed = trx_is_open() && !in_optimistic_trx() && backend == m_current_master
        && (!m_trx.target() || m_wait_gtid == READING_GTID);

    if (trx_target_failed || master_trx_failed)
    {
        if (m_current_master == backend && m_wait_gtid == READING_GTID)
        {
            m_current_query.buffer = reset_gtid_probe();
        }

        start_trx_replay();
    }
    else if (m_current_master == backend)
    {
        handle_master_error(reply, message, expected_response);
    }
    else
    {
        handle_slave_error(backend->name(), message, expected_response);
    }

    // Decrement the expected response count only if we know we can continue the sesssion.
    // This keeps the internal logic sound even if another query is routed before the session
    // is closed.
    if (expected_response)
    {
        // Slaves should never have more than one response waiting
        mxb_assert(m_expected_responses == 1 || backend == m_current_master);
        m_expected_responses--;

        mxb_assert_message(m_wait_gtid != READING_GTID, "Should not be in READING_GTID state");
        // Reset causal read state so that the next read starts from the correct one.
        m_wait_gtid = NONE;
    }

    if (std::all_of(m_raw_backends.begin(), m_raw_backends.end(), std::mem_fn(&mxs::RWBackend::has_failed)))
    {
        throw RWSException("All backends are now permanently unusable, closing session. ",
                           get_verbose_status());
    }
}

void RWSplitSession::endpointConnReleased(mxs::Endpoint* down)
{
    auto* backend = static_cast<RWBackend*>(down->get_userdata());
    if (can_recover_servers() && (!backend->is_master() || m_config->master_reconnection))
    {
        backend->close(RWBackend::CLOSE_NORMAL);
        MXB_INFO("Backend pooled");
    }
}

/**
 * Handle failed slave serers
 */
void RWSplitSession::handle_slave_error(const char* name, const std::string& message, bool expected_response)
{
    bool have_connections = have_open_connections();

    if (expected_response)
    {
        // The backend was busy executing command and the client is expecting a response.
        if (!m_current_query || !m_config->retry_failed_reads)
        {
            mxb_assert_message(!m_config->retry_failed_reads, "m_current_query should not be empty "
                                                              "if retry_failed_reads is enabled.");
            throw RWSException(
                "Cannot retry read because 'retry_failed_reads' is disabled and a query was ",
                "active on '", name, "' when it failed: ", message);
        }

        else if (!m_config->delayed_retry && !have_connections)
        {
            throw RWSException(
                "Cannot retry failed read, no candidates to try it on and delayed_retry is not enabled. ",
                "'", name, "' was the last server to fail: ", message);
        }

        MXB_INFO("Re-routing failed read after server '%s' failed", name);
        retry_query(std::exchange(m_current_query.buffer, GWBUF()));
    }

    if (!can_recover_servers() && !have_connections)
    {
        throw RWSException("All connections have failed and new connections cannot be created, "
                           "closing session. Last server to fail was ", "'", name, "': ", message);
    }
}

bool RWSplitSession::lock_to_master()
{
    if (m_config->strict_multi_stmt || m_config->strict_sp_calls)
    {
        MXB_INFO("Multi-statement query or stored procedure call, routing "
                 "all future queries to primary.");
        m_locked_to_master = true;
    }

    return m_current_master && m_current_master->in_use();
}

bool RWSplitSession::is_locked_to_master() const
{
    return m_locked_to_master || m_set_trx;
}

bool RWSplitSession::supports_hint(Hint::Type hint_type) const
{
    using Type = Hint::Type;
    bool rv = true;

    switch (hint_type)
    {
    case Type::ROUTE_TO_MASTER:
    case Type::ROUTE_TO_SLAVE:
    case Type::ROUTE_TO_NAMED_SERVER:
    case Type::ROUTE_TO_LAST_USED:
    case Type::PARAMETER:
        // Ignore hints inside transactions if transaction replay or causal reads is enabled. This prevents
        // all sorts of problems (e.g. MXS-4260) that happen when the contents of the transaction are spread
        // across multiple servers.
        if (trx_is_open() && (m_config->transaction_replay || m_config->causal_reads != CausalReads::NONE))
        {
            rv = false;
        }
        break;

    case Type::ROUTE_TO_UPTODATE_SERVER:
    case Type::ROUTE_TO_ALL:
        rv = false;
        break;

    default:
        mxb_assert(!true);
        rv = false;
    }

    return rv;
}

void RWSplitSession::handle_master_error(const mxs::Reply& reply, const std::string& message,
                                         bool expected_response)
{
    if (mxs_mysql_is_binlog_dump(reply.command()) || reply.command() == MXS_COM_REGISTER_SLAVE)
    {
        MXB_INFO("Session is a replication client, closing connection immediately.");
        m_pSession->kill();         // Not sending an error causes the replication client to connect again
        throw RWSException("Session is a replication client, closing connection immediately.");
    }

    /** The failure of a master is not considered a critical
     * failure as partial functionality still remains. If
     * master_failure_mode is not set to fail_instantly, reads
     * are allowed as long as slave servers are available
     * and writes will cause an error to be returned.
     *
     * If we were waiting for a response from the master, we
     * can't be sure whether it was executed or not. In this
     * case the safest thing to do is to close the client
     * connection. */
    if (m_config->master_failure_mode == RW_FAIL_INSTANTLY)
    {
        throw master_exception(message, reply);
    }

    if (m_qc.have_tmp_tables() && m_config->strict_tmp_tables)
    {
        throw RWSException("Temporary tables were lost when the connection was lost, closing session.");
    }

    if (!m_unsafe_reconnect_reason.empty())
    {
        throw RWSException("Unsafe to reconnect: ", m_unsafe_reconnect_reason, ".");
    }

    if (expected_response)
    {
        // We were expecting a response but we aren't going to get one
        mxb_assert(m_expected_responses >= 1);

        if (m_wait_gtid == READING_GTID)
        {
            m_current_query.buffer = reset_gtid_probe();

            if (trx_is_open() || !can_recover_master())
            {
                throw master_exception(message, reply);
            }

            // Not inside a transaction, we can retry the original query
            retry_query(std::exchange(m_current_query.buffer, GWBUF()), 0);
        }
        else if (m_config->retry_failed_reads && m_prev_plan.route_target != TARGET_MASTER
                 && !trx_is_open() && can_recover_master())
        {
            // This was not a write but it just ended up being routed to the current master. It can be
            // safely retried if a transaction is not open.
            retry_query(std::exchange(m_current_query.buffer, GWBUF()));
        }
        else if (m_config->master_failure_mode == RW_ERROR_ON_WRITE)
        {
            /** In error_on_write mode, the session can continue even
             * if the master is lost. Send a read-only error to
             * the client to let it know that the query failed. */
            send_readonly_error();
        }
        else
        {
            throw master_exception(message, reply);
        }
    }
}

void RWSplitSession::unsafe_to_reconnect(std::string_view why)
{
    m_unsafe_reconnect_reason.assign(why);
    MXB_INFO("Unsafe SQL (%s), disabling reconnection.",
             m_unsafe_reconnect_reason.c_str());
}

bool RWSplitSession::is_valid_for_master(const mxs::RWBackend* master)
{
    bool rval = false;

    if (master->in_use()
        || (m_config->master_reconnection && master->can_connect() && can_recover_servers()))
    {
        rval = master->target()->is_master()
            || (master->in_use() && master->target()->is_in_maint() && trx_is_open());
    }

    return rval;
}

bool RWSplitSession::need_gtid_probe(const RoutingPlan& plan) const
{
    uint8_t cmd = route_info().command();
    const auto cr = m_config->causal_reads;
    return (cr == CausalReads::UNIVERSAL || cr == CausalReads::FAST_UNIVERSAL)
           && plan.route_target == TARGET_SLAVE
           && m_wait_gtid == NONE
           && (cmd == MXS_COM_QUERY || cmd == MXS_COM_STMT_EXECUTE)
           && (route_info().type_mask() & (sql::TYPE_COMMIT | sql::TYPE_ROLLBACK)) == 0;
}

void RWSplitSession::track_tx_isolation(const mxs::Reply& reply)
{
    constexpr const char* LEVEL = "SERIALIZABLE";
    bool was_serializable = m_locked_to_master;
    std::string_view value;

    if (auto trx_char = reply.get_variable("trx_characteristics"); !trx_char.empty())
    {
        m_locked_to_master = trx_char.find(LEVEL) != std::string_view::npos;
        value = trx_char;
    }

    auto tx_isolation = reply.get_variable("transaction_isolation");

    if (tx_isolation.empty())
    {
        tx_isolation = reply.get_variable("tx_isolation");
    }

    if (!tx_isolation.empty())
    {
        m_locked_to_master = tx_isolation.find(LEVEL) != std::string_view::npos;
        value = tx_isolation;
    }

    if (was_serializable != m_locked_to_master)
    {
        MXB_INFO("Transaction isolation level set to '%s', %s", std::string(value).c_str(),
                 m_locked_to_master ? "locking session to primary" : "returning to normal routing");
    }
}


RWSException RWSplitSession::master_exception(const std::string& message, const mxs::Reply& reply) const
{
    mxb_assert(m_current_master);
    auto diff = maxbase::Clock::now(maxbase::NowType::EPollTick) - m_current_master->last_write();
    int idle = duration_cast<seconds>(diff).count();
    return RWSException(mxb::string_printf(
        "Lost connection to the primary server, closing session. "
        "Connection from %s has been idle for %d seconds. Error caused by: %s. "
        "Last error: %s", m_pSession->user_and_host().c_str(),
        idle, message.c_str(), reply.error().message().c_str()));
}

std::string RWSplitSession::get_delayed_retry_failure_reason() const
{
    std::string extra;
    auto backends = m_raw_backends;

    auto end = std::partition(backends.begin(), backends.end(), [](const auto* b){
        return b->is_master();
    });

    bool only_failed_masters = std::all_of(backends.begin(), end, [](const auto* b){
        return b->has_failed();
    });

    if (only_failed_masters)
    {
        extra = ". Found servers with the 'Master' status but the connections "
                "have been marked as broken due to fatal errors";
    }

    return "'delayed_retry_timeout' exceeded before a server with the 'Master' status could be found"
           + extra;
}<|MERGE_RESOLUTION|>--- conflicted
+++ resolved
@@ -505,7 +505,7 @@
         }
         else if (!m_current_query)
         {
-            MXB_INFO("Cannot retry, reply has been partially delivered to the client.");
+            throw RWSException("Cannot retry, reply has been partially delivered to the client.");
         }
         else if (backend == m_current_master)
         {
@@ -951,31 +951,19 @@
 {
     RWBackend* backend = static_cast<RWBackend*>(endpoint->get_userdata());
     mxb_assert(backend && backend->in_use());
-<<<<<<< HEAD
 
     MXB_INFO("Server '%s' failed: %s", backend->name(), message.c_str());
-=======
-    std::string errmsg;
     bool is_expected = backend->is_expected_response();
->>>>>>> cf048a6c
 
     if (is_expected && route_info().multi_part_packet())
     {
-        errmsg = mxb::string_printf("Server '%s' was lost in the middle of a large multi-packet query,"
-                                    " cannot continue the session: %s", backend->name(), message.c_str());
-        return mxs::RouterSession::handleError(type, errmsg, endpoint, reply);
+        throw RWSException("Server '", backend->name(), "' was lost in the middle of a ",
+                           "large multi-packet query, closing session: ", message);
     }
     else if (is_expected && reply.has_started() && (!m_config->transaction_replay || !trx_is_open()))
     {
-<<<<<<< HEAD
         throw RWSException("Server '", backend->name(), "' was lost in the middle of a ",
-                           reply.has_started() ? "resultset" : "large multi-packet query",
-                           ", closing session: ", message);
-=======
-        errmsg = mxb::string_printf("Server '%s' was lost in the middle of a resultset,"
-                                    " cannot continue the session: %s", backend->name(), message.c_str());
-        return mxs::RouterSession::handleError(type, errmsg, endpoint, reply);
->>>>>>> cf048a6c
+                           "resultset, closing session: ", message);
     }
     else if (m_pSession->killed_by_query())
     {
