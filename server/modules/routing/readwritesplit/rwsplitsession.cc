--- conflicted
+++ resolved
@@ -1222,7 +1222,6 @@
            && plan.route_target == TARGET_SLAVE
            && m_wait_gtid == NONE
            && (cmd == MXS_COM_QUERY || cmd == MXS_COM_STMT_EXECUTE)
-<<<<<<< HEAD
            && (route_info().type_mask() & (sql::TYPE_COMMIT | sql::TYPE_ROLLBACK)) == 0;
 }
 
@@ -1256,8 +1255,6 @@
         MXB_INFO("Transaction isolation level set to '%s', %s", std::string(value).c_str(),
                  m_locked_to_master ? "locking session to primary" : "returning to normal routing");
     }
-=======
-           && (route_info().type_mask() & (QUERY_TYPE_COMMIT | QUERY_TYPE_ROLLBACK)) == 0;
 }
 
 std::string RWSplitSession::get_delayed_retry_failure_reason() const
@@ -1281,5 +1278,4 @@
 
     return "'delayed_retry_timeout' exceeded before a server with the 'Master' status could be found"
            + extra;
->>>>>>> bc661193
 }