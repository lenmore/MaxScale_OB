--- conflicted
+++ resolved
@@ -580,12 +580,8 @@
 
         if (ignore_response)
         {
-<<<<<<< HEAD
-            MXB_INFO("Reply complete from '%s', discarding it.", backend->name());
-=======
-            MXS_INFO("Reply complete from '%s', discarding it: %s",
+            MXB_INFO("Reply complete from '%s', discarding it: %s",
                      backend->name(), reply.describe().c_str());
->>>>>>> 71e4f065
             gwbuf_free(writebuf);
             writebuf = nullptr;
         }
@@ -679,11 +675,7 @@
                 return 1;
             }
         }
-<<<<<<< HEAD
         else if (trx_is_open() && trx_is_ending())
-=======
-        else if (trx_is_ending())
->>>>>>> 71e4f065
         {
             finish_transaction(backend);
         }
