--- conflicted
+++ resolved
@@ -953,16 +953,9 @@
     if (backend->is_expected_response()
         && ((reply.has_started() && !m_config->transaction_replay) || route_info().multi_part_packet()))
     {
-<<<<<<< HEAD
-        throw RWSException("Server '", backend->name(), "' was lost in the middle of a resultset, ",
-                           "closing session: ", message);
-=======
-        errmsg = mxb::string_printf(
-            "Server '%s' was lost in the middle of a %s, cannot continue the session: %s",
-            backend->name(), reply.has_started() ? "resultset" : "large multi-packet query",
-            message.c_str());
-        return mxs::RouterSession::handleError(type, errmsg, endpoint, reply);
->>>>>>> b82c0bb8
+        throw RWSException("Server '", backend->name(), "' was lost in the middle of a ",
+                           reply.has_started() ? "resultset" : "large multi-packet query",
+                           ", closing session: ", message);
     }
     else if (m_pSession->killed_by_query())
     {
