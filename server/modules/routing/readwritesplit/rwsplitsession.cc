--- conflicted
+++ resolved
@@ -636,7 +636,6 @@
 
         if (backend == m_current_master)
         {
-<<<<<<< HEAD
             if (can_retry_query())
             {
                 ok = retry_master_query(backend);
@@ -646,22 +645,6 @@
         {
             ok = true;
             retry_query(m_current_query.release());
-=======
-            /** If we receive an unexpected response from the server, the internal
-             * logic cannot handle this situation. Routing the reply straight to
-             * the client should be the safest thing to do at this point. */
-            log_unexpected_response(backend, writebuf, m_current_query.get());
-
-            if (!m_sescmd_list.empty())
-            {
-                auto cmd = m_sescmd_list.back()->get_command();
-                auto query = m_sescmd_list.back()->to_string();
-                MXS_ERROR("Latest session command: (%s) %s",
-                          STRPACKETTYPE(cmd), query.empty() ? "<no query>" : query.c_str());
-            }
-
-            MXS_SESSION_ROUTE_REPLY(backend_dcb->session, writebuf);
->>>>>>> e105f06e
         }
     }
 
@@ -687,6 +670,15 @@
          * logic cannot handle this situation. Routing the reply straight to
          * the client should be the safest thing to do at this point. */
         log_unexpected_response(backend, writebuf, m_current_query.get());
+
+        if (!m_sescmd_list.empty())
+        {
+            auto cmd = m_sescmd_list.back()->get_command();
+            auto query = m_sescmd_list.back()->to_string();
+            MXS_ERROR("Latest session command: (%s) %s",
+                      STRPACKETTYPE(cmd), query.empty() ? "<no query>" : query.c_str());
+        }
+
         MXS_SESSION_ROUTE_REPLY(backend_dcb->session, writebuf);
         return;
     }
