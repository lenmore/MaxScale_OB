/*
 * Copyright (c) 2016 MariaDB Corporation Ab
 * Copyright (c) 2023 MariaDB plc, Finnish Branch
 *
 * Use of this software is governed by the Business Source License included
 * in the LICENSE.TXT file and at www.mariadb.com/bsl11.
 *
 * Change Date: 2027-11-30
 *
 * On the date above, in accordance with the Business Source License, use
 * of this software will be governed by version 2 or later of the General
 * Public License.
 */

#include "rwsplitsession.hh"

#include <maxbase/pretty_print.hh>

#include <utility>

using namespace maxscale;
using namespace std::chrono;
using mariadb::QueryClassifier;

namespace
{
RWSException unexpected_response(MXS_SESSION* session, mxs::RWBackend* backend, const mxs::Reply& reply)
{
    session->dump_statements();
    session->dump_session_log();
    session->kill();
    mxb_assert(!true);
    return RWSException("Unexpected response from '", backend->name(), "', closing session: ",
                        reply.describe());
}
}

std::vector<RWBackend*> sptr_vec_to_ptr_vec(std::vector<RWBackend>& sVec)
{
    std::vector<RWBackend*> pVec;
    for (auto& smart : sVec)
    {
        pVec.push_back(&smart);
    }
    return pVec;
}

RWSplitSession::RWSplitSession(RWSplit* instance, MXS_SESSION* session, mxs::RWBackends backends)
    : mxs::RouterSession(session)
    , m_backends(std::move(backends))
    , m_raw_backends(sptr_vec_to_ptr_vec(m_backends))
    , m_current_master(nullptr)
    , m_config(instance->config().get_ref())
    , m_expected_responses(0)
    , m_router(instance)
    , m_wait_gtid(NONE)
    , m_next_seq(0)
    , m_qc(parser(), this, session, m_config->use_sql_variables_in)
    , m_retry_duration(0)
    , m_can_replay_trx(true)
{
    open_connections();
    mxb::atomic::add(&m_router->stats().n_sessions, 1, mxb::atomic::RELAXED);
}

RWSplitSession::~RWSplitSession()
{
    auto t = m_session_timer.split();

    for (auto& backend : m_raw_backends)
    {
        auto& stats = m_router->local_server_stats()[backend->target()];
        stats.update(t, backend->select_timer().total(), backend->num_selects());
    }
}

bool RWSplitSession::routeQuery(GWBUF&& buffer)
{
    mxb_assert(!buffer.empty());

    if (replaying_trx() || m_pending_retries > 0 || !m_query_queue.empty())
    {
        MXB_INFO("New %s received while %s is active: %s",
                 mariadb::cmd_to_string(buffer),
                 replaying_trx() ?  "transaction replay" : "query execution",
                 get_sql_string(buffer).c_str());

        m_query_queue.emplace_back(std::move(buffer));
        return true;
    }

    return route_query(std::move(buffer));
}

bool RWSplitSession::route_query(GWBUF&& buffer)
{
    bool rval = false;
    bool trx_was_ending = trx_is_ending();
    m_qc.update_route_info(buffer);
    RoutingPlan plan = resolve_route(buffer, route_info());

    if (can_route_query(buffer, plan, trx_was_ending))
    {
        if (need_gtid_probe(plan))
        {
            m_qc.revert_update();
            m_query_queue.push_front(std::move(buffer));
            std::tie(buffer, plan) = start_gtid_probe();
        }

        /** No active or pending queries */
        try
        {
            // Commit the changes to the routing info. This updates the set of temporary tables and prepared
            // statements. TODO: This should probably be done after the query is successfully routed.
            m_qc.commit_route_info_update(buffer);

            route_stmt(std::move(buffer), plan);
            rval = true;
        }
        catch (const RWSException& e)
        {
            if (e.buffer().empty())
            {
                MXB_ERROR("%s", e.what());
            }
            else if (auto err = handle_routing_failure(e.buffer().shallow_clone(), plan))
            {
                MXB_ERROR("%s", err->c_str());
            }
            else
            {
                rval = true;
            }
        }
    }
    else
    {
        // Roll back the query classifier state to keep it consistent.
        m_qc.revert_update();

        // Already busy executing a query, put the query in a queue and route it later
        MXB_INFO("Storing query (len: %lu cmd: %0x), expecting %d replies to current command: %s. "
                 "Would route %s to '%s'.",
                 buffer.length(), buffer.data()[4], m_expected_responses,
                 maxbase::show_some(get_sql_string(buffer), 1024).c_str(),
                 route_target_to_string(plan.route_target),
                 plan.target ? plan.target->name() : "<no target>");

        mxb_assert(m_expected_responses >= 1 || !m_query_queue.empty());

        m_query_queue.emplace_back(std::move(buffer));
        rval = true;
        mxb_assert(m_expected_responses >= 1);
    }

    return rval;
}

/**
 * @brief Route a stored query
 *
 * When multiple queries are executed in a pipeline fashion, the readwritesplit
 * stores the extra queries in a queue. This queue is emptied after reading a
 * reply from the backend server.
 */
void RWSplitSession::route_stored_query()
{
    if (m_query_queue.empty())
    {
        return;
    }

    /** Loop over the stored statements as long as the routeQuery call doesn't
     * append more data to the queue. If it appends data to the queue, we need
     * to wait for a response before attempting another reroute */
    MXB_INFO(">>> Routing stored queries");

    while (!m_query_queue.empty())
    {
        auto query = std::move(m_query_queue.front());
        m_query_queue.pop_front();
        mxb_assert_message(query, "Query in query queue unexpectedly empty");

        /** Store the query queue locally for the duration of the routeQuery call.
         * This prevents recursive calls into this function. */
        decltype(m_query_queue) temp_storage;
        temp_storage.swap(m_query_queue);

        if (!routeQuery(std::move(query)))
        {
            throw RWSException("Failed to route queued query.");
        }

        if (m_query_queue.empty())
        {
            /** Query successfully routed and no responses are expected */
            m_query_queue.swap(temp_storage);
        }
        else
        {
            /**
             * Routing was stopped, we need to wait for a response before retrying.
             * temp_storage holds the tail end of the queue and m_query_queue contains the query we attempted
             * to route.
             */
            mxb_assert(m_query_queue.size() == 1);
            temp_storage.push_front(std::move(m_query_queue.front()));
            m_query_queue = std::move(temp_storage);
            break;
        }
    }

    MXB_INFO("<<< Stored queries routed");
}

void RWSplitSession::trx_replay_next_stmt()
{
    mxb_assert(m_state == TRX_REPLAY);

    if (m_replayed_trx.have_stmts())
    {
        const auto& curr_trx = m_trx.checksums();
        const auto& old_trx = m_replayed_trx.checksums();

        if (old_trx[curr_trx.size() - 1] == curr_trx.back())
        {
            // More statements to replay, pop the oldest one and execute it
            GWBUF buf = m_replayed_trx.pop_stmt();
            const char* cmd = mariadb::cmd_to_string(buf);
            MXB_INFO("Replaying %s: %s", cmd, get_sql_string(buf).c_str());
            retry_query(std::move(buf), 0);
        }
        else
        {
            checksum_mismatch();
        }
    }
    else
    {
        // No more statements to execute, return to normal routing mode
        m_state = ROUTING;
        mxb::atomic::add(&m_router->stats().n_trx_replay, 1, mxb::atomic::RELAXED);

        if (!m_replayed_trx.empty())
        {
            // Check that the checksums match.
            if (m_trx.checksums().back() == m_replayed_trx.checksums().back())
            {
                mxb_assert(m_trx.checksums() == m_replayed_trx.checksums());
                MXB_INFO("Checksums match, replay successful. Replay took %ld seconds.",
                         trx_replay_seconds());
                m_num_trx_replays = 0;

                if (m_interrupted_query)
                {
                    m_state = TRX_REPLAY_INTERRUPTED;
                    MXB_INFO("Resuming execution: %s", get_sql_string(m_interrupted_query.buffer).c_str());
                    retry_query(std::move(m_interrupted_query.buffer), 0);
                    m_interrupted_query.buffer.clear();
                }
                else if (!m_query_queue.empty())
                {
                    route_stored_query();
                }
            }
            else
            {
                checksum_mismatch();
            }
        }
        else
        {
            /**
             * The transaction was "empty". This means that the start of the transaction
             * did not finish before we started the replay process.
             *
             * The transaction that is being currently replayed has a result,
             * whereas the original interrupted transaction had none. Due to this,
             * the checksums would not match if they were to be compared.
             */
            mxb_assert_message(!m_interrupted_query, "Interrupted query should be empty");
            m_num_trx_replays = 0;
        }
    }
}

void RWSplitSession::checksum_mismatch()
{
    // Turn the replay flag back on to prevent queries from getting routed before the hangup we
    // just added is processed. For example, this can happen if the error is sent and the client
    // manages to send a COM_QUIT that gets processed before the fake hangup event.
    // This also makes it so that when transaction_replay_retry_on_mismatch is enabled, the replay
    // will eventually stop.
    m_state = TRX_REPLAY;

    if (m_config->trx_retry_on_mismatch)
    {
        MXB_INFO("Checksum mismatch, starting transaction replay again.");
        start_trx_replay();
    }
    else
    {
        MXB_INFO("Checksum mismatch, transaction replay failed. Closing connection.");
        m_pSession->kill("Transaction checksum mismatch encountered when replaying transaction.");
    }
}

void RWSplitSession::manage_transactions(RWBackend* backend, const GWBUF& writebuf, const mxs::Reply& reply)
{
    if (m_state == OTRX_ROLLBACK)
    {
        /** This is the response to the ROLLBACK. If it fails, we must close
         * the connection. The replaying of the transaction can continue
         * regardless of the ROLLBACK result. */
        mxb_assert(backend == m_prev_plan.target);

        if (!mxs_mysql_is_ok_packet(writebuf))
        {
            m_pSession->kill();
        }
    }
    else if (m_config->transaction_replay && m_can_replay_trx && trx_is_open())
    {
        if (m_wait_gtid != READING_GTID && m_wait_gtid != GTID_READ_DONE)
        {
            m_current_query.buffer.minimize();
            int64_t size = m_trx.size() + m_current_query.buffer.runtime_size();

            // A transaction is open and it is eligible for replaying
            if (size < m_config->trx_max_size)
            {
                /** Transaction size is OK, store the statement for replaying and
                 * update the checksum of the result */

                m_current_query.bytes += writebuf.length();
                m_current_query.checksum.update(writebuf);

                if (reply.is_complete())
                {
                    const char* cmd = mariadb::cmd_to_string(m_current_query.buffer);

                    // Add an empty checksum for any statements which we don't want to checksum. This allows
                    // us to identify which statement it was that caused the checksum mismatch.
                    if (!include_in_checksum(reply))
                    {
                        m_current_query.checksum.reset();
                    }

                    m_current_query.checksum.finalize();
                    m_trx.add_result(m_current_query.checksum.value());

                    MXB_INFO("Adding %s to trx: %s", cmd, get_sql_string(m_current_query.buffer).c_str());

                    // Add the statement to the transaction now that the result is complete.
                    m_trx.add_stmt(backend, std::move(m_current_query.buffer));
                    m_current_query.clear();
                }
            }
            else
            {
                // We leave the transaction open to retain the information where it was being executed. This
                // is needed in case the server where it's being executed on fails.
                MXB_INFO("Transaction is too big (%lu bytes), can't replay if it fails.", size);
                m_can_replay_trx = false;
                mxb::atomic::add(&m_router->stats().n_trx_too_big, 1, mxb::atomic::RELAXED);
            }
        }
    }
    else if (m_wait_gtid == RETRYING_ON_MASTER)
    {
        // We're retrying the query on the master and we need to keep the current query
    }
    else
    {
        /** Normal response, reset the currently active query. This is done before
         * the whole response is complete to prevent it from being retried
         * in case the connection breaks in the middle of a resultset. */
        m_current_query.clear();
    }
}

void RWSplitSession::close_stale_connections()
{
    auto current_rank = get_current_rank();

    for (auto& backend : m_raw_backends)
    {
        if (backend->in_use())
        {
            auto server = backend->target();

            if (!server->is_usable())
            {
                MXB_INFO("Discarding connection to '%s', server in state: %s",
                         backend->name(), backend->target()->status_string().c_str());
                backend->close();
            }
            else if (server->rank() != current_rank)
            {
                MXB_INFO("Discarding connection to '%s': Server has rank %ld and current rank is %ld",
                         backend->name(), backend->target()->rank(), current_rank);
                backend->close();
            }
        }
    }
}

bool is_wsrep_error(const mxs::Reply::Error& error)
{
    return error.code() == 1047 && error.sql_state() == "08S01"
           && error.message() == "WSREP has not yet prepared node for application use";
}

void RWSplitSession::handle_ignorable_error(RWBackend* backend, const mxs::Reply::Error& error)
{
    mxb_assert(m_expected_responses >= 1);

    MXB_INFO("%s: %s", error.is_rollback() ?
             "Server triggered transaction rollback, replaying transaction" :
             "WSREP not ready, retrying query", error.message().c_str());

    if (trx_is_open())
    {
        start_trx_replay();
    }
    else
    {
        static bool warn_unexpected_rollback = true;

        if (!is_wsrep_error(error) && warn_unexpected_rollback)
        {
            MXB_WARNING("Expected a WSREP error but got a transaction rollback error: %d, %s",
                        error.code(), error.message().c_str());
            warn_unexpected_rollback = false;
        }

        if (m_expected_responses > 1)
        {
            throw RWSException("Cannot retry the query as multiple queries were in progress");
        }
        else if (backend == m_current_master)
        {
            if (!can_retry_query())
            {
                throw RWSException("Cannot retry write, 'delayed_retry' is disabled.");
            }
            else if (!can_recover_master())
            {
                throw RWSException("Cannot recover master connection.");
            }

            retry_query(std::exchange(m_current_query.buffer, GWBUF()));
        }
        else
        {
            if (!m_config->retry_failed_reads)
            {
                throw RWSException("Cannot retry read, 'retry_failed_reads' is disabled.");
            }

            retry_query(std::exchange(m_current_query.buffer, GWBUF()));
        }
    }

    backend->ack_write();
    m_expected_responses--;
    m_wait_gtid = NONE;
    m_pSession->reset_server_bookkeeping();
    backend->close();
}

void RWSplitSession::finish_transaction(mxs::RWBackend* backend)
{
    // m_trx.target() can be null if the client sends two COMMIT statements in a row. Although unlikely to
    // appear on purpose, we cannot assert this until the transaction state is tracked at the component level
    // in the routing chain.
    MXB_INFO("Transaction complete on '%s', %s of SQL.",
             m_trx.target() ? m_trx.target()->name() : "<no target>",
             mxb::pretty_size(m_trx.size()).c_str());
    m_trx.close();
    m_can_replay_trx = true;
    m_set_trx.clear();
}

bool RWSplitSession::discard_partial_result(GWBUF& buffer, const mxs::Reply& reply)
{
    mxb_assert(m_interrupted_query.bytes >= m_current_query.bytes);
    mxb_assert(m_config->transaction_replay);
    bool discard = m_current_query.bytes + buffer.length() <= m_interrupted_query.bytes;

    if (discard)
    {
        // Discard this part, we have already sent it.
        m_current_query.bytes += buffer.length();
        m_current_query.checksum.update(buffer);
        MXB_INFO("Discarding result, client already has it. %s processed so far.",
                 mxb::pretty_size(m_current_query.bytes).c_str());

        if (reply.is_complete())
        {
            MXB_INFO("Replayed result was shorter than the original one.");
            checksum_mismatch();
        }
    }
    else
    {
        // We've returned some part of this result. Split it into two parts and return the trailing end of the
        // result to the client.
        MXB_INFO("Replay of interrupted query is complete.");
        auto bytes_to_discard = m_interrupted_query.bytes - m_current_query.bytes;
        m_current_query.checksum.update(buffer.data(), bytes_to_discard);
        buffer.consume(bytes_to_discard);
        m_current_query.bytes = m_interrupted_query.bytes;
        m_state = ROUTING;

        if (include_in_checksum(reply))
        {
            auto cksum = m_current_query.checksum;
            cksum.finalize();

            // In case the result wasn't the same, the resultset checksum will not match.
            if (cksum != m_interrupted_query.checksum)
            {
                checksum_mismatch();
                discard = true;
            }
        }

        m_interrupted_query.clear();
    }

    return discard;
}

bool RWSplitSession::clientReply(GWBUF&& writebuf, const mxs::ReplyRoute& down, const mxs::Reply& reply)
{
    try
    {
        client_reply(std::move(writebuf), down, reply);
        return true;
    }
    catch (const RWSException& e)
    {
        MXB_ERROR("%s", e.what());
        return false;
    }
}

void RWSplitSession::client_reply(GWBUF&& writebuf, const mxs::ReplyRoute& down, const mxs::Reply& reply)
{
    RWBackend* backend = static_cast<RWBackend*>(down.endpoint()->get_userdata());

    if (backend->should_ignore_response())
    {
        ignore_response(backend, reply);
        return;
    }

    if (handle_causal_read_reply(writebuf, reply, backend))
    {
        return;     // Nothing to route, return
    }

    if (m_state == TRX_REPLAY_INTERRUPTED && discard_partial_result(writebuf, reply))
    {
        return;     // Discard this chunk, the client already has it
    }

    const auto& error = reply.error();

    if (error.is_unexpected_error())
    {
        // All unexpected errors are related to server shutdown.
        MXB_SINFO("Server '" << backend->name() << "' is shutting down");

        // The server sent an error that we either didn't expect or we don't want. If retrying is going to
        // take place, it'll be done in handleError.
        if (!backend->is_waiting_result() || !reply.has_started())
        {
            // The buffer contains either an ERR packet, in which case the resultset hasn't started yet, or a
            // resultset with a trailing ERR packet. The full resultset can be discarded as the client hasn't
            // received it yet. In theory we could return this to the client but we don't know if it was
            // interrupted or not so the safer option is to retry it.
            return;
        }
    }

    if ((m_config->trx_retry_on_deadlock && error.is_rollback()) || is_wsrep_error(error))
    {
        try
        {
            handle_ignorable_error(backend, error);
            // We can ignore this error and treat it as if the connection to the server was broken.
            return;
        }
        catch (const RWSException& e)
        {
            MXB_INFO("%s", e.what());
        }
    }

    if (m_wait_gtid != GTID_READ_DONE)
    {
        m_qc.update_from_reply(reply);
    }

    // TODO: Do this in the client protocol, it seems to be a pretty logical place for it as it already
    // assigns the prepared statement IDs.
    if (m_config->reuse_ps && reply.command() == MXS_COM_STMT_PREPARE)
    {
        if (m_current_query)
        {
            const auto& current_sql = get_sql_string(m_current_query.buffer);
            m_ps_cache[current_sql].append(writebuf.shallow_clone());
        }
    }

    // Track transaction contents and handle ROLLBACK with aggressive transaction load balancing
    manage_transactions(backend, writebuf, reply);

    if (reply.is_complete())
    {
        if (backend->is_idle())
        {
            throw unexpected_response(m_pSession, backend, reply);
        }

        MXB_INFO("Reply complete from '%s' (%s)", backend->name(), reply.describe().c_str());
        /** Got a complete reply, decrement expected response count */
        m_expected_responses--;
        mxb_assert(m_expected_responses >= 0);

        track_tx_isolation(reply);

        if (m_state == OTRX_ROLLBACK)
        {
            // Transaction rolled back, start replaying it on the master
            m_state = ROUTING;
            start_trx_replay();
            m_pSession->reset_server_bookkeeping();
            return;
        }

        backend->ack_write();
        backend->select_finished();
        mxb_assert(m_expected_responses >= 0);

        if (continue_causal_read())
        {
            // GTID sync part of causal reads is complete, continue with the actual reading part. This must be
            // done after the ack_write() call to make sure things are correctly marked as done. It must also
            // be done only if we didn't ignore a response: there can be multiple pending queries ongoing
            // during the GTID sync and only the response which isn't discarded is the correct one.
            return;
        }
    }
    else
    {
        MXB_INFO("Reply not yet complete. Waiting for %d replies, got one from %s",
                 m_expected_responses, backend->name());
    }

    mxb_assert(writebuf);

    if (m_state == TRX_REPLAY)
    {
        mxb_assert(m_config->transaction_replay);

        if (m_expected_responses == 0)
        {
            // Current statement is complete, continue with the next one
            trx_replay_next_stmt();
        }

        /**
         * If the start of the transaction was interrupted, we need to return
         * the result to the client.
         *
         * This retrying of START TRANSACTION is done with the transaction replay
         * mechanism instead of the normal query retry mechanism because the safeguards
         * in the routing logic prevent retrying of individual queries inside transactions.
         *
         * If the transaction was not empty and some results have already been
         * sent to the client, we must discard all responses that the client already has.
         */

        if (!m_replayed_trx.empty())
        {
            // Client already has this response, discard it
            return;
        }
    }
    else if (trx_is_open() && trx_is_ending() && m_expected_responses == 0)
    {
        finish_transaction(backend);
    }

    mxb_assert_message(backend->in_use(), "Backend should be in use when routing reply");
    /** Write reply to client DCB */

    if (!RouterSession::clientReply(std::move(writebuf), down, reply))
    {
        throw RWSException("Failed to route reply");
    }

    if (reply.is_complete() && m_expected_responses == 0 && m_state != TRX_REPLAY)
    {
        route_stored_query();
    }

    if (m_check_stale && m_expected_responses == 0 && !trx_is_open())
    {
        /**
         * Close stale connections to servers in maintenance. Done here to avoid closing the connections
         * before all responses have been received. Must not be done inside a transaction.
         */
        close_stale_connections();
        m_check_stale = false;
    }
}

void RWSplitSession::ignore_response(mxs::RWBackend* backend, const mxs::Reply& reply)
{
    if (reply.is_complete())
    {
        if (backend->is_idle())
        {
            throw unexpected_response(m_pSession, backend, reply);
        }

        backend->ack_write();
        backend->select_finished();
        mxb_assert(m_expected_responses >= 0);

        MXB_INFO("Reply complete from '%s', discarding it.", backend->name());
    }
    else
    {
        MXB_INFO("Reply not yet complete from '%s', discarding partial result.", backend->name());
    }
}

void RWSplitSession::check_trx_replay() const
{
    if (!m_config->transaction_replay)
    {
        throw RWSException("Cannot replay transaction because 'transaction_replay' is not enabled.");
    }
    else if (!m_can_replay_trx)
    {
        throw RWSException("Cannot replay transaction because transaction is unreplayable.");
    }
    else if (m_config->trx_timeout > 0s)
    {
        // m_trx_replay_timer is only set when the first replay starts, this is why we must check how many
        // attempts we've made.
        if (m_num_trx_replays > 0 && m_trx_replay_timer.split() >= m_config->trx_timeout)
        {
            throw RWSException(mxb::string_printf(
                "Transaction replay time limit of %ld seconds exceeded, not attempting replay.",
                m_config->trx_timeout.count()));
        }
    }
    else if (m_num_trx_replays >= m_config->trx_max_attempts)
    {
        mxb_assert(m_num_trx_replays == m_config->trx_max_attempts);
        throw RWSException(mxb::string_printf(
            "Transaction replay attempt cap of %ld exceeded, not attempting replay.",
            m_config->trx_max_attempts));
    }
}

void RWSplitSession::start_trx_replay()
{
    check_trx_replay();

    ++m_num_trx_replays;

    if (m_state != TRX_REPLAY)
    {
        // This is the first time we're retrying this transaction, store it and the interrupted query
        m_orig_trx = m_trx;
        m_orig_stmt = m_current_query.shallow_clone();
        m_trx_replay_timer.restart();
    }
    else
    {
        // Not the first time, copy the original
        m_replayed_trx.close();
        m_trx.close();
        m_trx = m_orig_trx;
        m_current_query = m_orig_stmt.shallow_clone();
    }

    if (m_trx.have_stmts() || m_current_query)
    {
        // Stash any interrupted queries while we replay the transaction
        m_interrupted_query = std::move(m_current_query);
        m_interrupted_query.checksum.finalize();
        m_current_query.clear();

        MXB_INFO("Starting transaction replay %ld. Replay has been ongoing for %ld seconds.",
                 m_num_trx_replays, trx_replay_seconds());
        m_state = TRX_REPLAY;

        /**
         * Copy the transaction for replaying. The current transaction
         * is closed as the replaying opens a new transaction.
         */
        m_replayed_trx = m_trx;
        m_trx.close();

        if (m_replayed_trx.have_stmts())
        {
            // Pop the first statement and start replaying the transaction
            GWBUF buf = m_replayed_trx.pop_stmt();
            const char* cmd = mariadb::cmd_to_string(buf);
            MXB_INFO("Replaying %s: %s", cmd, get_sql_string(buf).c_str());
            retry_query(std::move(buf), 1);
        }
        else
        {
            /**
             * The transaction was only opened and no queries have been
             * executed. The buffer should contain a query that starts
             * or ends a transaction or autocommit should be disabled.
             */
            MXB_AT_DEBUG(uint32_t type_mask = parser().get_trx_type_mask(m_interrupted_query.buffer));
            mxb_assert_message((type_mask & (sql::TYPE_BEGIN_TRX | sql::TYPE_COMMIT))
                               || !route_info().trx().is_autocommit(),
                               "The current query (%s) should start or stop a transaction "
                               "or autocommit should be disabled",
                               get_sql_string(m_interrupted_query.buffer).c_str());

            m_state = TRX_REPLAY_INTERRUPTED;
            MXB_INFO("Retrying interrupted query: %s",
                     get_sql_string(m_interrupted_query.buffer).c_str());
            retry_query(std::move(m_interrupted_query.buffer), 1);
            m_interrupted_query.buffer.clear();
        }
    }
    else
    {
        mxb_assert_message(route_info().trx().is_autocommit() || trx_is_ending(),
                           "Session should have autocommit disabled or transaction just ended if the "
                           "transaction had no statements and no query was interrupted");
    }
}

bool RWSplitSession::handleError(mxs::ErrorType type, const std::string& message,
                                 mxs::Endpoint* endpoint, const mxs::Reply& reply)
{
    try
    {
        handle_error(type, message, endpoint, reply);
        return true;
    }
    catch (const RWSException& e)
    {
        std::string errmsg = e.what();
        return mxs::RouterSession::handleError(type, errmsg.empty() ? message : errmsg, endpoint, reply);
    }
}

void RWSplitSession::handle_error(mxs::ErrorType type, const std::string& message,
                                  mxs::Endpoint* endpoint, const mxs::Reply& reply)
{
    RWBackend* backend = static_cast<RWBackend*>(endpoint->get_userdata());
    mxb_assert(backend && backend->in_use());

    MXB_INFO("Server '%s' failed: %s", backend->name(), message.c_str());

    if (reply.has_started() && backend->is_expected_response() && !m_config->transaction_replay)
    {
        throw RWSException("Server '", backend->name(), "' was lost in the middle of a resultset, ",
                           "cannot continue the session: ", message);
    }

    bool expected_response = backend->is_waiting_result();
    mxb_assert(expected_response || reply.is_complete() || backend->should_ignore_response());
    backend->close(type == mxs::ErrorType::PERMANENT ? RWBackend::CLOSE_FATAL : RWBackend::CLOSE_NORMAL);

    if (expected_response && m_expected_responses > 1)
    {
        mxb_assert(backend == m_current_master);
        throw RWSException("Cannot retry query as multiple queries were in progress.");
    }

    bool trx_target_failed = trx_is_open() && m_trx.target() == backend && m_wait_gtid != READING_GTID;
    bool master_trx_failed = trx_is_open() && !in_optimistic_trx() && backend == m_current_master
        && (!m_trx.target() || m_wait_gtid == READING_GTID);

    if (trx_target_failed || master_trx_failed)
    {
        if (m_current_master == backend && m_wait_gtid == READING_GTID)
        {
            m_current_query.buffer = reset_gtid_probe();
        }

        start_trx_replay();
    }
    else if (m_current_master == backend)
    {
        handle_master_error(reply, message, expected_response);
    }
    else
    {
        handle_slave_error(backend->name(), expected_response);
    }

    // Decrement the expected response count only if we know we can continue the sesssion.
    // This keeps the internal logic sound even if another query is routed before the session
    // is closed.
    if (expected_response)
    {
        // Slaves should never have more than one response waiting
        mxb_assert(m_expected_responses == 1 || backend == m_current_master);
        m_expected_responses--;

        mxb_assert_message(m_wait_gtid != READING_GTID, "Should not be in READING_GTID state");
        // Reset causal read state so that the next read starts from the correct one.
        m_wait_gtid = NONE;
    }

    if (std::all_of(m_raw_backends.begin(), m_raw_backends.end(), std::mem_fn(&mxs::RWBackend::has_failed)))
    {
        throw RWSException("All backends are permanently unusable. ", get_verbose_status());
    }
}

void RWSplitSession::endpointConnReleased(mxs::Endpoint* down)
{
    auto* backend = static_cast<RWBackend*>(down->get_userdata());
    if (can_recover_servers() && (!backend->is_master() || m_config->master_reconnection))
    {
        backend->close(RWBackend::CLOSE_NORMAL);
        MXB_INFO("Backend pooled");
    }
}

/**
 * Handle failed slave serers
 */
void RWSplitSession::handle_slave_error(const char* name, bool expected_response)
{
    bool have_connections = have_open_connections();

    if (expected_response)
    {
        // The backend was busy executing command and the client is expecting a response.
        if (!m_current_query || !m_config->retry_failed_reads)
        {
            mxb_assert_message(!m_config->retry_failed_reads, "m_current_query should not be empty "
                                                              "if retry_failed_reads is enabled.");
            throw RWSException("Cannot retry read because 'retry_failed_reads' is disabled.");
        }

        else if (!m_config->delayed_retry && !have_connections)
        {
            throw RWSException("Cannot retry failed read as there are no candidates to "
                               "try it on and delayed_retry is not enabled");
        }

        MXB_INFO("Re-routing failed read after server '%s' failed", name);
        retry_query(std::exchange(m_current_query.buffer, GWBUF()));
    }

    if (!can_recover_servers() && !have_connections)
    {
        throw RWSException("Unable to continue session as all connections have failed and "
                           "new connections cannot be created. Last server to fail was ",
                           "'", name, "'.");
    }
}

bool RWSplitSession::lock_to_master()
{
    if (m_config->strict_multi_stmt || m_config->strict_sp_calls)
    {
        MXB_INFO("Multi-statement query or stored procedure call, routing "
                 "all future queries to primary.");
        m_locked_to_master = true;
    }

    return m_current_master && m_current_master->in_use();
}

bool RWSplitSession::is_locked_to_master() const
{
    return m_locked_to_master || m_set_trx;
}

bool RWSplitSession::supports_hint(Hint::Type hint_type) const
{
    using Type = Hint::Type;
    bool rv = true;

    switch (hint_type)
    {
    case Type::ROUTE_TO_MASTER:
    case Type::ROUTE_TO_SLAVE:
    case Type::ROUTE_TO_NAMED_SERVER:
    case Type::ROUTE_TO_LAST_USED:
    case Type::PARAMETER:
        // Ignore hints inside transactions if transaction replay or causal reads is enabled. This prevents
        // all sorts of problems (e.g. MXS-4260) that happen when the contents of the transaction are spread
        // across multiple servers.
        if (trx_is_open() && (m_config->transaction_replay || m_config->causal_reads != CausalReads::NONE))
        {
            rv = false;
        }
        break;

    case Type::ROUTE_TO_UPTODATE_SERVER:
    case Type::ROUTE_TO_ALL:
        rv = false;
        break;

    default:
        mxb_assert(!true);
        rv = false;
    }

    return rv;
}

void RWSplitSession::handle_master_error(const mxs::Reply& reply, const std::string& message,
                                         bool expected_response)
{
    if (mxs_mysql_is_binlog_dump(reply.command()) || reply.command() == MXS_COM_REGISTER_SLAVE)
    {
        MXB_INFO("Session is a replication client, closing connection immediately.");
        m_pSession->kill();         // Not sending an error causes the replication client to connect again
        throw RWSException("Session is a replication client, closing connection immediately.");
    }

    /** The failure of a master is not considered a critical
     * failure as partial functionality still remains. If
     * master_failure_mode is not set to fail_instantly, reads
     * are allowed as long as slave servers are available
     * and writes will cause an error to be returned.
     *
     * If we were waiting for a response from the master, we
     * can't be sure whether it was executed or not. In this
     * case the safest thing to do is to close the client
     * connection. */
    if (m_config->master_failure_mode == RW_FAIL_INSTANTLY)
    {
        throw RWSException("Lost connection to primary server while connection was idle.");
    }

    if (m_qc.have_tmp_tables() && m_config->strict_tmp_tables)
    {
        throw RWSException("Temporary tables were lost when the connection was lost.");
    }

    if (expected_response)
    {
        // We were expecting a response but we aren't going to get one
        mxb_assert(m_expected_responses >= 1);

        if (m_wait_gtid == READING_GTID)
        {
            m_current_query.buffer = reset_gtid_probe();

            if (!can_retry_query())
            {
                throw master_exception(message, reply);
            }

            // Not inside a transaction, we can retry the original query
            retry_query(std::exchange(m_current_query.buffer, GWBUF()), 0);
        }
        else if (can_retry_query() && can_recover_master())
        {
            retry_query(std::exchange(m_current_query.buffer, GWBUF()));
        }
        else if (m_config->master_failure_mode == RW_ERROR_ON_WRITE)
        {
            /** In error_on_write mode, the session can continue even
             * if the master is lost. Send a read-only error to
             * the client to let it know that the query failed. */
            send_readonly_error();
        }
        else
        {
            throw master_exception(message, reply);
        }
    }
}

bool RWSplitSession::is_valid_for_master(const mxs::RWBackend* master)
{
    bool rval = false;

    if (master->in_use()
        || (m_config->master_reconnection && master->can_connect() && can_recover_servers()))
    {
        rval = master->target()->is_master()
            || (master->in_use() && master->target()->is_in_maint() && trx_is_open());
    }

    return rval;
}

bool RWSplitSession::need_gtid_probe(const RoutingPlan& plan) const
{
    uint8_t cmd = route_info().command();
    const auto cr = m_config->causal_reads;
    return (cr == CausalReads::UNIVERSAL || cr == CausalReads::FAST_UNIVERSAL)
           && plan.route_target == TARGET_SLAVE
           && m_wait_gtid == NONE
           && (cmd == MXS_COM_QUERY || cmd == MXS_COM_STMT_EXECUTE)
           && (route_info().type_mask() & (sql::TYPE_COMMIT | sql::TYPE_ROLLBACK)) == 0;
}

void RWSplitSession::track_tx_isolation(const mxs::Reply& reply)
{
    constexpr const char* LEVEL = "SERIALIZABLE";
    bool was_serializable = m_locked_to_master;
    std::string_view value;

    if (auto trx_char = reply.get_variable("trx_characteristics"); !trx_char.empty())
    {
        m_locked_to_master = trx_char.find(LEVEL) != std::string_view::npos;
        value = trx_char;
    }

    auto tx_isolation = reply.get_variable("transaction_isolation");

    if (tx_isolation.empty())
    {
        tx_isolation = reply.get_variable("tx_isolation");
    }

    if (!tx_isolation.empty())
    {
        m_locked_to_master = tx_isolation.find(LEVEL) != std::string_view::npos;
        value = tx_isolation;
    }

    if (was_serializable != m_locked_to_master)
    {
        MXB_INFO("Transaction isolation level set to '%s', %s", std::string(value).c_str(),
                 m_locked_to_master ? "locking session to primary" : "returning to normal routing");
    }
}

<<<<<<< HEAD
RWSException RWSplitSession::master_exception(const std::string& message, const mxs::Reply& reply) const
{
    mxb_assert(m_current_master);
    auto diff = maxbase::Clock::now(maxbase::NowType::EPollTick) - m_current_master->last_write();
    int idle = duration_cast<seconds>(diff).count();
    return RWSException(mxb::string_printf(
        "Lost connection to the primary server, closing session. "
        "Connection from %s has been idle for %d seconds. Error caused by: %s. "
        "Last error: %s", m_pSession->user_and_host().c_str(),
        idle, message.c_str(), reply.error().message().c_str()));
=======
std::string RWSplitSession::get_delayed_retry_failure_reason() const
{
    std::string extra;
    auto backends = m_raw_backends;

    auto end = std::partition(backends.begin(), backends.end(), [](const auto* b){
        return b->is_master();
    });

    bool only_failed_masters = std::all_of(backends.begin(), end, [](const auto* b){
        return b->has_failed();
    });

    if (only_failed_masters)
    {
        extra = ". Found servers with the 'Master' status but the connections "
                "have been marked as broken due to fatal errors.";
    }

    return "'delayed_retry_timeout' exceeded before a server with the 'Master' status could be found"
           + extra;
>>>>>>> be85e219
}<|MERGE_RESOLUTION|>--- conflicted
+++ resolved
@@ -1147,7 +1147,7 @@
     }
 }
 
-<<<<<<< HEAD
+
 RWSException RWSplitSession::master_exception(const std::string& message, const mxs::Reply& reply) const
 {
     mxb_assert(m_current_master);
@@ -1158,7 +1158,8 @@
         "Connection from %s has been idle for %d seconds. Error caused by: %s. "
         "Last error: %s", m_pSession->user_and_host().c_str(),
         idle, message.c_str(), reply.error().message().c_str()));
-=======
+}
+
 std::string RWSplitSession::get_delayed_retry_failure_reason() const
 {
     std::string extra;
@@ -1180,5 +1181,4 @@
 
     return "'delayed_retry_timeout' exceeded before a server with the 'Master' status could be found"
            + extra;
->>>>>>> be85e219
 }