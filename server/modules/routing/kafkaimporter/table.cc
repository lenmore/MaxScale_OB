--- conflicted
+++ resolved
@@ -100,28 +100,19 @@
     // The table schema assumes the same data format that the MongoDB API in MaxScale uses. The "_id" field in
     // the JSON is expected to be populated. Currently the field is required as it has a unique index defined
     // for it. This can be changed with `ALTER TABLE ... DROP CONSTRAINT id_is_not_null`.
-<<<<<<< HEAD
     std::string create = "CREATE TABLE IF NOT EXISTS " + m_table;
 
     if (engine == "INNODB")
     {
         create += "("
                   "data JSON NOT NULL, "
-                  "id VARCHAR(1024) AS (JSON_EXTRACT(data, '$._id')) UNIQUE KEY, "
-                  "CONSTRAINT id_is_not_null CHECK(JSON_EXTRACT(data, '$._id') IS NOT NULL) "
+                  "id VARCHAR(1024) AS (JSON_EXTRACT(data, '$._id')) UNIQUE KEY "
                   ") ENGINE=INNODB";
     }
     else
     {
         create += "(data JSON NOT NULL) ENGINE=" + std::move(engine);
     }
-=======
-    std::string create = "CREATE TABLE IF NOT EXISTS " + m_table + " ("
-        + "data LONGTEXT CHARACTER SET utf8mb4 COLLATE utf8mb4_bin NOT NULL, "
-        + "id VARCHAR(1024) AS (JSON_EXTRACT(data, '$._id')) UNIQUE KEY, "
-        + "CONSTRAINT data_is_json CHECK(JSON_VALID(data)) "
-        + ")";
->>>>>>> 6108bb78
 
     if (mysql_query(mysql, create.c_str()) == 0)
     {
