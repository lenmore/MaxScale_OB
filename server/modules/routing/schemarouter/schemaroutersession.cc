/*
 * Copyright (c) 2016 MariaDB Corporation Ab
 *
 * Use of this software is governed by the Business Source License included
 * in the LICENSE.TXT file and at www.mariadb.com/bsl11.
 *
 * Change Date: 2025-10-29
 *
 * On the date above, in accordance with the Business Source License, use
 * of this software will be governed by version 2 or later of the General
 * Public License.
 */

#include "schemarouter.hh"
#include "schemaroutersession.hh"
#include "schemarouterinstance.hh"

#include <inttypes.h>
#include <unordered_set>

#include <maxbase/atomic.hh>
#include <maxbase/alloc.h>
#include <maxscale/modutil.hh>
#include <maxscale/poll.hh>
#include <maxscale/protocol/mariadb/query_classifier.hh>
#include <maxscale/protocol/mariadb/resultset.hh>
#include <maxscale/protocol/mariadb/mysql.hh>

#include <mysqld_error.h>

namespace schemarouter
{

bool connect_backend_servers(SRBackendList& backends, MXS_SESSION* session);

enum route_target get_shard_route_target(uint32_t qtype);
bool              change_current_db(std::string& dest, Shard& shard, GWBUF* buf);
bool              extract_database(GWBUF* buf, char* str);
bool              detect_show_shards(GWBUF* query);
void              write_error_to_client(MariaDBClientConnection* conn, int errnum,
                                        const char* mysqlstate, const char* errmsg);

SchemaRouterSession::SchemaRouterSession(MXS_SESSION* session,
                                         SchemaRouter* router,
                                         SRBackendList backends)
    : mxs::RouterSession(session)
    , m_closed(false)
    , m_client(static_cast<MariaDBClientConnection*>(session->client_connection()))
    , m_backends(std::move(backends))
    , m_config(*router->m_config.values())
    , m_router(router)
    , m_shard(m_router->m_shard_manager.get_shard(get_cache_key(), m_config.refresh_interval.count()))
    , m_state(0)
    , m_load_target(NULL)
{
    m_mysql_session = static_cast<MYSQL_session*>(session->protocol_data());
    auto current_db = m_mysql_session->db;

    // TODO: The following is not pretty and is bound to cause problems in the future.

    /* To enable connecting directly to a sharded database we first need
     * to disable it for the client DCB's protocol so that we can connect to them */
    if (m_mysql_session->client_capabilities() & GW_MYSQL_CAPABILITIES_CONNECT_WITH_DB && !current_db.empty())
    {
        m_mysql_session->client_info.m_client_capabilities &= ~GW_MYSQL_CAPABILITIES_CONNECT_WITH_DB;
        m_mysql_session->db.clear();

        /* Store the database the client is connecting to */
        m_connect_db = current_db;
        m_state |= INIT_USE_DB;

        MXS_INFO("Client logging in directly to a database '%s', "
                 "postponing until databases have been mapped.", current_db.c_str());
    }

    mxb::atomic::add(&m_router->m_stats.sessions, 1);
}

SchemaRouterSession::~SchemaRouterSession()
{
    mxb_assert(!m_closed);

    /**
     * Lock router client session for secure read and update.
     */
    if (!m_closed)
    {
        m_closed = true;

        for (const auto& a : m_backends)
        {
            if (a->in_use())
            {
                a->close();
            }
        }

        std::lock_guard<std::mutex> guard(m_router->m_lock);

        if (m_router->m_stats.longest_sescmd < m_stats.longest_sescmd)
        {
            m_router->m_stats.longest_sescmd = m_stats.longest_sescmd;
        }
        double ses_time = difftime(time(NULL), m_pSession->stats.connect);
        if (m_router->m_stats.ses_longest < ses_time)
        {
            m_router->m_stats.ses_longest = ses_time;
        }
        if (m_router->m_stats.ses_shortest > ses_time && m_router->m_stats.ses_shortest > 0)
        {
            m_router->m_stats.ses_shortest = ses_time;
        }

        m_router->m_stats.ses_average =
            (ses_time + ((m_router->m_stats.sessions - 1) * m_router->m_stats.ses_average))
            / (m_router->m_stats.sessions);
    }
}

static void inspect_query(GWBUF* pPacket, uint32_t* type, qc_query_op_t* op, uint8_t* command)
{
    uint8_t* data = GWBUF_DATA(pPacket);
    *command = data[4];

    switch (*command)
    {
    case MXS_COM_QUIT:          /*< 1 QUIT will close all sessions */
    case MXS_COM_INIT_DB:       /*< 2 DDL must go to the master */
    case MXS_COM_REFRESH:       /*< 7 - I guess this is session but not sure */
    case MXS_COM_DEBUG:         /*< 0d all servers dump debug info to stdout */
    case MXS_COM_PING:          /*< 0e all servers are pinged */
    case MXS_COM_CHANGE_USER:   /*< 11 all servers change it accordingly */
        // case MXS_COM_STMT_CLOSE: /*< free prepared statement */
        // case MXS_COM_STMT_SEND_LONG_DATA: /*< send data to column */
        // case MXS_COM_STMT_RESET: /*< resets the data of a prepared statement */
        *type = QUERY_TYPE_SESSION_WRITE;
        break;

    case MXS_COM_CREATE_DB: /**< 5 DDL must go to the master */
    case MXS_COM_DROP_DB:   /**< 6 DDL must go to the master */
        *type = QUERY_TYPE_WRITE;
        break;

    case MXS_COM_QUERY:
        *type = qc_get_type_mask(pPacket);
        *op = qc_get_operation(pPacket);
        break;

    case MXS_COM_STMT_PREPARE:
        *type = qc_get_type_mask(pPacket);
        *type |= QUERY_TYPE_PREPARE_STMT;
        break;

    case MXS_COM_STMT_EXECUTE:
        /** Parsing is not needed for this type of packet */
        *type = QUERY_TYPE_EXEC_STMT;
        break;

    case MXS_COM_SHUTDOWN:      /**< 8 where should shutdown be routed ? */
    case MXS_COM_STATISTICS:    /**< 9 ? */
    case MXS_COM_PROCESS_INFO:  /**< 0a ? */
    case MXS_COM_CONNECT:       /**< 0b ? */
    case MXS_COM_PROCESS_KILL:  /**< 0c ? */
    case MXS_COM_TIME:          /**< 0f should this be run in gateway ? */
    case MXS_COM_DELAYED_INSERT:/**< 10 ? */
    case MXS_COM_DAEMON:        /**< 1d ? */
    default:
        break;
    }

    if (mxb_log_should_log(LOG_INFO))
    {
        char* sql;
        int sql_len;
        char* qtypestr = qc_typemask_to_string(*type);
        int rc = modutil_extract_SQL(pPacket, &sql, &sql_len);

        MXS_INFO("> Command: %s, stmt: %.*s %s%s",
                 STRPACKETTYPE(*command),
                 rc ? sql_len : 0,
                 rc ? sql : "",
                 (pPacket->hint == NULL ? "" : ", Hint:"),
                 (pPacket->hint == NULL ? "" : STRHINTTYPE(pPacket->hint->type)));

        MXS_FREE(qtypestr);
    }
}

mxs::Target* SchemaRouterSession::resolve_query_target(GWBUF* pPacket, uint32_t type,
                                                       uint8_t command, enum route_target& route_target)
{
    mxs::Target* target = NULL;

    if (route_target != TARGET_NAMED_SERVER)
    {
        /** We either don't know or don't care where this query should go */
        target = get_shard_target(pPacket, type);

        if (target && target->is_usable())
        {
            route_target = TARGET_NAMED_SERVER;
        }
    }

    if (TARGET_IS_UNDEFINED(route_target))
    {
        /** We don't know where to send this. Route it to either the server with
         * the current default database or to the first available server. */
        target = get_shard_target(pPacket, type);

        if ((!target && command != MXS_COM_INIT_DB && m_current_db.empty())
            || command == MXS_COM_FIELD_LIST
            || m_current_db.empty())
        {
            /** No current database and no databases in query or the database is
             * ignored, route to first available backend. */
            route_target = TARGET_ANY;
        }
    }

    if (TARGET_IS_ANY(route_target))
    {
        for (const auto& b : m_backends)
        {
            if (b->target()->is_usable())
            {
                route_target = TARGET_NAMED_SERVER;
                target = b->target();
                break;
            }
        }

        if (TARGET_IS_ANY(route_target))
        {
            /**No valid backends alive*/
            MXS_ERROR("Failed to route query, no backends are available.");
        }
    }

    return target;
}

static bool is_empty_packet(GWBUF* pPacket)
{
    bool rval = false;
    uint8_t len[3];

    if (gwbuf_length(pPacket) == 4
        && gwbuf_copy_data(pPacket, 0, 3, len) == 3
        && gw_mysql_get_byte3(len) == 0)
    {
        rval = true;
    }

    return rval;
}

bool SchemaRouterSession::routeQuery(GWBUF* pPacket)
{
    if (m_closed)
    {
        return 0;
    }

    if (m_shard.empty() && (m_state & INIT_MAPPING) == 0)
    {
        /* Generate database list */
        query_databases();
    }

    int ret = 0;

    /**
     * If the databases are still being mapped or if the client connected
     * with a default database but no database mapping was performed we need
     * to store the query. Once the databases have been mapped and/or the
     * default database is taken into use we can send the query forward.
     */
    if (m_state & (INIT_MAPPING | INIT_USE_DB))
    {
        m_queue.push_back(pPacket);
        ret = 1;

        if (m_state == (INIT_READY | INIT_USE_DB))
        {
            /**
             * This state is possible if a client connects with a default database
             * and the shard map was found from the router cache
             */
            if (!handle_default_db())
            {
                ret = 0;
            }
        }
        return ret;
    }

    uint8_t command = 0;
    mxs::Target* target = NULL;
    uint32_t type = QUERY_TYPE_UNKNOWN;
    qc_query_op_t op = QUERY_OP_UNDEFINED;
    enum route_target route_target = TARGET_UNDEFINED;

    if (m_load_target)
    {
        /** A load data local infile is active */
        target = m_load_target;
        route_target = TARGET_NAMED_SERVER;

        if (is_empty_packet(pPacket))
        {
            m_load_target = NULL;
        }
    }
    else
    {
        inspect_query(pPacket, &type, &op, &command);

        /** Create the response to the SHOW DATABASES from the mapped databases */
        if (qc_query_is_type(type, QUERY_TYPE_SHOW_DATABASES))
        {
            send_databases();
            gwbuf_free(pPacket);
            return 1;
        }
        else if (detect_show_shards(pPacket))
        {
            if (send_shards())
            {
                ret = 1;
            }
            gwbuf_free(pPacket);
            return ret;
        }

        /** The default database changes must be routed to a specific server */
        if (command == MXS_COM_INIT_DB || op == QUERY_OP_CHANGE_DB)
        {
            if (!change_current_db(m_current_db, m_shard, pPacket))
            {
                char db[MYSQL_DATABASE_MAXLEN + 1];
                extract_database(pPacket, db);
                gwbuf_free(pPacket);

                char errbuf[128 + MYSQL_DATABASE_MAXLEN];
                snprintf(errbuf, sizeof(errbuf), "Unknown database: %s", db);

                if (m_config.debug)
                {
                    sprintf(errbuf + strlen(errbuf), " ([%" PRIu64 "]: DB change failed)", m_pSession->id());
                }

                write_error_to_client(m_client, SCHEMA_ERR_DBNOTFOUND, SCHEMA_ERRSTR_DBNOTFOUND, errbuf);
                return 1;
            }

            route_target = TARGET_UNDEFINED;
            target = m_shard.get_location(m_current_db);

            if (target)
            {
                MXS_INFO("INIT_DB for database '%s' on server '%s'",
                         m_current_db.c_str(),
                         target->name());
                route_target = TARGET_NAMED_SERVER;
            }
            else
            {
                MXS_INFO("INIT_DB with unknown database");
            }
        }
        else
        {
            route_target = get_shard_route_target(type);
        }

        /**
         * Find a suitable server that matches the requirements of @c route_target
         */

        if (TARGET_IS_ALL(route_target))
        {
            /** Session commands, route to all servers */
            if (route_session_write(pPacket, command))
            {
                mxb::atomic::add(&m_router->m_stats.n_sescmd, 1, mxb::atomic::RELAXED);
                mxb::atomic::add(&m_router->m_stats.n_queries, 1, mxb::atomic::RELAXED);
                ret = 1;
            }
        }
        else if (target == NULL)
        {
            target = resolve_query_target(pPacket, type, command, route_target);
        }
    }

    if (TARGET_IS_NAMED_SERVER(route_target) && target)
    {
        if (SRBackend* bref = get_shard_backend(target->name()))
        {
            if (op == QUERY_OP_LOAD_LOCAL)
            {
                m_load_target = bref->target();
            }

            MXS_INFO("Route query to \t%s <", bref->name());

            uint8_t cmd = mxs_mysql_get_command(pPacket);

            auto responds = mxs_mysql_command_will_respond(cmd) ?
                mxs::Backend::EXPECT_RESPONSE :
                mxs::Backend::NO_RESPONSE;

            if (bref->write(pPacket, responds))
            {
                /** Add one query response waiter to backend reference */
                mxb::atomic::add(&m_router->m_stats.n_queries, 1, mxb::atomic::RELAXED);
                ret = 1;
            }
            else
            {
                gwbuf_free(pPacket);
            }
        }
    }

    return ret;
}
void SchemaRouterSession::handle_mapping_reply(SRBackend* bref, GWBUF** pPacket)
{
    int rc = inspect_mapping_states(bref, pPacket);

    if (rc == 1)
    {
        synchronize_shards();
        m_state &= ~INIT_MAPPING;

        /* Check if the session is reconnecting with a database name
         * that is not in the hashtable. If the database is not found
         * then close the session. */

        if (m_state & INIT_USE_DB)
        {
            if (!handle_default_db())
            {
                rc = -1;
            }
        }
        else if (m_queue.size() && rc != -1)
        {
            mxb_assert(m_state == INIT_READY || m_state == INIT_USE_DB);
            MXS_INFO("Routing stored query");
            route_queued_query();
        }
    }

    if (rc == -1)
    {
        m_pSession->kill();
    }
}

void SchemaRouterSession::handle_default_db_response()
{
    mxb_assert(m_num_init_db > 0);

    if (--m_num_init_db == 0)
    {
        m_state &= ~INIT_USE_DB;
        m_current_db = m_connect_db;
        mxb_assert(m_state == INIT_READY);

        if (m_queue.size())
        {
            route_queued_query();
        }
    }
}

<<<<<<< HEAD
namespace
{

mxs::Buffer::iterator skip_packet(mxs::Buffer::iterator it)
{
    uint32_t len = *it++;
    len |= (*it++) << 8;
    len |= (*it++) << 16;
    it.advance(len + 1);    // Payload length plus the fourth header byte (packet sequence)
    return it;
}

GWBUF* erase_last_packet(GWBUF* input)
{
    mxs::Buffer buf(input);
    auto it = buf.begin();
    auto end = it;

    while ((end = skip_packet(it)) != buf.end())
    {
        it = end;
    }

    buf.erase(it, end);
    return buf.release();
}
}

bool SchemaRouterSession::clientReply(GWBUF* pPacket, const mxs::ReplyRoute& down, const mxs::Reply& reply)
=======
void SchemaRouterSession::clientReply(GWBUF* pPacket, const mxs::ReplyRoute& down, const mxs::Reply& reply)
>>>>>>> e00dcbba
{
    SRBackend* bref = static_cast<SRBackend*>(down.back()->get_userdata());

    const auto& error = reply.error();

    if (error.is_unexpected_error())
    {
        // The connection was killed, we can safely ignore it. When the TCP connection is
        // closed, the router's error handling will sort it out.
        if (error.code() == ER_CONNECTION_KILLED)
        {
            bref->set_close_reason("Connection was killed");
        }
        else
        {
            mxb_assert(error.code() == ER_SERVER_SHUTDOWN
                       || error.code() == ER_NORMAL_SHUTDOWN
                       || error.code() == ER_SHUTDOWN_COMPLETE);
            bref->set_close_reason(std::string("Server '") + bref->name() + "' is shutting down");
        }

        // The server sent an error that we didn't expect: treat it as if the connection was closed. The
        // client shouldn't see this error as we can replace the closed connection.

        if (!(pPacket = erase_last_packet(pPacket)))
        {
            // Nothing to route to the client
            return 0;
        }
    }

    if (bref->should_ignore_response())
    {
        gwbuf_free(pPacket);
        pPacket = nullptr;
    }

<<<<<<< HEAD
    if (reply.is_complete())
    {
        MXS_INFO("Reply complete from '%s'", bref->name());
        bref->ack_write();
=======
    const auto& error = reply.error();

    if (error.is_unexpected_error())
    {
        // All unexpected errors are related to server shutdown.
        bref->set_close_reason(std::string("Server '") + bref->name() + "' is shutting down");

        // The server sent an error that we either didn't expect or we don't want. If retrying is going to
        // take place, it'll be done in handleError.
        if (!bref->is_waiting_result() || !reply.has_started())
        {
            // The buffer contains either an ERR packet, in which case the resultset hasn't started yet, or a
            // resultset with a trailing ERR packet. The full resultset can be discarded as the client hasn't
            // received it yet. In theory we could return this to the client but we don't know if it was
            // interrupted or not so the safer option is to retry it.
            gwbuf_free(pPacket);
            return;
        }
>>>>>>> e00dcbba
    }

    if (reply.is_complete())
    {
        MXS_INFO("Reply complete from '%s'", bref->name());
        bref->ack_write();
    }

    if (m_state & INIT_MAPPING)
    {
        handle_mapping_reply(bref, &pPacket);
    }
    else if (m_state & INIT_USE_DB)
    {
        MXS_INFO("Reply to USE '%s' received for session %p", m_connect_db.c_str(), m_pSession);
        gwbuf_free(pPacket);
        pPacket = NULL;
        handle_default_db_response();
    }
    else if (m_queue.size())
    {
        mxb_assert(m_state == INIT_READY);
        route_queued_query();
    }

    int32_t rc = 1;

    if (pPacket)
    {
        rc = RouterSession::clientReply(pPacket, down, reply);
    }

    return rc;
}

bool SchemaRouterSession::handleError(mxs::ErrorType type,
                                      GWBUF* pMessage,
                                      mxs::Endpoint* pProblem,
                                      const mxs::Reply& pReply)
{
    SRBackend* bref = static_cast<SRBackend*>(pProblem->get_userdata());
    mxb_assert(bref);

    if (bref->is_waiting_result())
    {
        if ((m_state & (INIT_USE_DB | INIT_MAPPING)) == INIT_USE_DB)
        {
            handle_default_db_response();
        }

        if ((m_state & INIT_MAPPING) == 0)
        {
            /** If the client is waiting for a reply, send an error. */
            mxs::ReplyRoute route;
            RouterSession::clientReply(gwbuf_clone(pMessage), route, mxs::Reply());
        }
    }

    bref->close(type == mxs::ErrorType::PERMANENT ? Backend::CLOSE_FATAL : Backend::CLOSE_NORMAL);

    return have_servers();
}

/**
 * Private functions
 */


/**
 * Synchronize the router client session shard map with the global shard map for
 * this user.
 *
 * If the router doesn't have a shard map for this user then the current shard map
 * of the client session is added to the m_router-> If the shard map in the router is
 * out of date, its contents are replaced with the contents of the current client
 * session. If the router has a usable shard map, the current shard map of the client
 * is discarded and the router's shard map is used.
 * @param client Router session
 */
void SchemaRouterSession::synchronize_shards()
{
    m_router->m_stats.shmap_cache_miss++;
    m_router->m_shard_manager.update_shard(m_shard, get_cache_key());
}

/**
 * Extract the database name from a COM_INIT_DB or literal USE ... query.
 * @param buf Buffer with the database change query
 * @param str Pointer where the database name is copied
 * @return True for success, false for failure
 */
bool extract_database(GWBUF* buf, char* str)
{
    uint8_t* packet;
    char* saved, * tok, * query = NULL;
    bool succp = true;
    unsigned int plen;

    packet = GWBUF_DATA(buf);
    plen = gw_mysql_get_byte3(packet) - 1;

    /** Copy database name from MySQL packet to session */
    if (mxs_mysql_get_command(buf) == MXS_COM_QUERY
        && qc_get_operation(buf) == QUERY_OP_CHANGE_DB)
    {
        const char* delim = "` \n\t;";

        query = modutil_get_SQL(buf);
        tok = strtok_r(query, delim, &saved);

        if (tok == NULL || strcasecmp(tok, "use") != 0)
        {
            MXS_ERROR("extract_database: Malformed chage database packet.");
            succp = false;
            goto retblock;
        }

        tok = strtok_r(NULL, delim, &saved);

        if (tok == NULL)
        {
            MXS_ERROR("extract_database: Malformed change database packet.");
            succp = false;
            goto retblock;
        }

        strncpy(str, tok, MYSQL_DATABASE_MAXLEN);
    }
    else
    {
        memcpy(str, packet + 5, plen);
        memset(str + plen, 0, 1);
    }
retblock:
    MXS_FREE(query);
    return succp;
}

bool SchemaRouterSession::write_session_command(SRBackend* backend, mxs::Buffer buffer, uint8_t cmd)
{
    bool ok = true;
    mxs::Backend::response_type type = mxs::Backend::NO_RESPONSE;

    if (mxs_mysql_command_will_respond(cmd))
    {
        type = backend == m_sescmd_replier ? mxs::Backend::EXPECT_RESPONSE : mxs::Backend::IGNORE_RESPONSE;
    }

    if (backend->write(buffer.release(), type))
    {
        MXS_INFO("Route query to %s: %s", backend->is_master() ? "master" : "slave", backend->name());
    }
    else
    {
        MXS_ERROR("Failed to execute session command in %s", backend->name());
        backend->close();
        ok = false;
    }

    return ok;
}

/**
 * Execute in backends used by current router session.
 * Save session variable commands to router session property
 * struct. Thus, they can be replayed in backends which are
 * started and joined later.
 *
 * Suppress redundant OK packets sent by backends.
 *
 * The first OK packet is replied to the client.
 * Return true if succeed, false is returned if router session was closed or
 * if execute_sescmd_in_backend failed.
 */
bool SchemaRouterSession::route_session_write(GWBUF* querybuf, uint8_t command)
{
    bool ok = false;
    mxs::Buffer buffer(querybuf);

    mxb::atomic::add(&m_stats.longest_sescmd, 1, mxb::atomic::RELAXED);

    for (const auto& b : m_backends)
    {
        if (b->in_use() && !m_sescmd_replier)
        {
            m_sescmd_replier = b.get();
        }
    }

    for (const auto& b : m_backends)
    {
        if (b->in_use() && write_session_command(b.get(), buffer, command))
        {
            if (b.get() == m_sescmd_replier)
            {
                ok = true;
            }
        }
    }

    return ok;
}

/**
 * Check if a router session has servers in use
 * @param rses Router client session
 * @return True if session has a single backend server in use that is running.
 * False if no backends are in use or running.
 */
bool SchemaRouterSession::have_servers()
{
    for (const auto& b : m_backends)
    {
        if (b->in_use() && !b->is_closed())
        {
            return true;
        }
    }

    return false;
}

/**
 * Detect if a query contains a SHOW SHARDS query.
 * @param query Query to inspect
 * @return true if the query is a SHOW SHARDS query otherwise false
 */
bool detect_show_shards(GWBUF* query)
{
    bool rval = false;
    char* querystr, * tok, * sptr;

    if (query == NULL)
    {
        MXS_ERROR("NULL value passed at %s:%d", __FILE__, __LINE__);
        return false;
    }

    if (!modutil_is_SQL(query) && !modutil_is_SQL_prepare(query))
    {
        return false;
    }

    if ((querystr = modutil_get_SQL(query)) == NULL)
    {
        MXS_ERROR("Failure to parse SQL at  %s:%d", __FILE__, __LINE__);
        return false;
    }

    tok = strtok_r(querystr, " ", &sptr);
    if (tok && strcasecmp(tok, "show") == 0)
    {
        tok = strtok_r(NULL, " ", &sptr);
        if (tok && strcasecmp(tok, "shards") == 0)
        {
            rval = true;
        }
    }

    MXS_FREE(querystr);
    return rval;
}

/**
 * Send a result set of all shards and their locations to the client.
 * @param rses Router client session
 * @return 0 on success, -1 on error
 */
bool SchemaRouterSession::send_shards()
{
    std::unique_ptr<ResultSet> set = ResultSet::create({"Database", "Server"});
    ServerMap pContent;
    m_shard.get_content(pContent);

    for (const auto& a : pContent)
    {
        set->add_row({a.first, a.second->name()});
    }

    const mxs::ReplyRoute down;
    const mxs::Reply reply;
    mxs::RouterSession::clientReply(set->as_buffer().release(), down, reply);

    return true;
}

void
write_error_to_client(MariaDBClientConnection* conn, int errnum, const char* mysqlstate, const char* errmsg)
{
    GWBUF* errbuff = modutil_create_mysql_err_msg(1, 0, errnum, mysqlstate, errmsg);
    if (errbuff)
    {
        if (conn->write(errbuff) != 1)
        {
            MXS_ERROR("Failed to write error packet to client.");
        }
    }
    else
    {
        MXS_ERROR("Memory allocation failed when creating error packet.");
    }
}

/**
 *
 * @param router_cli_ses
 * @return
 */
bool SchemaRouterSession::handle_default_db()
{
    bool rval = false;

    for (auto target : m_shard.get_all_locations(m_connect_db))
    {
        /* Send a COM_INIT_DB packet to the server with the right database
         * and set it as the client's active database */
        unsigned int qlen = m_connect_db.length();
        GWBUF* buffer = gwbuf_alloc(qlen + 5);
        uint8_t* data = GWBUF_DATA(buffer);

        gw_mysql_set_byte3(data, qlen + 1);
        data[3] = 0x0;
        data[4] = MXS_COM_INIT_DB;
        memcpy(data + 5, m_connect_db.c_str(), qlen);

        if (auto backend = get_shard_backend(target->name()))
        {
            backend->write(buffer);
            ++m_num_init_db;
            rval = true;
        }
    }

    if (!rval)
    {
        /** Unknown database, hang up on the client*/
        MXS_INFO("Connecting to a non-existent database '%s'", m_connect_db.c_str());
        char errmsg[128 + MYSQL_DATABASE_MAXLEN + 1];
        sprintf(errmsg, "Unknown database '%s'", m_connect_db.c_str());
        if (m_config.debug)
        {
            sprintf(errmsg + strlen(errmsg), " ([%" PRIu64 "]: DB not found on connect)", m_pSession->id());
        }
        write_error_to_client(m_client, SCHEMA_ERR_DBNOTFOUND, SCHEMA_ERRSTR_DBNOTFOUND, errmsg);
    }

    return rval;
}

void SchemaRouterSession::route_queued_query()
{
    GWBUF* tmp = m_queue.front().release();
    m_queue.pop_front();

#ifdef SS_DEBUG
    char* querystr = modutil_get_SQL(tmp);
    MXS_DEBUG("Sending queued buffer for session %p: %s", m_pSession, querystr);
    MXS_FREE(querystr);
#endif

    session_delay_routing(m_pSession, this, tmp, 0);
}

/**
 *
 * @param router_cli_ses Router client session
 * @return 1 if mapping is done, 0 if it is still ongoing and -1 on error
 */
int SchemaRouterSession::inspect_mapping_states(SRBackend* bref, GWBUF** wbuf)
{
    bool mapped = true;
    GWBUF* writebuf = *wbuf;

    for (const auto& b : m_backends)
    {
        if (b.get() == bref && !b->is_mapped())
        {
            enum showdb_response rc = parse_mapping_response(b.get(), &writebuf);

            if (rc == SHOWDB_FULL_RESPONSE)
            {
                b->set_mapped(true);
                MXS_DEBUG("Received SHOW DATABASES reply from '%s'", b->name());
            }
            else if (rc == SHOWDB_FATAL_ERROR)
            {
                *wbuf = writebuf;
                return -1;
            }
            else
            {
                mxb_assert(rc != SHOWDB_PARTIAL_RESPONSE);

                if ((m_state & INIT_FAILED) == 0)
                {
                    if (rc == SHOWDB_DUPLICATE_DATABASES)
                    {
                        MXS_ERROR("Duplicate tables found, closing session.");
                    }
                    else
                    {
                        MXS_ERROR("Fatal error when processing SHOW DATABASES response, closing session.");
                    }

                    /** This is the first response to the database mapping which
                     * has duplicate database conflict. Set the initialization bitmask
                     * to INIT_FAILED */
                    m_state |= INIT_FAILED;

                    /** Send the client an error about duplicate databases
                     * if there is a queued query from the client. */
                    if (m_queue.size())
                    {
                        auto err = modutil_create_mysql_err_msg(
                            1, 0, SCHEMA_ERR_DUPLICATEDB, SCHEMA_ERRSTR_DUPLICATEDB,
                            "Error: duplicate tables found on two different shards.");

                        mxs::ReplyRoute route;
                        RouterSession::clientReply(err, route, mxs::Reply());
                    }
                }

                *wbuf = writebuf;
                return -1;
            }
        }

        if (b->in_use() && !b->is_mapped())
        {
            mapped = false;
            MXS_DEBUG("Still waiting for reply to SHOW DATABASES from '%s'", b->name());
        }
    }

    *wbuf = writebuf;
    return mapped ? 1 : 0;
}

/**
 * Read new database name from COM_INIT_DB packet or a literal USE ... COM_QUERY
 * packet, check that it exists in the hashtable and copy its name to MYSQL_session.
 *
 * @param dest Destination where the database name will be written
 * @param dbhash Hashtable containing valid databases
 * @param buf   Buffer containing the database change query
 *
 * @return true if new database is set, false if non-existent database was tried
 * to be set
 */
bool change_current_db(std::string& dest, Shard& shard, GWBUF* buf)
{
    bool succp = false;
    char db[MYSQL_DATABASE_MAXLEN + 1];

    if (gwbuf_link_length(buf) <= MYSQL_DATABASE_MAXLEN - 5)
    {
        /** Copy database name from MySQL packet to session */
        if (extract_database(buf, db))
        {
            MXS_INFO("change_current_db: INIT_DB with database '%s'", db);
            /**
             * Update the session's active database only if it's in the hashtable.
             * If it isn't found, send a custom error packet to the client.
             */

            mxs::Target* target = shard.get_location(db);

            if (target)
            {
                dest = db;
                MXS_INFO("change_current_db: database is on server: '%s'.", target->name());
                succp = true;
            }
        }
    }
    else
    {
        MXS_ERROR("change_current_db: failed to change database: Query buffer too large");
    }

    return succp;
}

/**
 * Convert a length encoded string into a string.
 *
 * @param data Pointer to the first byte of the string
 *
 * @return String value
 */
std::string get_lenenc_str(uint8_t* ptr)
{
    if (*ptr < 251)
    {
        return std::string((char*)ptr + 1, *ptr);
    }
    else
    {
        switch (*(ptr))
        {
        case 0xfc:
            return std::string((char*)ptr + 2, mariadb::get_byte2(ptr));

        case 0xfd:
            return std::string((char*)ptr + 3, mariadb::get_byte3(ptr));

        case 0xfe:
            return std::string((char*)ptr + 8, mariadb::get_byte8(ptr));

        default:
            return "";
        }
    }
}

static const std::set<std::string> always_ignore = {"mysql", "information_schema", "performance_schema"};

bool SchemaRouterSession::ignore_duplicate_table(const std::string& data)
{
    bool rval = false;

    std::string db = data.substr(0, data.find("."));

    if (always_ignore.count(db))
    {
        rval = true;
    }

    if (!m_config.ignore_tables.empty())
    {
        auto it = std::find(m_config.ignore_tables.begin(), m_config.ignore_tables.end(), data);

        if (it != m_config.ignore_tables.end())
        {
            rval = true;
        }
    }

    if (!m_config.ignore_tables_regex.empty() && m_config.ignore_tables_regex.match(data))
    {
        rval = true;
    }

    return rval;
}

/**
 * Parses a response set to a SHOW DATABASES query and inserts them into the
 * router client session's database hashtable. The name of the database is used
 * as the key and the unique name of the server is the value. The function
 * currently supports only result sets that span a single SQL packet.
 * @param rses Router client session
 * @param target Target server where the database is
 * @param buf GWBUF containing the result set
 * @return 1 if a complete response was received, 0 if a partial response was received
 * and -1 if a database was found on more than one server.
 */
enum showdb_response SchemaRouterSession::parse_mapping_response(SRBackend* bref, GWBUF** buffer)
{
    bool duplicate_found = false;
    enum showdb_response rval = SHOWDB_PARTIAL_RESPONSE;

    if (buffer == NULL || *buffer == NULL)
    {
        return SHOWDB_FATAL_ERROR;
    }

    /** TODO: Don't make the buffer contiguous but process it as a buffer chain */
    *buffer = gwbuf_make_contiguous(*buffer);
    MXS_ABORT_IF_NULL(*buffer);
    GWBUF* buf = modutil_get_complete_packets(buffer);

    if (buf == NULL)
    {
        return SHOWDB_PARTIAL_RESPONSE;
    }
    int n_eof = 0;

    uint8_t* ptr = (uint8_t*) buf->start;

    if (PTR_IS_ERR(ptr))
    {
        MXS_ERROR("Mapping query returned an error; closing session.");
        gwbuf_free(buf);
        return SHOWDB_FATAL_ERROR;
    }

    if (n_eof == 0)
    {
        /** Skip column definitions */
        while (ptr < (uint8_t*) buf->end && !PTR_IS_EOF(ptr))
        {
            ptr += gw_mysql_get_byte3(ptr) + 4;
        }

        if (ptr >= (uint8_t*) buf->end)
        {
            MXS_INFO("Malformed packet for mapping query.");
            gwbuf_free(buf);
            return SHOWDB_FATAL_ERROR;
        }

        n_eof++;
        /** Skip first EOF packet */
        ptr += gw_mysql_get_byte3(ptr) + 4;
    }

    while (ptr < (uint8_t*) buf->end && !PTR_IS_EOF(ptr))
    {
        int payloadlen = gw_mysql_get_byte3(ptr);
        int packetlen = payloadlen + 4;
        auto data = get_lenenc_str(ptr + 4);
        mxs::Target* target = bref->target();

        if (!data.empty())
        {
            mxs::Target* duplicate = m_shard.get_location(data);

            if (duplicate && data.find('.') != std::string::npos && !ignore_duplicate_table(data))
            {
                duplicate_found = true;
                MXS_ERROR("'%s' found on servers '%s' and '%s' for user %s.",
                          data.c_str(), target->name(), duplicate->name(),
                          m_pSession->user_and_host().c_str());
            }
            else
            {
                m_shard.add_location(data, target);
            }

            MXS_INFO("<%s, %s>", target->name(), data.c_str());
        }

        ptr += packetlen;
    }

    if (ptr < (unsigned char*) buf->end && PTR_IS_EOF(ptr) && n_eof == 1)
    {
        n_eof++;
        MXS_INFO("SHOW DATABASES fully received from %s.", bref->name());
    }
    else
    {
        MXS_INFO("SHOW DATABASES partially received from %s.", bref->name());
    }

    gwbuf_free(buf);

    if (duplicate_found)
    {
        rval = SHOWDB_DUPLICATE_DATABASES;
    }
    else if (n_eof == 2)
    {
        rval = SHOWDB_FULL_RESPONSE;
    }

    return rval;
}

/**
 * Initiate the generation of the database hash table by sending a
 * SHOW DATABASES query to each valid backend server. This sets the session
 * into the mapping state where it queues further queries until all the database
 * servers have returned a result.
 * @param inst Router instance
 * @param session Router client session
 * @return 1 if all writes to backends were succesful and 0 if one or more errors occurred
 */
void SchemaRouterSession::query_databases()
{

    for (const auto& b : m_backends)
    {
        b->set_mapped(false);
    }

    mxb_assert((m_state & INIT_MAPPING) == 0);

    m_state |= INIT_MAPPING;
    m_state &= ~INIT_UNINT;

    GWBUF* buffer = modutil_create_query("SELECT CONCAT(schema_name, '.') FROM information_schema.schemata AS s "
                                         "LEFT JOIN information_schema.tables AS t ON s.schema_name = t.table_schema "
                                         "WHERE t.table_name IS NULL "
                                         "UNION "
                                         "SELECT CONCAT (table_schema, '.', table_name) FROM information_schema.tables");
    gwbuf_set_type(buffer, GWBUF_TYPE_COLLECT_RESULT);

    for (const auto& b : m_backends)
    {
        if (b->in_use() && !b->is_closed() && b->target()->is_usable())
        {
            GWBUF* clone = gwbuf_clone(buffer);
            MXS_ABORT_IF_NULL(clone);

            if (!b->write(clone))
            {
                MXS_ERROR("Failed to write mapping query to '%s'", b->name());
            }
        }
    }
    gwbuf_free(buffer);
}

/**
 * Check the hashtable for the right backend for this query.
 * @param router Router instance
 * @param client Client router session
 * @param buffer Query to inspect
 * @return Name of the backend or NULL if the query contains no known databases.
 */
mxs::Target* SchemaRouterSession::get_shard_target(GWBUF* buffer, uint32_t qtype)
{
    mxs::Target* rval = NULL;
    qc_query_op_t op = QUERY_OP_UNDEFINED;
    uint8_t command = mxs_mysql_get_command(buffer);

    if (command == MXS_COM_QUERY)
    {
        op = qc_get_operation(buffer);
        rval = get_query_target(buffer);
    }

    if (mxs_mysql_is_ps_command(command)
        || qc_query_is_type(qtype, QUERY_TYPE_PREPARE_NAMED_STMT)
        || qc_query_is_type(qtype, QUERY_TYPE_DEALLOC_PREPARE)
        || qc_query_is_type(qtype, QUERY_TYPE_PREPARE_STMT)
        || op == QUERY_OP_EXECUTE)
    {
        rval = get_ps_target(buffer, qtype, op);
    }

    if (buffer->hint && buffer->hint->type == HINT_ROUTE_TO_NAMED_SERVER)
    {
        for (const auto& b : m_backends)
        {
            if (strcasecmp(b->name(), (char*)buffer->hint->data) == 0)
            {
                rval = b->target();
                MXS_INFO("Routing hint found (%s)", rval->name());
            }
        }
    }

    if (rval == NULL && m_current_db.length())
    {
        /**
         * If the target name has not been found and the session has an
         * active database, set is as the target
         */
        rval = m_shard.get_location(m_current_db);

        if (rval)
        {
            MXS_INFO("Using active database '%s' on '%s'",
                     m_current_db.c_str(),
                     rval->name());
        }
    }
    return rval;
}

/**
 * Provide the router with a pointer to a suitable backend dcb.
 *
 * Detect failures in server statuses and reselect backends if necessary
 * If name is specified, server name becomes primary selection criteria.
 * Similarly, if max replication lag is specified, skip backends which lag too
 * much.
 *
 * @param p_dcb Address of the pointer to the resulting DCB
 * @param name  Name of the backend which is primarily searched. May be NULL.
 *
 * @return True if proper DCB was found, false otherwise.
 */
SRBackend* SchemaRouterSession::get_shard_backend(const char* name)
{
    SRBackend* rval = nullptr;

    for (const auto& b : m_backends)
    {
        if (b->in_use() && (strcasecmp(name, b->target()->name()) == 0)
            && b->target()->is_usable())
        {
            rval = b.get();
            break;
        }
    }

    return rval;
}


/**
 * Examine the query type, transaction state and routing hints. Find out the
 * target for query routing.
 *
 *  @param qtype      Type of query
 *  @param trx_active Is transacation active or not
 *  @param hint       Pointer to list of hints attached to the query buffer
 *
 *  @return bitfield including the routing target, or the target server name
 *          if the query would otherwise be routed to slave.
 */
enum route_target get_shard_route_target(uint32_t qtype)
{
    enum route_target target = TARGET_UNDEFINED;

    /**
     * These queries are not affected by hints
     */
    if (qc_query_is_type(qtype, QUERY_TYPE_SESSION_WRITE)
        || qc_query_is_type(qtype, QUERY_TYPE_GSYSVAR_WRITE)
        || qc_query_is_type(qtype, QUERY_TYPE_USERVAR_WRITE)
        || qc_query_is_type(qtype, QUERY_TYPE_ENABLE_AUTOCOMMIT)
        || qc_query_is_type(qtype, QUERY_TYPE_DISABLE_AUTOCOMMIT))
    {
        /** hints don't affect on routing */
        target = TARGET_ALL;
    }
    else if (qc_query_is_type(qtype, QUERY_TYPE_SYSVAR_READ)
             || qc_query_is_type(qtype, QUERY_TYPE_GSYSVAR_READ))
    {
        target = TARGET_ANY;
    }

    return target;
}

/**
 * Generates a custom SHOW DATABASES result set from all the databases in the
 * hashtable. Only backend servers that are up and in a proper state are listed
 * in it.
 * @param router Router instance
 * @param client Router client session
 * @return True if the sending of the database list was successful, otherwise false
 */
void SchemaRouterSession::send_databases()
{
    ServerMap dblist;
    std::set<std::string> db_names;
    m_shard.get_content(dblist);

    for (auto a : dblist)
    {
        std::string db = a.first.substr(0, a.first.find("."));
        db_names.insert(db);
    }

    std::unique_ptr<ResultSet> set = ResultSet::create({"Database"});

    for (const auto& name : db_names)
    {
        set->add_row({name});
    }

    const mxs::ReplyRoute down;
    const mxs::Reply reply;
    mxs::RouterSession::clientReply(set->as_buffer().release(), down, reply);
}

mxs::Target* SchemaRouterSession::get_query_target(GWBUF* buffer)
{
    auto tables = qc_get_table_names(buffer, true);
    mxs::Target* rval = NULL;

    for (auto& t : tables)
    {
        if (t.find('.') == std::string::npos)
        {
            t = m_current_db + '.' + t;
        }
    }

    if ((rval = m_shard.get_location(tables)))
    {
        MXS_INFO("Query targets table on server '%s'", rval->name());
    }
    else if ((rval = m_shard.get_location(qc_get_database_names(buffer))))
    {
        MXS_INFO("Query targets database on server '%s'", rval->name());
    }

    return rval;
}

mxs::Target* SchemaRouterSession::get_ps_target(GWBUF* buffer, uint32_t qtype, qc_query_op_t op)
{
    mxs::Target* rval = NULL;
    uint8_t command = mxs_mysql_get_command(buffer);

    if (qc_query_is_type(qtype, QUERY_TYPE_PREPARE_NAMED_STMT))
    {
        // If pStmt is null, the PREPARE was malformed. In that case it can be routed to any backend to get
        // a proper error response. Also returns null if preparing from a variable. This is a limitation.
        GWBUF* pStmt = qc_get_preparable_stmt(buffer);
        if (pStmt)
        {
            char* stmt = qc_get_prepare_name(buffer);

            if ((rval = m_shard.get_location(qc_get_table_names(pStmt, true))))
            {
                MXS_INFO("PREPARING NAMED %s ON SERVER %s", stmt, rval->name());
                m_shard.add_statement(stmt, rval);
            }
            MXS_FREE(stmt);
        }
    }
    else if (op == QUERY_OP_EXECUTE)
    {
        char* stmt = qc_get_prepare_name(buffer);
        mxs::Target* ps_target = m_shard.get_statement(stmt);
        if (ps_target)
        {
            rval = ps_target;
            MXS_INFO("Executing named statement %s on server %s", stmt, rval->name());
        }
        MXS_FREE(stmt);
    }
    else if (qc_query_is_type(qtype, QUERY_TYPE_DEALLOC_PREPARE))
    {
        char* stmt = qc_get_prepare_name(buffer);
        if ((rval = m_shard.get_statement(stmt)))
        {
            MXS_INFO("Closing named statement %s on server %s", stmt, rval->name());
            m_shard.remove_statement(stmt);
        }
        MXS_FREE(stmt);
    }
    else if (qc_query_is_type(qtype, QUERY_TYPE_PREPARE_STMT))
    {
        rval = m_shard.get_location(qc_get_table_names(buffer, true));

        if (rval)
        {
            mxb_assert(gwbuf_get_id(buffer) != 0);
            m_shard.add_statement(gwbuf_get_id(buffer), rval);
        }

        MXS_INFO("Prepare statement on server %s", rval ? rval->name() : "<no target found>");
    }
    else if (mxs_mysql_is_ps_command(command))
    {
        uint32_t id = mxs_mysql_extract_ps_id(buffer);
        rval = m_shard.get_statement(id);

        if (command == MXS_COM_STMT_CLOSE)
        {
            MXS_INFO("Closing prepared statement %d ", id);
            m_shard.remove_statement(id);
        }
    }
    return rval;
}

std::string SchemaRouterSession::get_cache_key() const
{
    std::string key = m_pSession->user();

    for (const auto& b : m_backends)
    {
        if (b->in_use())
        {
            key += b->name();
        }
    }

    return key;
}
}<|MERGE_RESOLUTION|>--- conflicted
+++ resolved
@@ -477,82 +477,10 @@
     }
 }
 
-<<<<<<< HEAD
-namespace
-{
-
-mxs::Buffer::iterator skip_packet(mxs::Buffer::iterator it)
-{
-    uint32_t len = *it++;
-    len |= (*it++) << 8;
-    len |= (*it++) << 16;
-    it.advance(len + 1);    // Payload length plus the fourth header byte (packet sequence)
-    return it;
-}
-
-GWBUF* erase_last_packet(GWBUF* input)
-{
-    mxs::Buffer buf(input);
-    auto it = buf.begin();
-    auto end = it;
-
-    while ((end = skip_packet(it)) != buf.end())
-    {
-        it = end;
-    }
-
-    buf.erase(it, end);
-    return buf.release();
-}
-}
-
 bool SchemaRouterSession::clientReply(GWBUF* pPacket, const mxs::ReplyRoute& down, const mxs::Reply& reply)
-=======
-void SchemaRouterSession::clientReply(GWBUF* pPacket, const mxs::ReplyRoute& down, const mxs::Reply& reply)
->>>>>>> e00dcbba
 {
     SRBackend* bref = static_cast<SRBackend*>(down.back()->get_userdata());
 
-    const auto& error = reply.error();
-
-    if (error.is_unexpected_error())
-    {
-        // The connection was killed, we can safely ignore it. When the TCP connection is
-        // closed, the router's error handling will sort it out.
-        if (error.code() == ER_CONNECTION_KILLED)
-        {
-            bref->set_close_reason("Connection was killed");
-        }
-        else
-        {
-            mxb_assert(error.code() == ER_SERVER_SHUTDOWN
-                       || error.code() == ER_NORMAL_SHUTDOWN
-                       || error.code() == ER_SHUTDOWN_COMPLETE);
-            bref->set_close_reason(std::string("Server '") + bref->name() + "' is shutting down");
-        }
-
-        // The server sent an error that we didn't expect: treat it as if the connection was closed. The
-        // client shouldn't see this error as we can replace the closed connection.
-
-        if (!(pPacket = erase_last_packet(pPacket)))
-        {
-            // Nothing to route to the client
-            return 0;
-        }
-    }
-
-    if (bref->should_ignore_response())
-    {
-        gwbuf_free(pPacket);
-        pPacket = nullptr;
-    }
-
-<<<<<<< HEAD
-    if (reply.is_complete())
-    {
-        MXS_INFO("Reply complete from '%s'", bref->name());
-        bref->ack_write();
-=======
     const auto& error = reply.error();
 
     if (error.is_unexpected_error())
@@ -569,9 +497,14 @@
             // received it yet. In theory we could return this to the client but we don't know if it was
             // interrupted or not so the safer option is to retry it.
             gwbuf_free(pPacket);
-            return;
-        }
->>>>>>> e00dcbba
+            return false;
+        }
+    }
+
+    if (bref->should_ignore_response())
+    {
+        gwbuf_free(pPacket);
+        pPacket = nullptr;
     }
 
     if (reply.is_complete())
