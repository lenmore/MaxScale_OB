/*
 * Copyright (c) 2019 MariaDB Corporation Ab
 * Copyright (c) 2023 MariaDB plc, Finnish Branch
 *
 * Use of this software is governed by the Business Source License included
 * in the LICENSE.TXT file and at www.mariadb.com/bsl11.
 *
 * Change Date: 2026-03-20
 *
 * On the date above, in accordance with the Business Source License, use
 * of this software will be governed by version 2 or later of the General
 * Public License.
 */

#include "smartrouter.hh"
#include "smartsession.hh"

#include <maxscale/cn_strings.hh>
#include <maxscale/modutil.hh>
#include <maxscale/routingworker.hh>

namespace
{

namespace smartrouter
{

config::Specification specification(MXB_MODULE_NAME, config::Specification::ROUTER);

config::ParamTarget
    master(&specification,
           "master",
           "The server/cluster to be treated as master, that is, the one where updates are sent.");

// config::ParamBool
// persist_performance_data(&specification,
//                          "persist_performance_data",
//                          "Persist performance data so that the smartrouter can use information "
//                          "collected during earlier runs.",
//                          true);     // Default value
}
}

/**
 * The module entry point.
 *
 * @return The module object
 */
extern "C" MXS_MODULE* MXS_CREATE_MODULE()
{
    static MXS_MODULE info =
    {
        mxs::MODULE_INFO_VERSION,
        MXB_MODULE_NAME,
        mxs::ModuleType::ROUTER,
        mxs::ModuleStatus::GA,
        MXS_ROUTER_VERSION,
        "Provides routing for the Smart Query feature",
        "V1.0.0",
        SmartRouter::CAPABILITIES,
        &mxs::RouterApi<SmartRouter>::s_api,
        nullptr,    /* Process init. */
        nullptr,    /* Process finish. */
        nullptr,    /* Thread init. */
        nullptr,    /* Thread finish. */
    };

    SmartRouter::Config::populate(info);

    return &info;
}

SmartRouter::Config::Config(const std::string& name, SmartRouter* router)
    : config::Configuration(name, &smartrouter::specification)
    , m_master(this, &smartrouter::master)
    // , m_persist_performance_data(this, &smartrouter::persist_performance_data)
    , m_router(router)
{
}

void SmartRouter::Config::populate(MXS_MODULE& module)
{
    module.specification = &smartrouter::specification;
}

SERVICE* SmartRouter::service() const
{
    return m_service;
}

SmartRouter::SmartRouter(SERVICE* service)
    : m_service(service)
    , m_config(service->name(), this)
{
    using namespace maxscale;
    using namespace maxbase;

<<<<<<< HEAD
=======
    auto shared_ptrs = m_updater.get_shared_data_pointers();

    for (size_t i = 0; i != shared_ptrs.size(); ++i)
    {
        RoutingWorker* pRworker = RoutingWorker::get_by_index(i);
        auto pShared = shared_ptrs[i];
        pRworker->execute([pRworker, pShared]() {
            pRworker->register_epoll_tick_func(std::bind(&SharedPerformanceInfo::
                                                         reader_ready,
                                                         pShared));
        },
                          Worker::EXECUTE_AUTO);
    }

>>>>>>> 9a1299dd
    m_updater.start();
}

SmartRouter::~SmartRouter()
{
    m_updater.stop();
}

mxs::RouterSession* SmartRouter::newSession(MXS_SESSION* pSession, const mxs::Endpoints& endpoints)
{
    return SmartRouterSession::create(this, pSession, endpoints);
}

// static
SmartRouter* SmartRouter::create(SERVICE* pService)
{
    return new SmartRouter(pService);
}

json_t* SmartRouter::diagnostics() const
{
    json_t* pJson = json_object();

    return pJson;
}

uint64_t SmartRouter::getCapabilities() const
{
    return SmartRouter::CAPABILITIES;
}

// Eviction schedule
// Two reasons to evict, and re-measure canonicals.
//   1. When connections are initially created there is more overhead in maxscale and at the server,
//      which can (and does) lead to the wrong performance conclusions.
//   2. Depending on the contents and number of rows in tables, different database engines
//      have different performance advantages (InnoDb is always very fast for small tables).
//
// TODO make configurable, maybe.
static std::array<maxbase::Duration, 4> eviction_schedules =
{
    std::chrono::minutes(2),
    std::chrono::minutes(5),
    std::chrono::minutes(10),
    std::chrono::minutes(20)
};

// TODO need to add the default db to the key (or hash)

PerformanceInfo SmartRouter::perf_find(const std::string& canonical)
{
    using namespace maxbase;

    auto pWorker = mxs::RoutingWorker::get_current();
    auto pShared_data = m_updater.get_shared_data_by_index(pWorker->index());
    auto sShared_ptr = make_shared_data_ptr(pShared_data);

    auto pContainer = sShared_ptr.get();
    auto perf_it = pContainer->find(canonical);

    PerformanceInfo ret;

    if (perf_it != end(*pContainer))
    {
        if (not perf_it->second.is_updating()
            && perf_it->second.age() > eviction_schedules[perf_it->second.eviction_schedule()])
        {
            PerformanceInfo updt_entry = perf_it->second;

            // Only trigger this worker to re-measure. Since the update is SharedData, multiple
            // workers may still re-measure if they get the same canonical at about the same time.
            // The return value is the default constructed ret.
            updt_entry.set_updating(true);

            MXB_SINFO("Trigger re-measure, schedule "
                      << eviction_schedules[updt_entry.eviction_schedule()]
                      << ", perf: " << updt_entry.target()->name()
                      << ", " << updt_entry.duration() << ", "
                      << show_some(canonical));

            pShared_data->send_update({canonical, updt_entry});
        }
        else
        {
            ret = perf_it->second;
        }
    }

    return ret;
}

void SmartRouter::perf_update(const std::string& canonical, PerformanceInfo perf)
{
    using namespace maxbase;

    auto pWorker = mxs::RoutingWorker::get_current();
    auto pShared_data = m_updater.get_shared_data_by_index(pWorker->index());
    auto sShared_ptr = make_shared_data_ptr(pShared_data);

    auto pContainer = sShared_ptr.get();
    auto perf_it = pContainer->find(canonical);

    if (perf_it != end(*pContainer))
    {
        MXB_SINFO("Update perf: from "
                  << perf_it->second.target()->name() << ", " << perf_it->second.duration()
                  << " to " << perf.target()->name() << ", " << perf.duration()
                  << ", " << show_some(canonical));

        size_t schedule = perf_it->second.eviction_schedule();
        perf.set_eviction_schedule(std::min(++schedule, eviction_schedules.size() - 1));
        perf.set_updating(false);
        pShared_data->send_update({canonical, perf});
    }
    else
    {
        pShared_data->send_update({canonical, perf});
        MXB_SDEBUG("Sent new perf: " << perf.target()->name() << ", " << perf.duration()
                                     << ", " << show_some(canonical));
    }
}<|MERGE_RESOLUTION|>--- conflicted
+++ resolved
@@ -92,26 +92,6 @@
     : m_service(service)
     , m_config(service->name(), this)
 {
-    using namespace maxscale;
-    using namespace maxbase;
-
-<<<<<<< HEAD
-=======
-    auto shared_ptrs = m_updater.get_shared_data_pointers();
-
-    for (size_t i = 0; i != shared_ptrs.size(); ++i)
-    {
-        RoutingWorker* pRworker = RoutingWorker::get_by_index(i);
-        auto pShared = shared_ptrs[i];
-        pRworker->execute([pRworker, pShared]() {
-            pRworker->register_epoll_tick_func(std::bind(&SharedPerformanceInfo::
-                                                         reader_ready,
-                                                         pShared));
-        },
-                          Worker::EXECUTE_AUTO);
-    }
-
->>>>>>> 9a1299dd
     m_updater.start();
 }
 
