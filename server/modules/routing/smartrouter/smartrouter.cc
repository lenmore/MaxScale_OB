/*
 * Copyright (c) 2019 MariaDB Corporation Ab
 * Copyright (c) 2023 MariaDB plc, Finnish Branch
 *
 * Use of this software is governed by the Business Source License included
 * in the LICENSE.TXT file and at www.mariadb.com/bsl11.
 *
 * Change Date: 2025-09-12
 *
 * On the date above, in accordance with the Business Source License, use
 * of this software will be governed by version 2 or later of the General
 * Public License.
 */

#include "smartrouter.hh"
#include "smartsession.hh"

#include <maxscale/cn_strings.hh>
#include <maxscale/modutil.hh>
#include <maxscale/routingworker.hh>

namespace
{

namespace smartrouter
{

config::Specification specification(MXB_MODULE_NAME, config::Specification::ROUTER);

config::ParamTarget
    master(&specification,
           "master",
           "The server/cluster to be treated as master, that is, the one where updates are sent.");

// config::ParamBool
// persist_performance_data(&specification,
//                          "persist_performance_data",
//                          "Persist performance data so that the smartrouter can use information "
//                          "collected during earlier runs.",
//                          true);     // Default value
}
}

/**
 * The module entry point.
 *
 * @return The module object
 */
extern "C" MXS_MODULE* MXS_CREATE_MODULE()
{
    static MXS_MODULE info =
    {
        mxs::MODULE_INFO_VERSION,
        MXB_MODULE_NAME,
        mxs::ModuleType::ROUTER,
        mxs::ModuleStatus::GA,
        MXS_ROUTER_VERSION,
        "Provides routing for the Smart Query feature",
        "V1.0.0",
        SmartRouter::CAPABILITIES,
        &mxs::RouterApi<SmartRouter>::s_api,
        nullptr,    /* Process init. */
        nullptr,    /* Process finish. */
        nullptr,    /* Thread init. */
        nullptr,    /* Thread finish. */
    };

    SmartRouter::Config::populate(info);

    return &info;
}

SmartRouter::Config::Config(const std::string& name, SmartRouter* router)
    : config::Configuration(name, &smartrouter::specification)
    , m_master(this, &smartrouter::master)
<<<<<<< HEAD
    , m_persist_performance_data(this, &smartrouter::persist_performance_data)
=======
    // , m_persist_performance_data(this, &smartrouter::persist_performance_data)
    , m_router(router)
>>>>>>> 93b745d0
{
}

void SmartRouter::Config::populate(MXS_MODULE& module)
{
    module.specification = &smartrouter::specification;
}

SERVICE* SmartRouter::service() const
{
    return m_service;
}

SmartRouter::SmartRouter(SERVICE* service)
    : m_service(service)
    , m_config(service->name(), this)
{
    using namespace maxscale;
    using namespace maxbase;

    auto shared_ptrs = m_updater.get_shared_data_pointers();

    for (size_t i = 0; i != shared_ptrs.size(); ++i)
    {
        RoutingWorker* pRworker = RoutingWorker::get_by_index(i);
        auto pShared = shared_ptrs[i];
        pRworker->execute([pRworker, pShared]() {
            pRworker->register_epoll_tick_func(std::bind(&SharedPerformanceInfo::
                                                         reader_ready,
                                                         pShared));
        },
                          Worker::EXECUTE_AUTO);
    }

    m_updater.start();
}

SmartRouter::~SmartRouter()
{
    m_updater.stop();
}

mxs::RouterSession* SmartRouter::newSession(MXS_SESSION* pSession, const mxs::Endpoints& endpoints)
{
    return SmartRouterSession::create(this, pSession, endpoints);
}

// static
SmartRouter* SmartRouter::create(SERVICE* pService)
{
    return new SmartRouter(pService);
}

json_t* SmartRouter::diagnostics() const
{
    json_t* pJson = json_object();

    return pJson;
}

uint64_t SmartRouter::getCapabilities() const
{
    return SmartRouter::CAPABILITIES;
}

// Eviction schedule
// Two reasons to evict, and re-measure canonicals.
//   1. When connections are initially created there is more overhead in maxscale and at the server,
//      which can (and does) lead to the wrong performance conclusions.
//   2. Depending on the contents and number of rows in tables, different database engines
//      have different performance advantages (InnoDb is always very fast for small tables).
//
// TODO make configurable, maybe.
static std::array<maxbase::Duration, 4> eviction_schedules =
{
    std::chrono::minutes(2),
    std::chrono::minutes(5),
    std::chrono::minutes(10),
    std::chrono::minutes(20)
};

// TODO need to add the default db to the key (or hash)

PerformanceInfo SmartRouter::perf_find(const std::string& canonical)
{
    using namespace maxbase;

    auto pWorker = mxs::RoutingWorker::get_current();
    auto pShared_data = m_updater.get_shared_data_by_index(pWorker->index());
    auto sShared_ptr = make_shared_data_ptr(pShared_data);

    auto pContainer = sShared_ptr.get();
    auto perf_it = pContainer->find(canonical);

    PerformanceInfo ret;

    if (perf_it != end(*pContainer))
    {
        if (not perf_it->second.is_updating()
            && perf_it->second.age() > eviction_schedules[perf_it->second.eviction_schedule()])
        {
            PerformanceInfo updt_entry = perf_it->second;

            // Only trigger this worker to re-measure. Since the update is SharedData, multiple
            // workers may still re-measure if they get the same canonical at about the same time.
            // The return value is the default constructed ret.
            updt_entry.set_updating(true);

            MXB_SINFO("Trigger re-measure, schedule "
                      << eviction_schedules[updt_entry.eviction_schedule()]
                      << ", perf: " << updt_entry.target()->name()
                      << ", " << updt_entry.duration() << ", "
                      << show_some(canonical));

            pShared_data->send_update({canonical, updt_entry});
        }
        else
        {
            ret = perf_it->second;
        }
    }

    return ret;
}

void SmartRouter::perf_update(const std::string& canonical, PerformanceInfo perf)
{
    using namespace maxbase;

    auto pWorker = mxs::RoutingWorker::get_current();
    auto pShared_data = m_updater.get_shared_data_by_index(pWorker->index());
    auto sShared_ptr = make_shared_data_ptr(pShared_data);

    auto pContainer = sShared_ptr.get();
    auto perf_it = pContainer->find(canonical);

    if (perf_it != end(*pContainer))
    {
        MXB_SINFO("Update perf: from "
                  << perf_it->second.target()->name() << ", " << perf_it->second.duration()
                  << " to " << perf.target()->name() << ", " << perf.duration()
                  << ", " << show_some(canonical));

        size_t schedule = perf_it->second.eviction_schedule();
        perf.set_eviction_schedule(std::min(++schedule, eviction_schedules.size() - 1));
        perf.set_updating(false);
        pShared_data->send_update({canonical, perf});
    }
    else
    {
        pShared_data->send_update({canonical, perf});
        MXB_SDEBUG("Sent new perf: " << perf.target()->name() << ", " << perf.duration()
                                     << ", " << show_some(canonical));
    }
}<|MERGE_RESOLUTION|>--- conflicted
+++ resolved
@@ -73,12 +73,8 @@
 SmartRouter::Config::Config(const std::string& name, SmartRouter* router)
     : config::Configuration(name, &smartrouter::specification)
     , m_master(this, &smartrouter::master)
-<<<<<<< HEAD
-    , m_persist_performance_data(this, &smartrouter::persist_performance_data)
-=======
     // , m_persist_performance_data(this, &smartrouter::persist_performance_data)
     , m_router(router)
->>>>>>> 93b745d0
 {
 }
 
