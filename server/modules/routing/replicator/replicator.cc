--- conflicted
+++ resolved
@@ -306,15 +306,11 @@
         m_running = false;
     }
 
-<<<<<<< HEAD
     mxs::CachingParser::thread_init();
+    mxs::CachingParser::set_thread_cache_enabled(false);
     auto& parser = MariaDBParser::get();
 
     parser.plugin().thread_init();
-=======
-    qc_thread_init(QC_INIT_BOTH);
-    qc_use_local_cache(false);
->>>>>>> 97ac63b9
 
     m_rpl.load_metadata(m_cnf.statedir);
     update_gtid();
