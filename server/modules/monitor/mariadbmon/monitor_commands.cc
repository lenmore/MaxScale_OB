--- conflicted
+++ resolved
@@ -1778,12 +1778,8 @@
 {
     auto source_name = m_source_name.c_str();
     // Start serving the backup stream. The source will wait for a new connection.
-<<<<<<< HEAD
     const int parallel = m_mon.m_settings.mbu_parallel;
-    const char stream_fmt[] = "sudo mariabackup --user=%s --password=%s --backup --safe-slave-backup "
-=======
     const char stream_fmt[] = "sudo mariabackup --user='%s' --password='%s' --backup --safe-slave-backup "
->>>>>>> 3e1ecb1a
                               "--target-dir=/tmp --stream=xbstream --parallel=%i "
                               "| pigz -c | socat - TCP-LISTEN:%i,reuseaddr";
     string stream_cmd = mxb::string_printf(stream_fmt, mariadb_user.c_str(), mariadb_pw.c_str(),
