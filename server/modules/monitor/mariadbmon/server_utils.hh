--- conflicted
+++ resolved
@@ -246,91 +246,6 @@
                     const EventNameSet& events_to_enable);
 
     ServerOperation(MariaDBServer* target, bool was_is_master, bool handle_events,
-<<<<<<< HEAD
-                    const std::string& sql_file, const SlaveStatusArray& conns_to_copy);
-=======
                     const std::string& sql_file);
 
-};
-
-/**
- * Helper class for simplifying working with resultsets. Used in MariaDBServer.
- */
-class QueryResult
-{
-    // These need to be banned to avoid premature destruction.
-    QueryResult(const QueryResult&) = delete;
-    QueryResult& operator=(const QueryResult&) = delete;
-
-public:
-    QueryResult(MYSQL_RES* resultset = NULL);
-    ~QueryResult();
-
-    /**
-     * Advance to next row. Affects all result returning functions.
-     *
-     * @return True if the next row has data, false if the current row was the last one.
-     */
-    bool next_row();
-
-    /**
-     * Get the index of the current row.
-     *
-     * @return Current row index, or -1 if no data or next_row() has not been called yet.
-     */
-    int64_t get_current_row_index() const;
-
-    /**
-     * How many columns the result set has.
-     *
-     * @return Column count, or -1 if no data.
-     */
-    int64_t get_col_count() const;
-
-    /**
-     * How many rows does the result set have?
-     *
-     * @return The number of rows or -1 on error
-     */
-    int64_t get_row_count() const;
-
-    /**
-     * Get a numeric index for a column name. May give wrong results if column names are not unique.
-     *
-     * @param col_name Column name
-     * @return Index or -1 if not found.
-     */
-    int64_t get_col_index(const std::string& col_name) const;
-
-    /**
-     * Read a string value from the current row and given column. Empty string and (null) are both interpreted
-     * as the empty string.
-     *
-     * @param column_ind Column index
-     * @return Value as string
-     */
-    std::string get_string(int64_t column_ind) const;
-
-    /**
-     * Read a non-negative integer value from the current row and given column.
-     *
-     * @param column_ind Column index
-     * @return Value as integer. 0 or greater indicates success, -1 is returned on error.
-     */
-    int64_t get_uint(int64_t column_ind) const;
-
-    /**
-     * Read a boolean value from the current row and given column.
-     *
-     * @param column_ind Column index
-     * @return Value as boolean. Returns true if the text is either 'Y' or '1'.
-     */
-    bool get_bool(int64_t column_ind) const;
-
-private:
-    MYSQL_RES*                               m_resultset = NULL;    // Underlying result set, freed at dtor.
-    std::unordered_map<std::string, int64_t> m_col_indexes;         // Map of column name -> index
-    MYSQL_ROW                                m_rowdata = NULL;      // Data for current row
-    int64_t                                  m_current_row_ind = -1;// Index of current row
->>>>>>> 4fd4b726
 };