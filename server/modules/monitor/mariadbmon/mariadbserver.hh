/*
 * Copyright (c) 2018 MariaDB Corporation Ab
 * Copyright (c) 2023 MariaDB plc, Finnish Branch
 *
 * Use of this software is governed by the Business Source License included
 * in the LICENSE.TXT file and at www.mariadb.com/bsl11.
 *
 * Change Date: 2026-09-21
 *
 * On the date above, in accordance with the Business Source License, use
 * of this software will be governed by version 2 or later of the General
 * Public License.
 */
#pragma once
#include "mariadbmon_common.hh"
#include <functional>
#include <string>
#include <memory>
#include <mutex>
#include <maxbase/stopwatch.hh>
#include <maxbase/queryresult.hh>
#include <maxscale/monitor.hh>
#include "server_utils.hh"

class MariaDBServer;
// Server pointer array
typedef std::vector<MariaDBServer*> ServerArray;
using ServerType = SERVER::VersionInfo::Type;

/**
 * Data required for checking replication topology cycles and other graph algorithms. This data is mostly
 * used by the monitor object, as the data only makes sense in relation to other nodes.
 */
struct NodeData
{
    // Default values for index parameters
    static const int INDEX_NOT_VISITED = 0;
    static const int INDEX_FIRST = 1;
    // Default values for the cycle
    static const int CYCLE_NONE = 0;
    static const int CYCLE_FIRST = 1;
    // Default value for reach
    static const int REACH_UNKNOWN = -1;

    // Bookkeeping for graph searches. May be overwritten by multiple algorithms.
    int  index;         /* Marks the order in which this node was visited. */
    int  lowest_index;  /* The lowest index node this node has in its subtree. */
    bool in_stack;      /* Is this node currently is the search stack. */

    // Results from algorithm runs. Should only be overwritten when server data has been queried.
    int         cycle;          /* Which cycle is this node part of, if any. */
    int         reach;          /* How many servers replicate from this server or its children. */
    ServerArray parents;        /* Which nodes is this node replicating from. External masters excluded. */
    ServerArray parents_failed; /* Broken replication sources */
    ServerArray children;       /* Which nodes are replicating from this node. */
    ServerArray children_failed;/* Nodes with broken replication links. */

    std::vector<int64_t> external_masters;      /* Server id:s of external masters. */

    NodeData();

    /**
     * Reset result data to default values. Should be ran when starting an iteration.
     */
    void reset_results();

    /**
     * Reset index data. Should be ran before an algorithm run.
     */
    void reset_indexes();
};

/**
 * Monitor specific information about a server. Eventually, this will be the primary data structure handled
 * by the monitor. These are initialized in @c init_server_info.
 */
class MariaDBServer : public mxs::MariaServer
{
public:
    class SharedSettings;

    MariaDBServer(SERVER* server, int config_index,
                  const MonitorServer::SharedSettings& base_settings,
                  const MariaDBServer::SharedSettings& settings);

    class EventInfo
    {
    public:
        std::string name;       /**< Event name in <database.name> form */
        std::string definer;    /**< Definer of the event */
        std::string status;     /**< Status of the event */
        std::string charset;    /**< character_set_client-field */
        std::string collation;  /**< collation_connection-field */
    };

    enum class BinlogMode
    {
        BINLOG_ON,
        BINLOG_OFF
    };

    enum class SemiSyncStatus
    {
        UNKNOWN,
        ON,
        OFF,
    };

    // Class which encapsulates server capabilities depending on its version.
    class Capabilities
    {
    public:
        bool basic_support {false};         // Is the server version supported by the monitor at all?
        bool gtid {false};                  // Supports MariaDB gtid? Required for failover etc.
        bool slave_status_all {false};      // Supports "show all slaves status"?
        bool max_statement_time {false};    // Supports max_statement_time?
        bool events {false};                // Supports event handling?
        bool read_only_admin {false};       // Implements read-only admin priv?
        bool separate_ro_admin {false};     // Is read-only admin separate from super?
    };

    // This class groups some miscellaneous replication related settings together.
    class ReplicationSettings
    {
    public:
        bool gtid_strict_mode = false;  /* Enable additional checks for replication */
        bool log_bin = false;           /* Is binary logging enabled? */
        bool log_slave_updates = false; /* Does the slave write replicated events to binlog? */
    };

    // Settings shared between the MariaDB-Monitor and the MariaDB-Servers.
    // These are only written to when configuring the monitor.
    class SharedSettings
    {
    public:
        // Required by cluster operations
        std::string replication_user;           /**< Username for CHANGE MASTER TO-commands */
        std::string replication_password;       /**< Password for CHANGE MASTER TO-commands */
        bool        replication_ssl {false};    /**< Set MASTER_SSL = 1 in CHANGE MASTER TO-commands */
        std::string replication_custom_opts;    /**< Custom CHANGE MASTER TO options */

        std::string promotion_sql_file;     /**< File with sql commands which are ran to a server being
                                             *  promoted. */
        std::string demotion_sql_file;      /**< File with sql commands which are ran to a server being
                                             *  demoted. */

        /* Should failover/switchover enable/disable any scheduled events on the servers during
         * promotion/demotion? */
        bool handle_event_scheduler {true};

        /** Should the server regularly update locks status. True if either lock mode is on. */
        bool server_locks_enabled {false};
        int  wait_timeout_normal_s {-1};    /* wait_timeout during normal operation */
        bool auto_op_configured {false};    /* Is any automatic cluster op enabled. Informational only.*/

        std::chrono::seconds switchover_timeout {0};    /* Switchover time limit */

        uint32_t master_conds;  /**< Master conditions */
        uint32_t slave_conds;   /**< Slave conditions */
    };

    /* What position this server has in the monitor config? Used for tiebreaking between servers. */
    int m_config_index = 0;

    Capabilities m_capabilities;                    /* Server capabilities */

    int64_t m_server_id = SERVER_ID_UNKNOWN;        /* Value of @@server_id. Valid values are
                                                     * 32bit unsigned. */
    int64_t m_gtid_domain_id = GTID_DOMAIN_UNKNOWN; /* The value of gtid_domain_id, the domain which is used
                                                     * for new non-replicated events. */

    bool             m_read_only = false;   /* Value of @@read_only */
    GtidList         m_gtid_current_pos;    /* Gtid of latest event. */
    GtidList         m_gtid_binlog_pos;     /* Gtid of latest event written to binlog. */
    SlaveStatusArray m_slave_status;        /* Data returned from SHOW (ALL) SLAVE(S) STATUS */
    SlaveStatusArray m_old_slave_status;    /* Data from the previous loop */
    NodeData         m_node;                /* Replication topology data */
    SemiSyncStatus   m_ss_status = SemiSyncStatus::UNKNOWN;

    /* Replication lag of the server. Used during calculation so that the actual SERVER struct is
     * only written to once. */
    int64_t m_replication_lag = mxs::Target::RLAG_UNDEFINED;

    /* Has anything that could affect replication topology changed this iteration?
     * Causes: server id, slave connections, read-only. */
    bool m_topology_changed = true;

    // If true, warn when querying of events fails
    bool m_warn_event_handling = true;

    /* Miscellaneous replication related settings. These are not normally queried from the server, call
     * 'update_replication_settings' before use. */
    ReplicationSettings m_rpl_settings;

    EventNameSet m_enabled_events;          /* Enabled scheduled events */
    bool         m_cmd_grant_fail {false};  /* Command failed due to insufficient privileges. */

    /**
     * Print server information to a json object.
     *
     * @return Json diagnostics object
     */
    json_t* to_json() const;

<<<<<<< HEAD
    void update_server(bool time_to_update_disk_space, bool first_tick, bool is_topology_master);
=======
    void update_server(bool time_to_update_disk_space, bool first_tick, bool reconnect);
>>>>>>> 40ee9f79

    std::string print_changed_slave_connections();

    /**
     * Query this server.
     */
    void monitor_server();

    /**
     * Update server version. This method should be called after (re)connecting to a
     * backend. Calling this every monitoring loop is overkill.
     */
    void update_server_version();

    /**
     * Calculate how many events are left in the relay log of the slave connection.
     *
     * @param slave_conn The slave connection to calculate for
     * @return Number of events in relay log. Always  0 or greater.
     */
    uint64_t relay_log_events(const SlaveStatus& slave_conn) const;

    /**
     * execute_cmd_ex with query retry ON.
     */
    bool execute_cmd(const std::string& cmd, std::string* errmsg_out = nullptr);

    /**
     * execute_cmd_ex with query retry OFF.
     */
    bool execute_cmd_no_retry(const std::string& cmd, const std::string& masked_cmd,
                              std::string* errmsg_out = nullptr, unsigned int* errno_out = nullptr);

    /**
     * Update server slave connection information.
     *
     * @param gtid_domain Which gtid domain should be parsed.
     * @param errmsg_out Where to store an error message if query fails. Can be null.
     * @return True on success
     */
    bool do_show_slave_status(std::string* errmsg_out = nullptr);

    /**
     * Query gtid_current_pos and gtid_binlog_pos and save the values to the server.
     *
     * @param errmsg_out Where to store an error message if query fails. Can be null.
     * @return True if query succeeded
     */
    bool update_gtids(std::string* errmsg_out = nullptr);

    /**
     * Query a few miscellaneous replication settings.
     *
     * @param error_out Query error output
     * @return True on success
     */
    bool update_replication_settings(std::string* error_out = nullptr);

    /**
     * Query and save server_id, read_only and (if 10.X) gtid_domain_id.
     *
     * @param errmsg_out Where to store an error message if query fails. Can be null.
     * @return True on success.
     */
    bool read_server_variables(std::string* errmsg_out = nullptr);

    /**
     * Checks whether semi-sync is working correctly on the master side of things
     */
    void check_semisync_master_status();

    /**
     * Print warnings if gtid_strict_mode or log_slave_updates is off. Does not query the server,
     * so 'update_replication_settings' should have been called recently to update the values.
     */
    void warn_replication_settings() const;

    /**
     * Wait until server catches up to demotion target. Only considers gtid domains common
     * to this server and the target. The gtid compared to on the demotion target is 'gtid_binlog_pos'.
     * It is not updated during this method.
     *
     * The gtid used for comparison on this server is 'gtid_binlog_pos' if this server has both 'log_bin'
     * and 'log_slave_updates' on, and 'gtid_current_pos' otherwise. This server is updated during the
     * method.
     *
     * @return True, if target server gtid was reached within allotted time
     */
    bool catchup_to_master(GeneralOpData& op, const GtidList& target);

    /**
     * Find slave connection to the target server. If the IO thread is trying to connect
     * ("Connecting"), the connection is only accepted if the 'Master_Server_Id' is known to be correct.
     * If the IO or the SQL thread is stopped, the connection is not returned.
     *
     * @param target Immediate master or relay server
     * @return The slave status info of the slave thread, or NULL if not found or not accepted
     */
    const SlaveStatus* slave_connection_status(const MariaDBServer* target) const;

    /**
     * Find slave connection to the target server. Only considers host and port when selecting
     * the connection. A matching connection is accepted even if its IO or SQL thread is stopped.
     *
     * @param target Immediate master or relay server
     * @return The slave status info of the slave thread, or NULL if not found
     */
    const SlaveStatus* slave_connection_status_host_port(const MariaDBServer* target) const;

    /**
     * Checks if this server can replicate from master. Only considers gtid:s and only detects obvious
     * errors. The non-detected errors will mostly be detected once the slave tries to start replicating.
     * Before calling this, update the gtid:s of the master so that the the gtid:s of the master are more
     * recent than those of this server.
     *
     * @param master_info Master server
     * @param reason_out Details the reason for a negative result
     * @return True if slave can replicate from master
     */
    bool can_replicate_from(MariaDBServer* master, std::string* reason_out) const;

    /**
     * Check if the server can be demoted by switchover.
     *
     * @param reason_out Output explaining why server cannot be demoted
     * @return True if server can be demoted
     */
    bool can_be_demoted_switchover(SwitchoverType type, std::string* reason_out);

    enum class FailoverType
    {
        SAFE,
        RISKY
    };
    /**
     * Check if the server can be demoted by failover.
     *
     * @param failover_mode Is failover with guessed gtid domain allowed
     * @param reason_out Output explaining why server cannot be demoted
     * @return True if server can be demoted
     */
    bool can_be_demoted_failover(FailoverType failover_mode, std::string* reason_out) const;

    /**
     * Check if the server can be promoted by switchover or failover.
     *
     * @param op Switchover or failover
     * @param demotion_target The server this should be promoted to
     * @param reason_out Output for the reason server cannot be promoted
     * @return True, if suggested new master is a viable promotion candidate
     */
    bool can_be_promoted(OperationType op, const MariaDBServer* demotion_target, std::string* reason_out);

    /**
     * Read the file contents and send them as sql queries to the server. Any data
     * returned by the queries is discarded.
     *
     * @param server Server to send queries to
     * @param path Text file path.
     * @param error_out Error output
     * @return True if file was read and all commands were completed successfully
     */
    bool run_sql_from_file(const std::string& path, mxb::Json& error_out);

    /**
     * Enable any "SLAVESIDE_DISABLED" or "DISABLED events. Event scheduler is not touched. Only events
     * with names matching an element in the event_names set are enabled.
     *
     * @param binlog_mode If OFF, binlog event creation is disabled for the session during method execution.
     * @param event_names Names of events that should be enabled
     * @param error_out Error output
     * @return True if all SLAVESIDE_DISABLED events were enabled
     */
    bool enable_events(BinlogMode binlog_mode, const EventNameSet& event_names, mxb::Json& error_out);

    /**
     * Disable any "ENABLED" events. Event scheduler is not touched.
     *
     * @param binlog_mode If OFF, binlog event creation is disabled for the session during method execution.
     * @param error_out Error output
     * @return True if all ENABLED events were disabled
     */
    bool disable_events(BinlogMode binlog_mode, mxb::Json& error_out);

    /**
     * Stop and delete all slave connections.
     *
     * @param error_out Error output
     * @return True if successful. If false, some connections may have been successfully deleted.
     */
    bool reset_all_slave_conns(mxb::Json& error_out);

    /**
     * Promote this server to take role of demotion target. Remove slave connections from this server.
     * If target is/was a master, set read-only to OFF. Copy slave connections from target.
     *
     * @param op Cluster operation descriptor
     * @return True if successful
     */
    bool promote(GeneralOpData& op, ServerOperation& promotion, OperationType type,
                 const MariaDBServer* demotion_target);

    /**
     * Demote this server. Removes all slave connections. If server was master, sets read_only.
     *
     * @param general General operation data
     * @param demotion Demotion-specific settings
     * @param type Which specific operation is this part of
     * @return True if successful
     */
    bool demote(GeneralOpData& general, ServerOperation& demotion, OperationType type);

    /**
     * Redirect the slave connection going to old master to replicate from new master.
     *
     * @param op Operation descriptor
     * @param conn_settings The connection which is redirected
     * @param new_master The new master for the redirected connection
     * @return True on success
     */
    bool redirect_existing_slave_conn(GeneralOpData& op, const SlaveStatus::Settings& conn_settings,
                                      const MariaDBServer* new_master);

    /**
     * Copy slave connections to this server. This is usually needed during switchover promotion and on
     * the demoted server. It is assumed that all slave connections of this server have
     * been stopped & removed so there will be no conflicts with existing connections.
     * A special rule is applied to a connection which points to this server itself: that connection
     * is directed towards the 'replacement'. This is required to properly handle connections between
     * the promotion and demotion targets.
     *
     * @param op Operation descriptor
     * @params conns_to_copy The connections to add to the server
     * @params replacement Which server should replace this server as replication target
     * @return True on success
     */
    bool copy_slave_conns(GeneralOpData& op, const SlaveStatusArray& conns_to_copy,
                          const MariaDBServer* replacement, SlaveStatus::Settings::GtidMode gtid_mode);

    /**
     * Remove slave connections from this server.
     *
     * @param op Operation descriptor
     * @params conns_to_copy The connections to remove from the server
     * @return True on success
     */
    bool remove_slave_conns(GeneralOpData& op, const SlaveStatusArray& conns_to_remove);

    /**
     * Create a new slave connection on the server and start it.
     *
     * @param op Operation descriptor
     * @param conn_settings Existing connection to emulate
     * @return True on success
     */
    bool create_start_slave(GeneralOpData& op, const SlaveStatus::Settings& conn_settings);

    /**
     * Kill the connections of any super-users except for the monitor itself.
     *
     * @param op Operation descriptor
     * @return True on success. If super-users cannot be queried because of insufficient privileges,
     * return true as it means the user does not want this feature.
     */
    bool kick_out_super_users(GeneralOpData& op);

    /**
     * Is binary log on? 'update_replication_settings' should be ran before this function to query the data.
     *
     * @return True if server has binary log enabled
     */
    bool binlog_on() const;

    /**
     * Check if server is a running master.
     *
     * @return True if server is a master
     */
    bool is_master() const;

    /**
     * Check if server is a running slave.
     *
     * @return True if server is a slave
     */
    bool is_slave() const;

    /**
     * Check if server is running and not in maintenance.
     *
     * @return True if server is usable
     */
    bool is_usable() const;

    /**
     * Check if server is running.
     *
     * @return True if server is running
     */
    bool is_running() const;

    /**
     * Check if server is down.
     *
     * @return True if server is down
     */
    bool is_down() const;

    /**
     * Check if server is in maintenance.
     */
    bool is_in_maintenance() const;

    /**
     * Is the server a relay master.
     */
    bool is_relay_master() const;

    /**
     * Is the server low on disk space?
     */
    bool is_low_on_disk_space() const;

    /**
     * Getter for m_read_only.
     *
     * @return True if server is in read_only mode
     */
    bool is_read_only() const;

    /**
     * Returns the server name.
     *
     * @return Server unique name
     */
    const char* name() const;

    /**
     * Clear server pending status flags.
     *
     * @param bits Which flags to clear
     */
    void clear_status(uint64_t bits);

    /**
     * Set server pending status flags.
     *
     * @param bits Which flags to set
     */
    void set_status(uint64_t bits);

    void update_locks_status();

    enum class LockType
    {
        SERVER,
        MASTER,
    };
    bool release_lock(LockType lock_type);
    int  release_all_locks();
    bool get_lock(LockType lock_type);
    bool lock_owned(LockType lock_type);

    ServerLock masterlock_status() const;
    ServerLock serverlock_status() const;
    ServerLock lock_status(LockType lock_type) const;

    bool marked_as_master(std::string* why_not = nullptr) const;

    SERVER::VersionInfo::Type server_type() const;

    /**
     * Update server replication lag state in relation to the limit. If state changes, writes an event
     * to the custom events list.
     *
     * @param limit Replication lag limit, in seconds. Assumed >= 0.
     */
    void update_rlag_state(int64_t limit);

    const EventList& new_custom_events() const override;
    void             set_wait_timout(int wait_timeout);

    bool relax_connector_timeouts(std::chrono::seconds op_timeout);
    void restore_connector_timeouts();

private:
    using EventManipulator = std::function<void (const EventInfo& event, mxb::Json& error_out)>;
    using EventStatusMapper = std::function<std::string (const EventInfo& event)>;

    enum class StopMode
    {
        STOP_ONLY,
        RESET,
        RESET_ALL
    };
    enum class QueryRetryMode
    {
        ENABLED,
        DISABLED
    };
    enum class ReadOnlySetting
    {
        ENABLE,
        DISABLE
    };

    /* Protects array-like fields from concurrent access. This is only required for fields which can be
     * read from another thread while the monitor is running. In practice, these are fields read during
     * diagnostics-methods. Reading inside monitor thread does not need to be mutexed, as outside threads
     * only read the values. */
    mutable std::mutex m_arraylock;

    const SharedSettings& m_settings;       /* Settings required for various operations */

    ServerLock m_serverlock;        /* Server lock status */
    ServerLock m_masterlock;        /* Master lock status */

    bool m_print_update_errormsg {true};    /* Should an update error be printed? */

    /* Replication lag state compared to the MariaDBMonitor-specific replication lag script event limit. */
    mxs::RLagState m_rlag_state {mxs::RLagState::NONE};

    EventList m_new_events;
    MYSQL*    m_old_conn {nullptr}; /**< Stored old connection for duration of switchover. */

    bool               update_slave_status(std::string* errmsg_out = nullptr);
    bool               sstatus_array_topology_equal(const SlaveStatusArray& new_slave_status) const;
    const SlaveStatus* sstatus_find_previous_row(const SlaveStatus& new_row, size_t guess);

    bool stop_slave_conn(const std::string& conn_name, StopMode mode, maxbase::Duration time_limit,
                         mxb::Json& error_out);

    bool execute_cmd_ex(const std::string& cmd, const std::string& masked_cmd, QueryRetryMode mode,
                        std::string* errmsg_out = nullptr, unsigned int* errno_out = nullptr);
    bool execute_cmd_time_limit(const std::string& cmd, const std::string& masked_cmd,
                                maxbase::Duration time_limit,
                                std::string* errmsg_out, unsigned int* errnum_out);
    bool execute_cmd_time_limit(const std::string& cmd, maxbase::Duration time_limit,
                                std::string* errmsg_out, unsigned int* errnum_out = nullptr);

    bool set_read_only(ReadOnlySetting value, maxbase::Duration time_limit, mxb::Json& error_out);

    bool merge_slave_conns(GeneralOpData& op, const SlaveStatusArray& conns_to_merge,
                           SlaveStatus::Settings::GtidMode gtid_mode);
    bool demote_master(GeneralOpData& general, OperationType type);
    bool check_gtid_stable(mxb::Json& error_out);

    struct ChangeMasterCmd
    {
        std::string real_cmd;   /**< Real command sent to server */
        std::string masked_cmd; /**< Version with masked credentials */
    };
    ChangeMasterCmd generate_change_master_cmd(const SlaveStatus::Settings& conn_settings);

    bool update_enabled_events();

    bool alter_events(BinlogMode binlog_mode, const EventStatusMapper& mapper, mxb::Json& error_out);
    void warn_event_scheduler();
    bool events_foreach(EventManipulator& func, mxb::Json& error_out);
    bool alter_event(const EventInfo& event, const std::string& target_status, mxb::Json& error_out);

    int64_t conn_id() const;
    void    clear_locks_info();

    struct ConnInfo
    {
        int64_t     conn_id {-1};
        std::string username;
    };
    std::tuple<bool, std::vector<ConnInfo>> get_super_user_conns(mxb::Json& error_out);

    const std::string& permission_test_query() const override;
    void               check_grants() override;
};<|MERGE_RESOLUTION|>--- conflicted
+++ resolved
@@ -202,11 +202,8 @@
      */
     json_t* to_json() const;
 
-<<<<<<< HEAD
-    void update_server(bool time_to_update_disk_space, bool first_tick, bool is_topology_master);
-=======
-    void update_server(bool time_to_update_disk_space, bool first_tick, bool reconnect);
->>>>>>> 40ee9f79
+    void update_server(bool time_to_update_disk_space, bool first_tick, bool is_topology_master,
+                       bool reconnect);
 
     std::string print_changed_slave_connections();
 
