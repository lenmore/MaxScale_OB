--- conflicted
+++ resolved
@@ -145,6 +145,11 @@
 cfg::ParamBool s_enforce_read_only_slaves(
     &s_spec, CN_ENFORCE_READONLY,
     "Enable read_only on all slave servers",
+    false, cfg::Param::AT_RUNTIME);
+
+cfg::ParamBool s_enforce_read_only_servers(
+    &s_spec, CN_ENFORCE_READONLY_SRVRS,
+    "Enable read_only on all non-primary servers",
     false, cfg::Param::AT_RUNTIME);
 
 cfg::ParamBool s_enforce_writable_master(
@@ -427,6 +432,7 @@
     add_native(&Settings::auto_failover, &s_auto_failover);
     add_native(&Settings::auto_rejoin, &s_auto_rejoin);
     add_native(&Settings::enforce_read_only_slaves, &s_enforce_read_only_slaves);
+    add_native(&Settings::enforce_read_only_servers, &s_enforce_read_only_servers);
     add_native(&Settings::enforce_writable_master, &s_enforce_writable_master);
     add_native(&Settings::enforce_simple_topology, &s_enforce_simple_topology);
     add_native(&Settings::verify_master_failure, &s_verify_master_failure);
@@ -489,44 +495,6 @@
  */
 bool MariaDBMonitor::post_configure()
 {
-<<<<<<< HEAD
-=======
-    if (!MonitorWorker::configure(params))
-    {
-        return false;
-    }
-
-    m_settings.shared.ignore_external_masters = params->get_bool("ignore_external_masters");
-    m_settings.assume_unique_hostnames = params->get_bool(CN_ASSUME_UNIQUE_HOSTNAMES);
-    m_settings.failcount = params->get_integer(CN_FAILCOUNT);
-    m_settings.failover_timeout = params->get_duration<std::chrono::seconds>(CN_FAILOVER_TIMEOUT).count();
-    m_settings.switchover_timeout = params->get_duration<std::chrono::seconds>(CN_SWITCHOVER_TIMEOUT).count();
-    m_settings.auto_failover = params->get_bool(CN_AUTO_FAILOVER);
-    m_settings.auto_rejoin = params->get_bool(CN_AUTO_REJOIN);
-    m_settings.enforce_read_only_slaves = params->get_bool(CN_ENFORCE_READONLY);
-    m_settings.enforce_read_only_servers = params->get_bool(CN_ENFORCE_READONLY_SRVRS);
-    m_settings.enforce_writable_master = params->get_bool(ENFORCE_WRITABLE_MASTER);
-    m_settings.enforce_simple_topology = params->get_bool(CN_ENFORCE_SIMPLE_TOPOLOGY);
-    m_settings.verify_master_failure = params->get_bool(CN_VERIFY_MASTER_FAILURE);
-    m_settings.master_failure_timeout =
-        params->get_duration<std::chrono::seconds>(CN_MASTER_FAILURE_TIMEOUT).count();
-    m_settings.shared.promotion_sql_file = params->get_string(CN_PROMOTION_SQL_FILE);
-    m_settings.shared.demotion_sql_file = params->get_string(CN_DEMOTION_SQL_FILE);
-    m_settings.switchover_on_low_disk_space = params->get_bool(CN_SWITCHOVER_ON_LOW_DISK_SPACE);
-    m_settings.maintenance_on_low_disk_space = params->get_bool(CN_MAINTENANCE_ON_LOW_DISK_SPACE);
-    m_settings.shared.handle_event_scheduler = params->get_bool(CN_HANDLE_EVENTS);
-    m_settings.shared.replication_ssl = params->get_bool(CN_REPLICATION_MASTER_SSL);
-    m_settings.require_server_locks =
-        static_cast<RequireLocks>(params->get_enum(CLUSTER_OP_REQUIRE_LOCKS, require_lock_values));
-    m_settings.shared.server_locks_enabled = (m_settings.require_server_locks != RequireLocks::LOCKS_NONE);
-
-    m_settings.master_conds = params->get_enum(MASTER_CONDITIONS, master_conds_values);
-    m_settings.slave_conds = params->get_enum(SLAVE_CONDITIONS, slave_conds_values);
-
-    m_settings.script_max_rlag = params->get_integer(SCRIPT_MAX_RLAG);
-    m_settings.excluded_servers.clear();
-
->>>>>>> 810b4c97
     calc_standard_wait_timeout();
     /* Reset all monitored state info. The server dependent values must be reset as servers could have been
      * added, removed and modified. */
@@ -919,20 +887,11 @@
             handle_auto_rejoin();
         }
 
-<<<<<<< HEAD
         /* Check if the master server is on low disk space and act on it. */
         if (m_settings.switchover_on_low_disk_space && !cluster_operations_disabled_short())
         {
             handle_low_disk_space_master();
         }
-=======
-    /* Set read_only on [Slave] and other servers if the corresponding setting is on. Again, do not
-     * perform this if cluster has been modified this loop since server roles may be changing. */
-    if (can_perform_cluster_ops())
-    {
-        enforce_read_only();
-    }
->>>>>>> 810b4c97
 
         /* Check if the master has read-only on and turn it off if user so wishes. */
         if (m_settings.enforce_writable_master && !cluster_operations_disabled_short())
@@ -940,12 +899,11 @@
             enforce_writable_on_master();
         }
 
-        /* Check if any slave servers have read-only off and turn it on if user so wishes. Again, do not
-         * perform this if cluster has been modified this loop since it may not be clear which server
-         * should be a slave. */
-        if (m_settings.enforce_read_only_slaves && !cluster_operations_disabled_short())
-        {
-            enforce_read_only_on_slaves();
+        /* Set read_only on [Slave] and other servers if the corresponding setting is on. Again, do not
+         * perform this if cluster has been modified this loop since server roles may be changing. */
+        if (!cluster_operations_disabled_short())
+        {
+            enforce_read_only();
         }
     }
 
@@ -1432,119 +1390,11 @@
         "V1.5.0",
         MXS_NO_MODULE_CAPABILITIES,
         &maxscale::MonitorApi<MariaDBMonitor>::s_api,
-<<<<<<< HEAD
         nullptr,                                    /* Process init. */
         nullptr,                                    /* Process finish. */
         nullptr,                                    /* Thread init. */
         nullptr,                                    /* Thread finish. */
         &s_spec
-=======
-        NULL,                                       /* Process init. */
-        NULL,                                       /* Process finish. */
-        NULL,                                       /* Thread init. */
-        NULL,                                       /* Thread finish. */
-        {
-            {
-                "detect_replication_lag",            MXS_MODULE_PARAM_BOOL,      "false",
-                MXS_MODULE_OPT_DEPRECATED
-            },
-            {
-                DETECT_STALE_MASTER,                 MXS_MODULE_PARAM_BOOL,      nullptr
-            },
-            {
-                DETECT_STALE_SLAVE,                  MXS_MODULE_PARAM_BOOL,      nullptr
-            },
-            {
-                CN_DETECT_STANDALONE_MASTER,         MXS_MODULE_PARAM_BOOL,      nullptr
-            },
-            {
-                CN_FAILCOUNT,                        MXS_MODULE_PARAM_COUNT,     "5"
-            },
-            {
-                "ignore_external_masters",           MXS_MODULE_PARAM_BOOL,      "false"
-            },
-            {
-                CN_AUTO_FAILOVER,                    MXS_MODULE_PARAM_BOOL,      "false"
-            },
-            {
-                CN_FAILOVER_TIMEOUT,                 MXS_MODULE_PARAM_DURATION,  "90s",
-                MXS_MODULE_OPT_DURATION_S
-            },
-            {
-                CN_SWITCHOVER_TIMEOUT,               MXS_MODULE_PARAM_DURATION,  "90s",
-                MXS_MODULE_OPT_DURATION_S
-            },
-            {
-                CN_REPLICATION_USER,                 MXS_MODULE_PARAM_STRING
-            },
-            {
-                CN_REPLICATION_PASSWORD,             MXS_MODULE_PARAM_PASSWORD
-            },
-            {
-                CN_REPLICATION_MASTER_SSL,           MXS_MODULE_PARAM_BOOL,      "false"
-            },
-            {
-                CN_VERIFY_MASTER_FAILURE,            MXS_MODULE_PARAM_BOOL,      "true"
-            },
-            {
-                CN_MASTER_FAILURE_TIMEOUT,           MXS_MODULE_PARAM_DURATION,  "10s",
-                MXS_MODULE_OPT_DURATION_S
-            },
-            {
-                CN_AUTO_REJOIN,                      MXS_MODULE_PARAM_BOOL,      "false"
-            },
-            {
-                CN_ENFORCE_READONLY,                 MXS_MODULE_PARAM_BOOL,      "false"
-            },
-            {
-                CN_ENFORCE_READONLY_SRVRS,           MXS_MODULE_PARAM_BOOL,      "false"
-            },
-            {
-                ENFORCE_WRITABLE_MASTER,             MXS_MODULE_PARAM_BOOL,      "false"
-            },
-            {
-                CN_NO_PROMOTE_SERVERS,               MXS_MODULE_PARAM_SERVERLIST
-            },
-            {
-                CN_PROMOTION_SQL_FILE,               MXS_MODULE_PARAM_PATH
-            },
-            {
-                CN_DEMOTION_SQL_FILE,                MXS_MODULE_PARAM_PATH
-            },
-            {
-                CN_SWITCHOVER_ON_LOW_DISK_SPACE,     MXS_MODULE_PARAM_BOOL,      "false"
-            },
-            {
-                CN_MAINTENANCE_ON_LOW_DISK_SPACE,    MXS_MODULE_PARAM_BOOL,      "true"
-            },
-            {
-                CN_HANDLE_EVENTS,                    MXS_MODULE_PARAM_BOOL,      "true"
-            },
-            {
-                CN_ASSUME_UNIQUE_HOSTNAMES,          MXS_MODULE_PARAM_BOOL,      "true"
-            },
-            {
-                CN_ENFORCE_SIMPLE_TOPOLOGY,          MXS_MODULE_PARAM_BOOL,      "false"
-            },
-            {
-                CLUSTER_OP_REQUIRE_LOCKS,            MXS_MODULE_PARAM_ENUM,      lock_none.name,
-                MXS_MODULE_OPT_ENUM_UNIQUE,          require_lock_values
-            },
-            {
-                MASTER_CONDITIONS,                   MXS_MODULE_PARAM_ENUM,      master_conds_def.name,
-                MXS_MODULE_OPT_NONE,                 master_conds_values
-            },
-            {
-                SLAVE_CONDITIONS,                    MXS_MODULE_PARAM_ENUM,      slave_conds_def.name,
-                MXS_MODULE_OPT_NONE,                 slave_conds_values
-            },
-            {
-                // TODO: May change to duration type once -1 accepted.
-                SCRIPT_MAX_RLAG,                     MXS_MODULE_PARAM_INT,       "-1"
-            },
-            {MXS_END_MODULE_PARAMS}
-        }
->>>>>>> 810b4c97
     };
     return &info;
 }