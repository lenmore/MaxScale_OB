/*
 * Copyright (c) 2016 MariaDB Corporation Ab
 *
 * Use of this software is governed by the Business Source License included
 * in the LICENSE.TXT file and at www.mariadb.com/bsl11.
 *
 * Change Date: 2024-08-24
 *
 * On the date above, in accordance with the Business Source License, use
 * of this software will be governed by version 2 or later of the General
 * Public License.
 */

/**
 * @file A MariaDB replication cluster monitor
 */
#include "mariadbmon.hh"

#include <future>
#include <inttypes.h>
#include <mysql.h>
#include <maxbase/assert.h>
#include <maxbase/format.hh>
#include <maxbase/alloc.h>
#include <maxscale/dcb.hh>
#include <maxscale/mainworker.hh>
#include <maxscale/modulecmd.hh>
#include <maxscale/routingworker.hh>
#include <maxscale/secrets.hh>
#include <maxscale/utils.hh>

using std::string;
using maxbase::string_printf;
using maxscale::Monitor;
using maxscale::MonitorServer;

// Config parameter names
const char* const CN_AUTO_FAILOVER = "auto_failover";
const char* const CN_SWITCHOVER_ON_LOW_DISK_SPACE = "switchover_on_low_disk_space";
const char* const CN_PROMOTION_SQL_FILE = "promotion_sql_file";
const char* const CN_DEMOTION_SQL_FILE = "demotion_sql_file";
const char* const CN_HANDLE_EVENTS = "handle_events";

static const char CN_AUTO_REJOIN[] = "auto_rejoin";
static const char CN_FAILCOUNT[] = "failcount";
static const char CN_ENFORCE_READONLY[] = "enforce_read_only_slaves";
static const char CN_ENFORCE_SIMPLE_TOPOLOGY[] = "enforce_simple_topology";
static const char CN_NO_PROMOTE_SERVERS[] = "servers_no_promotion";
static const char CN_FAILOVER_TIMEOUT[] = "failover_timeout";
static const char CN_SWITCHOVER_TIMEOUT[] = "switchover_timeout";
static const char CN_DETECT_STANDALONE_MASTER[] = "detect_standalone_master";
static const char CN_MAINTENANCE_ON_LOW_DISK_SPACE[] = "maintenance_on_low_disk_space";
static const char CN_ASSUME_UNIQUE_HOSTNAMES[] = "assume_unique_hostnames";


// Parameters for master failure verification and timeout
static const char CN_VERIFY_MASTER_FAILURE[] = "verify_master_failure";
static const char CN_MASTER_FAILURE_TIMEOUT[] = "master_failure_timeout";
// Replication credentials parameters for failover/switchover/join
static const char CN_REPLICATION_USER[] = "replication_user";
static const char CN_REPLICATION_PASSWORD[] = "replication_password";
static const char CN_REPLICATION_MASTER_SSL[] = "replication_master_ssl";

namespace
{
const char DETECT_STALE_MASTER[] = "detect_stale_master";
const char DETECT_STALE_SLAVE[] = "detect_stale_slave";

const char CLUSTER_OP_REQUIRE_LOCKS[] = "cooperative_monitoring_locks";
const MXS_ENUM_VALUE lock_none = {"none", MariaDBMonitor::LOCKS_NONE};

const MXS_ENUM_VALUE require_lock_values[] =
{
    lock_none,
    {"majority_of_running",MariaDBMonitor::LOCKS_MAJORITY_RUNNING              },
    {"majority_of_all",MariaDBMonitor::LOCKS_MAJORITY_ALL                  },
    {nullptr}
};

const char MASTER_CONDITIONS[] = "master_conditions";
const MXS_ENUM_VALUE master_conds_def = {"primary_monitor_master", MariaDBMonitor::MCOND_COOP_M};
MXS_ENUM_VALUE master_conds_values[] =
{
    {"none",             MariaDBMonitor::MCOND_NONE        },
    {"connecting_slave", MariaDBMonitor::MCOND_CONNECTING_S},
    {"connected_slave",  MariaDBMonitor::MCOND_CONNECTED_S },
    {"running_slave",    MariaDBMonitor::MCOND_RUNNING_S   },
    master_conds_def,
    {nullptr}
};

const char SLAVE_CONDITIONS[] = "slave_conditions";
const MXS_ENUM_VALUE slave_conds_def = {"none", MariaDBMonitor::SCOND_NONE};

MXS_ENUM_VALUE slave_conds_values[] =
{
    {"linked_master",          MariaDBMonitor::SCOND_LINKED_M  },
    {"running_master",         MariaDBMonitor::SCOND_RUNNING_M },
    {"writable_master",        MariaDBMonitor::SCOND_WRITABLE_M},
    {"primary_monitor_master", MariaDBMonitor::SCOND_COOP_M    },
    slave_conds_def,
    {nullptr}
};
}

MariaDBMonitor::MariaDBMonitor(const string& name, const string& module)
    : MonitorWorker(name, module)
{
}

mxs::MonitorServer*
MariaDBMonitor::create_server(SERVER* server, const mxs::MonitorServer::SharedSettings& shared)
{
    return new MariaDBServer(server, servers().size(), shared, m_settings.shared);
}

const ServerArray& MariaDBMonitor::servers() const
{
    return reinterpret_cast<const ServerArray&>(Monitor::servers());
}

/**
 * Reset and initialize server arrays and related data.
 */
void MariaDBMonitor::reset_server_info()
{
    m_servers_by_id.clear();
    assign_new_master(NULL);
    m_next_master = NULL;
    m_master_gtid_domain = GTID_DOMAIN_UNKNOWN;
    m_resolver = DNSResolver();     // Erases result cache.
}

void MariaDBMonitor::reset_node_index_info()
{
    for (auto server : servers())
    {
        server->m_node.reset_indexes();
    }
}

MariaDBServer* MariaDBMonitor::get_server(const EndPoint& search_ep)
{
    MariaDBServer* found = NULL;
    // Phase 1: Direct string compare
    for (auto server : servers())
    {
        EndPoint srv(server->server);
        if (srv == search_ep)
        {
            found = server;
            break;
        }
    }

    if (!found)
    {
        // Phase 2: Was not found with simple string compare. Try DNS resolving for endpoints with
        // matching ports.
        DNSResolver::StringSet target_addresses = m_resolver.resolve_server(search_ep.host());
        if (!target_addresses.empty())
        {
            for (auto server : servers())
            {
                SERVER* srv = server->server;
                if (srv->port() == search_ep.port())
                {
                    auto server_addresses = m_resolver.resolve_server(srv->address());
                    // The number of elements in the arrays is rarely over 1.
                    for (auto& address : server_addresses)
                    {
                        if (target_addresses.count(address) > 0)
                        {
                            found = server;
                            goto breakout;
                        }
                    }
                }
            }
breakout:   ;
        }
    }
    return found;
}

MariaDBServer* MariaDBMonitor::get_server(int64_t id)
{
    auto found = m_servers_by_id.find(id);
    return (found != m_servers_by_id.end()) ? (*found).second : NULL;
}

MariaDBServer* MariaDBMonitor::get_server(MonitorServer* mon_server) const
{
    return get_server(mon_server->server);
}

MariaDBServer* MariaDBMonitor::get_server(SERVER* server) const
{
    for (auto iter : servers())
    {
        if (iter->server == server)
        {
            return iter;
        }
    }
    return NULL;
}

bool MariaDBMonitor::set_replication_credentials(const mxs::ConfigParameters* params)
{
    bool repl_user_exists = params->contains(CN_REPLICATION_USER);
    bool repl_pw_exists = params->contains(CN_REPLICATION_PASSWORD);

    // Because runtime modifications are performed 1-by-1, we must be less strict here and allow
    // partial setups. Password is not required even if username is set. This is contrary to the
    // general monitor username & pw, which are both required. Even this assumes that the username
    // is given first in a "alter monitor"-command. Note: This is obsolete now that multi-parameter updates
    // are possible.

    string repl_user;
    string repl_pw;
    if (repl_user_exists)
    {
        repl_user = params->get_string(CN_REPLICATION_USER);
        if (repl_pw_exists)
        {
            // Ok, both set.
            repl_pw = params->get_string(CN_REPLICATION_PASSWORD);
        }
        // Password not set is ok. This needs to be accepted so that runtime modifications work.
        // Hopefully the password is set later on.
    }
    else
    {
        if (repl_pw_exists)
        {
            MXS_ERROR("'%s' is defined while '%s' is not. If performing an \"alter monitor\"-command, "
                      "give '%s' first.", CN_REPLICATION_PASSWORD, CN_REPLICATION_USER, CN_REPLICATION_USER);
            return false;
        }
        else
        {
            // Ok, neither is set. Use monitor credentials.
            repl_user = conn_settings().username;
            repl_pw = conn_settings().password;
        }
    }

    m_settings.shared.replication_user = repl_user;
    m_settings.shared.replication_password = mxs::decrypt_password(repl_pw);
    return true;
}

MariaDBMonitor* MariaDBMonitor::create(const string& name, const string& module)
{
    return new MariaDBMonitor(name, module);
}

/**
 * Load config parameters
 *
 * @param params Config parameters
 * @return True if settings are ok
 */
bool MariaDBMonitor::configure(const mxs::ConfigParameters* params)
{
    if (!MonitorWorker::configure(params))
    {
        return false;
    }

    m_settings.ignore_external_masters = params->get_bool("ignore_external_masters");
    m_settings.assume_unique_hostnames = params->get_bool(CN_ASSUME_UNIQUE_HOSTNAMES);
    m_settings.failcount = params->get_integer(CN_FAILCOUNT);
    m_settings.failover_timeout = params->get_duration<std::chrono::seconds>(CN_FAILOVER_TIMEOUT).count();
    m_settings.switchover_timeout = params->get_duration<std::chrono::seconds>(CN_SWITCHOVER_TIMEOUT).count();
    m_settings.auto_failover = params->get_bool(CN_AUTO_FAILOVER);
    m_settings.auto_rejoin = params->get_bool(CN_AUTO_REJOIN);
    m_settings.enforce_read_only_slaves = params->get_bool(CN_ENFORCE_READONLY);
    m_settings.enforce_simple_topology = params->get_bool(CN_ENFORCE_SIMPLE_TOPOLOGY);
    m_settings.verify_master_failure = params->get_bool(CN_VERIFY_MASTER_FAILURE);
    m_settings.master_failure_timeout =
        params->get_duration<std::chrono::seconds>(CN_MASTER_FAILURE_TIMEOUT).count();
    m_settings.shared.promotion_sql_file = params->get_string(CN_PROMOTION_SQL_FILE);
    m_settings.shared.demotion_sql_file = params->get_string(CN_DEMOTION_SQL_FILE);
    m_settings.switchover_on_low_disk_space = params->get_bool(CN_SWITCHOVER_ON_LOW_DISK_SPACE);
    m_settings.maintenance_on_low_disk_space = params->get_bool(CN_MAINTENANCE_ON_LOW_DISK_SPACE);
    m_settings.shared.handle_event_scheduler = params->get_bool(CN_HANDLE_EVENTS);
    m_settings.shared.replication_ssl = params->get_bool(CN_REPLICATION_MASTER_SSL);
    m_settings.require_server_locks =
        static_cast<RequireLocks>(params->get_enum(CLUSTER_OP_REQUIRE_LOCKS, require_lock_values));
    m_settings.shared.server_locks_enabled = (m_settings.require_server_locks != RequireLocks::LOCKS_NONE);

    m_settings.master_conds = params->get_enum(MASTER_CONDITIONS, master_conds_values);
    m_settings.slave_conds = params->get_enum(SLAVE_CONDITIONS, slave_conds_values);

    m_settings.excluded_servers.clear();
    /* Reset all monitored state info. The server dependent values must be reset as servers could have been
     * added, removed and modified. */
    reset_server_info();

    bool settings_ok = true;
    bool list_error = false;
    auto excluded = get_monitored_serverlist(CN_NO_PROMOTE_SERVERS, &list_error);
    if (list_error)
    {
        settings_ok = false;
    }
    else
    {
        for (auto elem : excluded)
        {
            m_settings.excluded_servers.push_back(get_server(elem));
        }
    }

    if (!check_sql_files())
    {
        settings_ok = false;
    }
    if (!set_replication_credentials(params))
    {
        settings_ok = false;
    }

    if (m_settings.enforce_simple_topology)
    {
        // This is a "mega-setting" which turns on several other features regardless of their individual
        // settings.
        auto warn_and_enable = [](bool* setting, const char* setting_name) {
                const char setting_activated[] = "%s enables %s, overriding any existing setting or default.";
                if (*setting == false)
                {
                    *setting = true;
                    MXB_WARNING(setting_activated, CN_ENFORCE_SIMPLE_TOPOLOGY, setting_name);
                }
            };

        warn_and_enable(&m_settings.assume_unique_hostnames, CN_ASSUME_UNIQUE_HOSTNAMES);
        warn_and_enable(&m_settings.auto_failover, CN_AUTO_FAILOVER);
        warn_and_enable(&m_settings.auto_rejoin, CN_AUTO_REJOIN);
    }

    if (!m_settings.assume_unique_hostnames)
    {
        const char requires[] = "%s requires that %s is on.";
        if (m_settings.auto_failover)
        {
            MXB_ERROR(requires, CN_AUTO_FAILOVER, CN_ASSUME_UNIQUE_HOSTNAMES);
            settings_ok = false;
        }
        if (m_settings.switchover_on_low_disk_space)
        {
            MXB_ERROR(requires, CN_SWITCHOVER_ON_LOW_DISK_SPACE, CN_ASSUME_UNIQUE_HOSTNAMES);
            settings_ok = false;
        }
        if (m_settings.auto_rejoin)
        {
            MXB_ERROR(requires, CN_AUTO_REJOIN, CN_ASSUME_UNIQUE_HOSTNAMES);
            settings_ok = false;
        }
    }

    // Check if conflicting settings are in use.
    auto check_if_both_set = [&params, &settings_ok](bool s1_modified, const string& s1, const string& s2) {
            if (params->contains(s2))
            {
                if (s1_modified)
                {
                    MXB_ERROR("'%s' and '%s' cannot both be defined.", s1.c_str(), s2.c_str());
                    settings_ok = false;
                }
                else
                {
                    MXB_WARNING("'%s' is deprecated and should not be used. Use '%s' instead.",
                                s2.c_str(), s1.c_str());
                }
            }
        };

    bool master_conds_modified = (m_settings.master_conds != (int64_t)master_conds_def.enum_value);
    check_if_both_set(master_conds_modified, MASTER_CONDITIONS, CN_DETECT_STANDALONE_MASTER);
    check_if_both_set(master_conds_modified, MASTER_CONDITIONS, DETECT_STALE_MASTER);
    bool slave_conds_modified = (m_settings.slave_conds != (int64_t)slave_conds_def.enum_value);
    check_if_both_set(slave_conds_modified, SLAVE_CONDITIONS, DETECT_STALE_SLAVE);

    if (settings_ok)
    {
        // If any of the settings 'detect_standalone_master' or 'detect_stale_master/slave' are set,
        // add the equivalent master/slave conditions.
        if (params->contains(CN_DETECT_STANDALONE_MASTER)
            && params->get_bool(CN_DETECT_STANDALONE_MASTER) == false)
        {
            m_settings.master_conds |= MasterConds::MCOND_CONNECTING_S;
        }
        if (params->contains(DETECT_STALE_MASTER) && params->get_bool(DETECT_STALE_MASTER) == false)
        {
            m_settings.master_conds |= MasterConds::MCOND_RUNNING_S;
        }
        if (params->contains(DETECT_STALE_SLAVE) && params->get_bool(DETECT_STALE_SLAVE) == false)
        {
            m_settings.slave_conds |= SlaveConds::SCOND_LINKED_M;
        }
    }
    return settings_ok;
}

json_t* MariaDBMonitor::diagnostics() const
{
    mxb_assert(mxs::MainWorker::is_main_worker());
    return to_json();
}

json_t* MariaDBMonitor::diagnostics(MonitorServer* srv) const
{
    mxb_assert(mxs::MainWorker::is_main_worker());
    auto server = get_server(srv);
    return server ? server->to_json() : nullptr;
}

json_t* MariaDBMonitor::to_json(State op)
{
    switch (op)
    {
    case State::IDLE:
        return json_string("Idle");

    case State::MONITOR:
        return json_string("Monitoring servers");

    case State::EXECUTE_SCRIPTS:
        return json_string("Executing scripts");

    case State::DEMOTE:
        return json_string("Demoting old master");

    case State::WAIT_FOR_TARGET_CATCHUP:
        return json_string("Waiting for candidate master to catch up");

    case State::PROMOTE_TARGET:
        return json_string("Promoting candidate master");

    case State::REJOIN:
        return json_string("Rejoining slave servers");

    case State::CONFIRM_REPLICATION:
        return json_string("Confirming that replication works");

    case State::RESET_REPLICATION:
        return json_string("Resetting replication on all servers");
    }

    mxb_assert(!true);
    return nullptr;
}

json_t* MariaDBMonitor::to_json() const
{
    json_t* rval = MonitorWorker::diagnostics();

    // The m_master-pointer can be modified during a tick, but the pointed object cannot be deleted.
    auto master = mxb::atomic::load(&m_master, mxb::atomic::RELAXED);
    json_object_set_new(rval, "master", master == nullptr ? json_null() : json_string(master->name()));
    json_object_set_new(rval,
                        "master_gtid_domain_id",
                        m_master_gtid_domain == GTID_DOMAIN_UNKNOWN ? json_null() :
                        json_integer(m_master_gtid_domain));
    json_object_set_new(rval, "state", to_json(m_state));
    json_object_set_new(rval, "primary",
                        server_locks_in_use() ? json_boolean(m_locks_info.have_lock_majority) : json_null());

    json_t* server_info = json_array();
    for (MariaDBServer* server : servers())
    {
        json_array_append_new(server_info, server->to_json());
    }
    json_object_set_new(rval, "server_info", server_info);
    return rval;
}

bool MariaDBMonitor::can_be_disabled(const mxs::MonitorServer& mserver, std::string* errmsg_out) const
{
    // If the server is the master, it cannot be disabled.
    bool can_be = !status_is_master(mserver.server->status());

    if (!can_be)
    {
        *errmsg_out =
            "The server is master, so it cannot be set in maintenance or draining mode. "
            "First perform a switchover and then retry the operation.";
    }

    return can_be;
}

void MariaDBMonitor::pre_loop()
{
    // Read the journal and the last known master.
    // Write the corresponding MariaDBServer into the class-specific m_master variable.
    MonitorServer* journal_master = nullptr;
    load_server_journal(&journal_master);
    if (journal_master)
    {
        // This is somewhat questionable, as the journal only contains status bits but no actual topology
        // info. In a fringe case the actual queried topology may not match the journal data, freezing the
        // master to a suboptimal choice.
        assign_new_master(get_server(journal_master));
    }

    /* This loop can be removed if/once the replication check code is inside tick. It's required so that
     * the monitor makes new connections when starting. */
    for (MariaDBServer* server : servers())
    {
        if (server->con)
        {
            mysql_close(server->con);
            server->con = NULL;
        }
    }

    m_locks_info = ClusterLocksInfo();
}

void MariaDBMonitor::tick()
{
    m_state = State::MONITOR;
    check_maintenance_requests();

    /* Update MonitorServer->pending_status. This is where the monitor loop writes it's findings.
     * Also, backup current status so that it can be compared to any deduced state. */
    for (auto srv : servers())
    {
        auto status = srv->server->status();
        srv->pending_status = status;
        srv->mon_prev_status = status;
    }

    // Query all servers for their status.
    bool should_update_disk_space = check_disk_space_this_tick();

    // Concurrently query all servers for their status.
    auto update_task = [should_update_disk_space](MariaDBServer* server) {
            server->update_server(should_update_disk_space);
        };
    execute_task_all_servers(update_task);

    update_cluster_lock_status();

    for (MariaDBServer* server : servers())
    {
        if (server->m_topology_changed)
        {
            m_cluster_topology_changed = true;
            server->m_topology_changed = false;
        }
    }
    update_topology();

    if (m_cluster_topology_changed)
    {
        m_cluster_topology_changed = false;
        // If cluster operations are enabled, check topology support and disable if needed.
        if (m_settings.auto_failover || m_settings.switchover_on_low_disk_space || m_settings.auto_rejoin)
        {
            check_cluster_operations_support();
        }
    }

    // Always re-assign master, slave etc bits as these depend on other factors outside topology
    // (e.g. slave sql state).
    assign_server_roles();

    if (m_master != NULL && m_master->is_master())
    {
        // Update cluster-wide values dependant on the current master.
        update_gtid_domain();
    }

    /* Set low disk space slaves to maintenance. This needs to happen after roles have been assigned.
     * Is not a real cluster operation, since nothing on the actual backends is changed. */
    if (m_settings.maintenance_on_low_disk_space)
    {
        set_low_disk_slaves_maintenance();
    }

    // Sanity check. Master may not be both slave and master.
    mxb_assert(m_master == NULL || !m_master->has_status(SERVER_SLAVE | SERVER_MASTER));

    // Update shared status.
    for (auto server : servers())
    {
        SERVER* srv = server->server;
        srv->set_replication_lag(server->m_replication_lag);
        srv->assign_status(server->pending_status);
    }

<<<<<<< HEAD
    if (server_locks_in_use() && m_locks_info.have_lock_majority)
    {
        check_acquire_masterlock();
    }

    flush_server_status();
=======
    log_master_changes();
>>>>>>> 93042302
    process_state_changes();
    hangup_failed_servers();
    store_server_journal(m_master);
    m_state = State::IDLE;
}

void MariaDBMonitor::process_state_changes()
{
    m_state = State::EXECUTE_SCRIPTS;
    MonitorWorker::process_state_changes();

    m_cluster_modified = false;
    if (cluster_operation_disable_timer > 0)
    {
        cluster_operation_disable_timer--;
    }

    // Check for manual commands
    if (m_manual_cmd.command_waiting_exec)
    {
        // Looks like a command is waiting. Lock mutex, check again and wait for the condition variable.
        std::unique_lock<std::mutex> lock(m_manual_cmd.mutex);
        if (m_manual_cmd.command_waiting_exec)
        {
            m_manual_cmd.has_command.wait(lock,
                                          [this] {
                                              return m_manual_cmd.command_waiting_exec;
                                          });
            m_manual_cmd.method();
            m_manual_cmd.command_waiting_exec = false;
            m_manual_cmd.result_waiting = true;
            // Manual command ran, signal the sender to continue.
            lock.unlock();
            m_manual_cmd.has_result.notify_one();
        }
        else
        {
            // There was no command after all.
            lock.unlock();
        }
    }

    if (m_settings.auto_failover)
    {
        handle_auto_failover();
    }

    // Do not auto-join servers on this monitor loop if a failover (or any other cluster modification)
    // has been performed, as server states have not been updated yet. It will happen next iteration.
    if (m_settings.auto_rejoin && cluster_can_be_joined() && can_perform_cluster_ops())
    {
        // Check if any servers should be autojoined to the cluster and try to join them.
        handle_auto_rejoin();
    }

    /* Check if any slave servers have read-only off and turn it on if user so wishes. Again, do not
     * perform this if cluster has been modified this loop since it may not be clear which server
     * should be a slave. */
    if (m_settings.enforce_read_only_slaves && can_perform_cluster_ops())
    {
        enforce_read_only_on_slaves();
    }

    /* Check if the master server is on low disk space and act on it. */
    if (m_settings.switchover_on_low_disk_space && can_perform_cluster_ops())
    {
        handle_low_disk_space_master();
    }

    m_state = State::MONITOR;
}

/**
 * Save info on the master server's multimaster group, if any. This is required when checking for changes
 * in the topology.
 */
void MariaDBMonitor::update_master_cycle_info()
{
    if (m_master)
    {
        int new_cycle_id = m_master->m_node.cycle;
        m_master_cycle_status.cycle_id = new_cycle_id;
        if (new_cycle_id == NodeData::CYCLE_NONE)
        {
            m_master_cycle_status.cycle_members.clear();
        }
        else
        {
            m_master_cycle_status.cycle_members = m_cycles[new_cycle_id];
        }
    }
    else
    {
        m_master_cycle_status.cycle_id = NodeData::CYCLE_NONE;
        m_master_cycle_status.cycle_members.clear();
    }
}

void MariaDBMonitor::update_gtid_domain()
{
    int64_t domain = m_master->m_gtid_domain_id;
    if (m_master_gtid_domain != GTID_DOMAIN_UNKNOWN && domain != m_master_gtid_domain)
    {
        MXS_NOTICE("Gtid domain id of master has changed: %" PRId64 " -> %" PRId64 ".",
                   m_master_gtid_domain, domain);
    }
    m_master_gtid_domain = domain;
}

void MariaDBMonitor::assign_new_master(MariaDBServer* new_master)
{
    mxb::atomic::store(&m_master, new_master, mxb::atomic::RELAXED);
    update_master_cycle_info();
    m_warn_current_master_invalid = true;
    m_warn_cannot_find_master = true;
}

/**
 * Check sql text file parameters. A parameter should either be empty or a valid file which can be opened.
 *
 * @return True if no errors occurred when opening the files
 */
bool MariaDBMonitor::check_sql_files()
{
    const char ERRMSG[] = "%s ('%s') does not exist or cannot be accessed for reading: '%s'.";

    bool rval = true;
    auto prom_file = m_settings.shared.promotion_sql_file;
    if (!prom_file.empty() && access(prom_file.c_str(), R_OK) != 0)
    {
        rval = false;
        MXS_ERROR(ERRMSG, CN_PROMOTION_SQL_FILE, prom_file.c_str(), mxs_strerror(errno));
    }

    auto dem_file = m_settings.shared.demotion_sql_file;
    if (!dem_file.empty() && access(dem_file.c_str(), R_OK) != 0)
    {
        rval = false;
        MXS_ERROR(ERRMSG, CN_DEMOTION_SQL_FILE, dem_file.c_str(), mxs_strerror(errno));
    }
    return rval;
}

/**
 * Schedule a manual command for execution. It will be ran during the next monitor loop. This method waits
 * for the command to have finished running.
 *
 * @param command Function object containing the method the monitor should execute: switchover, failover or
 * rejoin.
 * @param error_out Json error output
 * @return True if command execution was attempted. False if monitor was in an invalid state
 * to run the command.
 */
bool MariaDBMonitor::execute_manual_command(std::function<void(void)> command, json_t** error_out)
{
    bool rval = false;
    if (!is_running())
    {
        PRINT_MXS_JSON_ERROR(error_out, "The monitor is not running, cannot execute manual command.");
    }
    else if (m_manual_cmd.command_waiting_exec)
    {
        PRINT_MXS_JSON_ERROR(error_out,
                             "Previous command has not been executed, cannot send another command.");
        mxb_assert(!true);
    }
    else
    {
        rval = true;
        // Write the command.
        std::unique_lock<std::mutex> lock(m_manual_cmd.mutex);
        m_manual_cmd.method = command;
        m_manual_cmd.command_waiting_exec = true;
        // Signal the monitor thread to start running the command.
        lock.unlock();
        m_manual_cmd.has_command.notify_one();

        // Wait for the result.
        lock.lock();
        m_manual_cmd.has_result.wait(lock,
                                     [this] {
                                         return m_manual_cmd.result_waiting;
                                     });
        m_manual_cmd.result_waiting = false;
    }
    return rval;
}

bool MariaDBMonitor::immediate_tick_required() const
{
    return m_manual_cmd.command_waiting_exec;
}

bool MariaDBMonitor::server_locks_in_use() const
{
    return (m_settings.require_server_locks == LOCKS_MAJORITY_ALL)
           || (m_settings.require_server_locks == LOCKS_MAJORITY_RUNNING);
}

bool MariaDBMonitor::try_acquire_locks_this_tick()
{
    mxb_assert(server_locks_in_use());

    auto calc_interval = [this](int base_intervals, int deviation_max_intervals) {
            // Scale the interval calculation by the monitor interval.
            int mon_interval_ms = settings().interval;
            int deviation = m_random_gen.b_to_e_co(0, deviation_max_intervals);
            return (base_intervals + deviation) * mon_interval_ms;
        };

    bool try_acquire_locks = false;
    if (m_locks_info.time_to_update())
    {
        try_acquire_locks = true;
        // Calculate time until next update check. Randomize a bit to reduce possibility that multiple
        // monitors would attempt to get locks simultaneously. The randomization parameters are not user
        // configurable, but the correct values are not obvious.
        int next_check_interval = calc_interval(5, 3);
        m_locks_info.next_lock_attempt_delay = std::chrono::milliseconds(next_check_interval);
        m_locks_info.last_locking_attempt.restart();
    }
    return try_acquire_locks;
}

bool MariaDBMonitor::run_manual_switchover(SERVER* promotion_server, SERVER* demotion_server,
                                           json_t** error_out)
{
    bool rval = false;
    bool send_ok = execute_manual_command([this, &rval, promotion_server, demotion_server, error_out]() {
                                              rval =
                                                  manual_switchover(promotion_server,
                                                                    demotion_server,
                                                                    error_out);
                                          },
                                          error_out);
    return send_ok && rval;
}

bool MariaDBMonitor::run_manual_failover(json_t** error_out)
{
    bool rval = false;
    bool send_ok = execute_manual_command([this, &rval, error_out]() {
                                              rval = manual_failover(error_out);
                                          },
                                          error_out);
    return send_ok && rval;
}

bool MariaDBMonitor::run_manual_rejoin(SERVER* rejoin_server, json_t** error_out)
{
    bool rval = false;
    bool send_ok = execute_manual_command([this, &rval, rejoin_server, error_out]() {
                                              rval = manual_rejoin(rejoin_server, error_out);
                                          },
                                          error_out);
    return send_ok && rval;
}

bool MariaDBMonitor::run_manual_reset_replication(SERVER* master_server, json_t** error_out)
{
    bool rval = false;
    bool send_ok = execute_manual_command([this, &rval, master_server, error_out]() {
                                              rval = manual_reset_replication(master_server, error_out);
                                          }, error_out);
    return send_ok && rval;
}

bool MariaDBMonitor::run_release_locks(json_t** error_out)
{
    bool rval = false;
    auto func = [this, &rval, error_out]() {
            rval = manual_release_locks(error_out);
        };
    bool send_ok = execute_manual_command(func, error_out);
    return send_ok && rval;
}

bool MariaDBMonitor::cluster_operations_disabled_short() const
{
    return cluster_operation_disable_timer > 0 || m_cluster_modified;
}

void MariaDBMonitor::check_acquire_masterlock()
{
    // Check that the correct server has the masterlock. If not, release and reacquire.
    // The lock status has already been fetched by the server update code.
    const MariaDBServer* masterlock_target = nullptr;
    if (m_master && m_master->is_master())
    {
        masterlock_target = m_master;
    }

    const auto ml = MariaDBServer::LockType::MASTER;
    for (auto server : servers())
    {
        if (server != masterlock_target)
        {
            if (server->lock_owned(ml))
            {
                // Should not have the lock, release.
                server->release_lock(ml);
            }
        }
        else if (server == masterlock_target)
        {
            auto masterlock = server->masterlock_status();
            if (masterlock.is_free())
            {
                // Don't have the lock when should.
                server->get_lock(ml);
            }
            else if (masterlock.status() == ServerLock::Status::OWNED_OTHER)
            {
                // Someone else is holding the masterlock, even when this monitor has lock majority.
                // Not a problem for this monitor, but secondary MaxScales may select a wrong master.
                MXB_ERROR("Cannot acquire lock '%s' on '%s' as it's claimed by another connection (id %li). "
                          "Secondary MaxScales may select the wrong master.",
                          MASTER_LOCK_NAME, name(), masterlock.owner());
            }
        }
    }
}

bool MariaDBMonitor::is_slave_maxscale() const
{
    return server_locks_in_use() && !m_locks_info.have_lock_majority;
}

void MariaDBMonitor::execute_task_all_servers(const ServerFunction& task)
{
    execute_task_on_servers(task, servers());
}

void MariaDBMonitor::execute_task_on_servers(const ServerFunction& task, const ServerArray& servers)
{
    mxb::Semaphore task_complete;
    for (auto server : servers)
    {
        auto server_task = [&task, &task_complete, server]() {
                task(server);
                task_complete.post();
            };
        m_threadpool.execute(server_task);
    }
    task_complete.wait_n(servers.size());
}

bool MariaDBMonitor::manual_release_locks(json_t** error_out)
{
    bool rval = false;
    if (server_locks_in_use())
    {
        std::atomic_int released_locks {0};
        auto release_lock_task = [&released_locks](MariaDBServer* server) {
                released_locks += server->release_all_locks();
            };
        execute_task_all_servers(release_lock_task);
        m_locks_info.have_lock_majority = false;

        // Set next locking attempt 1 minute to the future.
        m_locks_info.next_lock_attempt_delay = std::chrono::minutes(1);
        m_locks_info.last_locking_attempt.restart();

        int released = released_locks.load(std::memory_order_relaxed);
        const char LOCK_DELAY_MSG[] = "Will not attempt to reacquire locks for 1 minute.";
        if (released > 0)
        {
            MXS_NOTICE("Released %i lock(s). %s", released, LOCK_DELAY_MSG);
            rval = true;
        }
        else
        {
            PRINT_MXS_JSON_ERROR(error_out, "Did not release any locks. %s", LOCK_DELAY_MSG);
        }
    }
    else
    {
        PRINT_MXS_JSON_ERROR(error_out, "Server locks are not in use, cannot release them.");
    }
    return rval;
}

bool MariaDBMonitor::ClusterLocksInfo::time_to_update() const
{
    return last_locking_attempt.split() > next_lock_attempt_delay;
}

/**
 * Command handler for 'switchover'
 *
 * @param args    The provided arguments.
 * @param output  Pointer where to place output object.
 *
 * @return True, if the command was executed, false otherwise.
 */
bool handle_manual_switchover(const MODULECMD_ARG* args, json_t** error_out)
{
    mxb_assert((args->argc >= 1) && (args->argc <= 3));
    mxb_assert(MODULECMD_GET_TYPE(&args->argv[0].type) == MODULECMD_ARG_MONITOR);
    mxb_assert((args->argc < 2) || (MODULECMD_GET_TYPE(&args->argv[1].type) == MODULECMD_ARG_SERVER));
    mxb_assert((args->argc < 3) || (MODULECMD_GET_TYPE(&args->argv[2].type) == MODULECMD_ARG_SERVER));

    bool rval = false;
    if (mxs::Config::get().passive.get())
    {
        const char* const MSG = "Switchover requested but not performed, as MaxScale is in passive mode.";
        PRINT_MXS_JSON_ERROR(error_out, MSG);
    }
    else
    {
        Monitor* mon = args->argv[0].value.monitor;
        auto handle = static_cast<MariaDBMonitor*>(mon);
        SERVER* promotion_server = (args->argc >= 2) ? args->argv[1].value.server : NULL;
        SERVER* demotion_server = (args->argc == 3) ? args->argv[2].value.server : NULL;
        rval = handle->run_manual_switchover(promotion_server, demotion_server, error_out);
    }
    return rval;
}

/**
 * Command handler for 'failover'
 *
 * @param args Arguments given by user
 * @param output Json error output
 * @return True on success
 */
bool handle_manual_failover(const MODULECMD_ARG* args, json_t** output)
{
    mxb_assert(args->argc == 1);
    mxb_assert(MODULECMD_GET_TYPE(&args->argv[0].type) == MODULECMD_ARG_MONITOR);
    bool rv = false;

    if (mxs::Config::get().passive.get())
    {
        PRINT_MXS_JSON_ERROR(output, "Failover requested but not performed, as MaxScale is in passive mode.");
    }
    else
    {
        Monitor* mon = args->argv[0].value.monitor;
        auto handle = static_cast<MariaDBMonitor*>(mon);
        rv = handle->run_manual_failover(output);
    }
    return rv;
}

/**
 * Command handler for 'rejoin'
 *
 * @param args Arguments given by user
 * @param output Json error output
 * @return True on success
 */
bool handle_manual_rejoin(const MODULECMD_ARG* args, json_t** output)
{
    mxb_assert(args->argc == 2);
    mxb_assert(MODULECMD_GET_TYPE(&args->argv[0].type) == MODULECMD_ARG_MONITOR);
    mxb_assert(MODULECMD_GET_TYPE(&args->argv[1].type) == MODULECMD_ARG_SERVER);

    bool rv = false;
    if (mxs::Config::get().passive.get())
    {
        PRINT_MXS_JSON_ERROR(output, "Rejoin requested but not performed, as MaxScale is in passive mode.");
    }
    else
    {
        Monitor* mon = args->argv[0].value.monitor;
        SERVER* server = args->argv[1].value.server;
        auto handle = static_cast<MariaDBMonitor*>(mon);
        rv = handle->run_manual_rejoin(server, output);
    }
    return rv;
}

bool handle_manual_reset_replication(const MODULECMD_ARG* args, json_t** output)
{
    mxb_assert(args->argc >= 1);
    mxb_assert(MODULECMD_GET_TYPE(&args->argv[0].type) == MODULECMD_ARG_MONITOR);
    mxb_assert(args->argc == 1 || MODULECMD_GET_TYPE(&args->argv[1].type) == MODULECMD_ARG_SERVER);

    bool rv = false;
    if (mxs::Config::get().passive.get())
    {
        PRINT_MXS_JSON_ERROR(output, "Replication reset requested but not performed, as MaxScale is in "
                                     "passive mode.");
    }
    else
    {
        Monitor* mon = args->argv[0].value.monitor;
        SERVER* server = args->argv[1].value.server;
        auto handle = static_cast<MariaDBMonitor*>(mon);
        rv = handle->run_manual_reset_replication(server, output);
    }
    return rv;
}

bool handle_release_locks(const MODULECMD_ARG* args, json_t** output)
{
    mxb_assert(args->argc == 1);
    mxb_assert(MODULECMD_GET_TYPE(&args->argv[0].type) == MODULECMD_ARG_MONITOR);
    Monitor* mon = args->argv[0].value.monitor;
    auto mariamon = static_cast<MariaDBMonitor*>(mon);
    return mariamon->run_release_locks(output);
}

string monitored_servers_to_string(const ServerArray& servers)
{
    string rval;
    size_t array_size = servers.size();
    if (array_size > 0)
    {
        const char* separator = "";
        for (size_t i = 0; i < array_size; i++)
        {
            rval += separator;
            rval += string("'") + servers[i]->name() + "'";
            separator = ", ";
        }
    }
    return rval;
}

/**
 * The module entry point routine. This routine populates the module object structure.
 *
 * @return The module object
 */
extern "C" MXS_MODULE* MXS_CREATE_MODULE()
{
    static const char ARG_MONITOR_DESC[] = "Monitor name";
    static modulecmd_arg_type_t switchover_argv[] =
    {
        {MODULECMD_ARG_MONITOR | MODULECMD_ARG_NAME_MATCHES_DOMAIN, ARG_MONITOR_DESC           },
        {MODULECMD_ARG_SERVER | MODULECMD_ARG_OPTIONAL,             "New master (optional)"    },
        {MODULECMD_ARG_SERVER | MODULECMD_ARG_OPTIONAL,             "Current master (optional)"}
    };

    modulecmd_register_command(MXS_MODULE_NAME, "switchover", MODULECMD_TYPE_ACTIVE,
                               handle_manual_switchover, MXS_ARRAY_NELEMS(switchover_argv), switchover_argv,
                               "Perform master switchover");

    static modulecmd_arg_type_t failover_argv[] =
    {
        {MODULECMD_ARG_MONITOR | MODULECMD_ARG_NAME_MATCHES_DOMAIN, ARG_MONITOR_DESC},
    };

    modulecmd_register_command(MXS_MODULE_NAME, "failover", MODULECMD_TYPE_ACTIVE,
                               handle_manual_failover, MXS_ARRAY_NELEMS(failover_argv), failover_argv,
                               "Perform master failover");

    static modulecmd_arg_type_t rejoin_argv[] =
    {
        {MODULECMD_ARG_MONITOR | MODULECMD_ARG_NAME_MATCHES_DOMAIN, ARG_MONITOR_DESC},
        {MODULECMD_ARG_SERVER,                                      "Joining server"}
    };

    modulecmd_register_command(MXS_MODULE_NAME, "rejoin", MODULECMD_TYPE_ACTIVE,
                               handle_manual_rejoin, MXS_ARRAY_NELEMS(rejoin_argv), rejoin_argv,
                               "Rejoin server to a cluster");

    static modulecmd_arg_type_t reset_gtid_argv[] =
    {
        {MODULECMD_ARG_MONITOR | MODULECMD_ARG_NAME_MATCHES_DOMAIN, ARG_MONITOR_DESC          },
        {MODULECMD_ARG_SERVER | MODULECMD_ARG_OPTIONAL,             "Master server (optional)"}
    };

    modulecmd_register_command(MXS_MODULE_NAME, "reset-replication", MODULECMD_TYPE_ACTIVE,
                               handle_manual_reset_replication,
                               MXS_ARRAY_NELEMS(reset_gtid_argv), reset_gtid_argv,
                               "Delete slave connections, delete binary logs and "
                               "set up replication (dangerous)");

    static modulecmd_arg_type_t release_locks_argv[] =
    {
        {MODULECMD_ARG_MONITOR | MODULECMD_ARG_NAME_MATCHES_DOMAIN, ARG_MONITOR_DESC},
    };

    modulecmd_register_command(MXS_MODULE_NAME, "release-locks", MODULECMD_TYPE_ACTIVE,
                               handle_release_locks,
                               MXS_ARRAY_NELEMS(release_locks_argv), release_locks_argv,
                               "Release any held server locks for 1 minute.");

    static MXS_MODULE info =
    {
        MXS_MODULE_API_MONITOR,
        MXS_MODULE_GA,
        MXS_MONITOR_VERSION,
        "A MariaDB Master/Slave replication monitor",
        "V1.5.0",
        MXS_NO_MODULE_CAPABILITIES,
        &maxscale::MonitorApi<MariaDBMonitor>::s_api,
        NULL,                                       /* Process init. */
        NULL,                                       /* Process finish. */
        NULL,                                       /* Thread init. */
        NULL,                                       /* Thread finish. */
        {
            {
                "detect_replication_lag",            MXS_MODULE_PARAM_BOOL,      "false",
                MXS_MODULE_OPT_DEPRECATED
            },
            {
                DETECT_STALE_MASTER,                 MXS_MODULE_PARAM_BOOL,      nullptr
            },
            {
                DETECT_STALE_SLAVE,                  MXS_MODULE_PARAM_BOOL,      nullptr
            },
            {
                CN_DETECT_STANDALONE_MASTER,         MXS_MODULE_PARAM_BOOL,      nullptr
            },
            {
                CN_FAILCOUNT,                        MXS_MODULE_PARAM_COUNT,     "5"
            },
            {
                "ignore_external_masters",           MXS_MODULE_PARAM_BOOL,      "false"
            },
            {
                CN_AUTO_FAILOVER,                    MXS_MODULE_PARAM_BOOL,      "false"
            },
            {
                CN_FAILOVER_TIMEOUT,                 MXS_MODULE_PARAM_DURATION,  "90s",
                MXS_MODULE_OPT_DURATION_S
            },
            {
                CN_SWITCHOVER_TIMEOUT,               MXS_MODULE_PARAM_DURATION,  "90s",
                MXS_MODULE_OPT_DURATION_S
            },
            {
                CN_REPLICATION_USER,                 MXS_MODULE_PARAM_STRING
            },
            {
                CN_REPLICATION_PASSWORD,             MXS_MODULE_PARAM_PASSWORD
            },
            {
                CN_REPLICATION_MASTER_SSL,           MXS_MODULE_PARAM_BOOL,      "false"
            },
            {
                CN_VERIFY_MASTER_FAILURE,            MXS_MODULE_PARAM_BOOL,      "true"
            },
            {
                CN_MASTER_FAILURE_TIMEOUT,           MXS_MODULE_PARAM_DURATION,  "10s",
                MXS_MODULE_OPT_DURATION_S
            },
            {
                CN_AUTO_REJOIN,                      MXS_MODULE_PARAM_BOOL,      "false"
            },
            {
                CN_ENFORCE_READONLY,                 MXS_MODULE_PARAM_BOOL,      "false"
            },
            {
                CN_NO_PROMOTE_SERVERS,               MXS_MODULE_PARAM_SERVERLIST
            },
            {
                CN_PROMOTION_SQL_FILE,               MXS_MODULE_PARAM_PATH
            },
            {
                CN_DEMOTION_SQL_FILE,                MXS_MODULE_PARAM_PATH
            },
            {
                CN_SWITCHOVER_ON_LOW_DISK_SPACE,     MXS_MODULE_PARAM_BOOL,      "false"
            },
            {
                CN_MAINTENANCE_ON_LOW_DISK_SPACE,    MXS_MODULE_PARAM_BOOL,      "true"
            },
            {
                CN_HANDLE_EVENTS,                    MXS_MODULE_PARAM_BOOL,      "true"
            },
            {
                CN_ASSUME_UNIQUE_HOSTNAMES,          MXS_MODULE_PARAM_BOOL,      "true"
            },
            {
                CN_ENFORCE_SIMPLE_TOPOLOGY,          MXS_MODULE_PARAM_BOOL,      "false"
            },
            {
                CLUSTER_OP_REQUIRE_LOCKS,            MXS_MODULE_PARAM_ENUM,      lock_none.name,
                MXS_MODULE_OPT_ENUM_UNIQUE,          require_lock_values
            },
            {
                MASTER_CONDITIONS,                   MXS_MODULE_PARAM_ENUM,      master_conds_def.name,
                MXS_MODULE_OPT_NONE,                 master_conds_values
            },
            {
                SLAVE_CONDITIONS,                    MXS_MODULE_PARAM_ENUM,      slave_conds_def.name,
                MXS_MODULE_OPT_NONE,                 slave_conds_values
            },
            {MXS_END_MODULE_PARAMS}
        }
    };
    return &info;
}<|MERGE_RESOLUTION|>--- conflicted
+++ resolved
@@ -594,16 +594,11 @@
         srv->assign_status(server->pending_status);
     }
 
-<<<<<<< HEAD
     if (server_locks_in_use() && m_locks_info.have_lock_majority)
     {
         check_acquire_masterlock();
     }
 
-    flush_server_status();
-=======
-    log_master_changes();
->>>>>>> 93042302
     process_state_changes();
     hangup_failed_servers();
     store_server_journal(m_master);
