--- conflicted
+++ resolved
@@ -1244,7 +1244,6 @@
     }
 }
 
-<<<<<<< HEAD
 void MariaDBMonitor::configured_servers_updated(const std::vector<SERVER*>& servers)
 {
     for (auto srv : m_servers)
@@ -1261,7 +1260,8 @@
 
     // The configured servers and the active servers are the same.
     set_active_servers(std::vector<MonitorServer*>(m_servers.begin(), m_servers.end()));
-=======
+}
+
 void MariaDBMonitor::calc_standard_wait_timeout()
 {
     // Only modify wait_timeout when locks are used, as it's mostly meant for getting rid of stale locks.
@@ -1340,7 +1340,6 @@
     int max_timeout = 28800;    // Server default value.
     return (wait_timeout_s < min_timeout) ? min_timeout :
            (wait_timeout_s > max_timeout) ? max_timeout : wait_timeout_s;
->>>>>>> 1641242c
 }
 
 string monitored_servers_to_string(const ServerArray& servers)
