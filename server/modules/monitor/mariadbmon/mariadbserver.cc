/*
 * Copyright (c) 2018 MariaDB Corporation Ab
 *
 * Use of this software is governed by the Business Source License included
 * in the LICENSE.TXT file and at www.mariadb.com/bsl11.
 *
 * Change Date: 2026-08-25
 *
 * On the date above, in accordance with the Business Source License, use
 * of this software will be governed by version 2 or later of the General
 * Public License.
 */

#include "mariadbserver.hh"

#include <fstream>
#include <inttypes.h>
#include <set>
#include <mysql.h>
#include <mysqld_error.h>
#include <maxbase/format.hh>
#include <maxsql/mariadb.hh>
#include <maxscale/mysql_utils.hh>

using std::string;
using maxbase::string_printf;
using maxbase::Duration;
using maxbase::StopWatch;
using maxsql::QueryResult;
using Guard = std::lock_guard<std::mutex>;
using maxscale::MonitorServer;
using ConnectResult = maxscale::MonitorServer::ConnectResult;
using namespace std::chrono_literals;

namespace
{
const char not_a_db[] = "it is not a valid database.";
}

MariaDBServer::MariaDBServer(SERVER* server, int config_index,
                             const MonitorServer::SharedSettings& base_settings,
                             const MariaDBServer::SharedSettings& settings)
    : MonitorServer(server, base_settings)
    , m_config_index(config_index)
    , m_settings(settings)
{
}

NodeData::NodeData()
    : index(INDEX_NOT_VISITED)
    , lowest_index(INDEX_NOT_VISITED)
    , in_stack(false)
    , cycle(CYCLE_NONE)
    , reach(REACH_UNKNOWN)
{
}

void NodeData::reset_results()
{
    cycle = CYCLE_NONE;
    parents.clear();
    children.clear();
    external_masters.clear();
}

void NodeData::reset_indexes()
{
    index = INDEX_NOT_VISITED;
    lowest_index = INDEX_NOT_VISITED;
    in_stack = false;
}

uint64_t MariaDBServer::relay_log_events(const SlaveStatus& slave_conn)
{
    /* The events_ahead-call below ignores domains where current_pos is ahead of io_pos. This situation is
     * rare but is possible (I guess?) if the server is replicating a domain from multiple masters
     * and decides to process events from one relay log before getting new events to the other. In
     * any case, such events are obsolete and the server can be considered to have processed such logs. */
    return slave_conn.gtid_io_pos.events_ahead(m_gtid_current_pos, GtidList::MISSING_DOMAIN_IGNORE);
}

std::unique_ptr<QueryResult> MariaDBServer::execute_query(const string& query, string* errmsg_out,
                                                          unsigned int* errno_out)
{
    return maxscale::execute_query(con, query, errmsg_out, errno_out);
}

/**
 * Execute a query which does not return data. If the query returns data, an error is returned.
 *
 * @param cmd The query
 * @param masked_cmd Optional logged version of the query
 * @param mode Retry a failed query using the global query retry settings or not
 * @param errmsg_out Error output.
 * @return True on success, false on error or if query returned data
 */
bool MariaDBServer::execute_cmd_ex(const string& cmd, const std::string& masked_cmd, QueryRetryMode mode,
                                   std::string* errmsg_out, unsigned int* errno_out)
{
    auto conn = con;
    bool query_success = false;
    if (mode == QueryRetryMode::ENABLED)
    {
        query_success = (mxs_mysql_query(conn, cmd.c_str()) == 0);
    }
    else
    {
        query_success = (maxsql::mysql_query_ex(conn, cmd, 0, 0) == 0);
    }

    auto& logged_query = masked_cmd.empty() ? cmd : masked_cmd;
    bool rval = false;
    if (query_success)
    {
        // In case query was a multiquery, loop for more resultsets. Error message is produced from first
        // non-empty resultset and does not specify the subquery.
        string results_errmsg;
        do
        {
            MYSQL_RES* result = mysql_store_result(conn);
            if (result)
            {
                int cols = mysql_num_fields(result);
                int rows = mysql_num_rows(result);
                if (results_errmsg.empty())
                {
                    results_errmsg = string_printf("Query '%s' on '%s' returned %d columns and %d rows "
                                                   "of data when none was expected.",
                                                   logged_query.c_str(), name(), cols, rows);
                }
            }
        }
        while (mysql_next_result(conn) == 0);

        if (results_errmsg.empty())
        {
            rval = true;
        }
    }
    else
    {
        if (errmsg_out)
        {
            *errmsg_out = string_printf("Query '%s' failed on '%s': '%s' (%i).",
                                        logged_query.c_str(), name(), mysql_error(conn), mysql_errno(conn));
        }
        if (errno_out)
        {
            *errno_out = mysql_errno(conn);
        }
    }
    return rval;
}

bool MariaDBServer::execute_cmd(const std::string& cmd, std::string* errmsg_out)
{
    return execute_cmd_ex(cmd, "", QueryRetryMode::ENABLED, errmsg_out);
}

bool MariaDBServer::execute_cmd_no_retry(const std::string& cmd, const std::string& masked_cmd,
                                         std::string* errmsg_out, unsigned int* errno_out)
{
    return execute_cmd_ex(cmd, masked_cmd, QueryRetryMode::DISABLED, errmsg_out, errno_out);
}

/**
 * Execute a query which does not return data. If the query fails because of a network error
 * (e.g. Connector-C timeout), automatically retry the query until time is up. Uses max_statement_time
 * when available to ensure no lingering timed out commands are left on the server.
 *
 * @param cmd The query to execute. Should be a query with a predictable effect even when retried or
 * ran several times.
 * @param time_limit How long to retry. This does not overwrite the connector-c timeouts which are always
 * respected.
 * @param errmsg_out Error output
 * @return True, if successful.
 */
bool MariaDBServer::execute_cmd_time_limit(const std::string& cmd, maxbase::Duration time_limit,
                                           string* errmsg_out)
{
    return execute_cmd_time_limit(cmd, "", time_limit, errmsg_out);
}

bool MariaDBServer::execute_cmd_time_limit(const string& cmd, const string& masked_cmd,
                                           maxbase::Duration time_limit, string* errmsg_out)
{
    StopWatch timer;
    string max_stmt_time;
    int connector_timeout = -1;
    if (m_capabilities.max_statement_time)
    {
        MXB_AT_DEBUG(int rv = ) mysql_get_optionv(con, MYSQL_OPT_READ_TIMEOUT,
                                                  &connector_timeout);
        mxb_assert(rv == 0);
        if (connector_timeout > 0)
        {
            max_stmt_time = string_printf("SET STATEMENT max_statement_time=%i FOR ", connector_timeout);
        }
    }

    string complete_cmd = max_stmt_time;
    complete_cmd.append(cmd);

    string complete_masked_cmd;
    if (!masked_cmd.empty())
    {
        complete_masked_cmd.append(max_stmt_time).append(masked_cmd);
    }

    // If a query lasts less than 1s, sleep so that at most 1 query/s is sent.
    // This prevents busy-looping when faced with some network errors.
    const Duration min_query_time {1s};

    // Even if time is up, try at least once.
    bool cmd_success = false;
    bool keep_trying = true;
    while (!cmd_success && keep_trying)
    {
        StopWatch query_timer;
        string error_msg;
        unsigned int errornum = 0;
        cmd_success = execute_cmd_no_retry(complete_cmd, complete_masked_cmd, &error_msg, &errornum);
        auto query_time = query_timer.lap();

        // Check if there is time to retry.
        Duration time_remaining = time_limit - timer.split();
        bool non_fatal_connector_err = maxsql::mysql_is_net_error(errornum);
        keep_trying = (time_remaining.count() > 0)
            // Either a connector-c timeout or query was interrupted by max_statement_time.
            && (non_fatal_connector_err || (!max_stmt_time.empty() && errornum == ER_STATEMENT_TIMEOUT));

        if (!cmd_success)
        {
            if (keep_trying)
            {
                string retrying = string_printf("Retrying with %.1f seconds left.",
                                                mxb::to_secs(time_remaining));
                if (non_fatal_connector_err)
                {
                    MXS_WARNING("%s %s", error_msg.c_str(), retrying.c_str());
                }
                else
                {
                    // Timed out because of max_statement_time.
                    auto& logged_query = complete_masked_cmd.empty() ? complete_cmd : complete_masked_cmd;
                    MXS_WARNING("Query '%s' timed out on '%s'. %s",
                                logged_query.c_str(), name(), retrying.c_str());
                }

                if (query_time < min_query_time)
                {
                    Duration query_sleep = min_query_time - query_time;
                    Duration this_sleep = MXS_MIN(time_remaining, query_sleep);
                    std::this_thread::sleep_for(this_sleep);
                }
            }
            else if (errmsg_out)
            {
                *errmsg_out = error_msg;    // The error string already has all required info.
            }
        }
    }
    return cmd_success;
}

bool MariaDBServer::do_show_slave_status(string* errmsg_out)
{
    string query;
    bool all_slaves_status = false;
    if (m_capabilities.slave_status_all)
    {
        all_slaves_status = true;
        query = "SHOW ALL SLAVES STATUS;";
    }
    else if (m_capabilities.basic_support)
    {
        query = "SHOW SLAVE STATUS;";
    }
    else
    {
        mxb_assert(!true);      // This method should not be called for versions < 5.5
        return false;
    }

    auto result = execute_query(query, errmsg_out);
    if (!result)
    {
        return false;
    }

    // Fields common to all server versions
    auto i_master_host = result->get_col_index("Master_Host");
    auto i_master_port = result->get_col_index("Master_Port");
    auto i_slave_io_running = result->get_col_index("Slave_IO_Running");
    auto i_slave_sql_running = result->get_col_index("Slave_SQL_Running");
    auto i_master_server_id = result->get_col_index("Master_Server_Id");
    auto i_last_io_errno = result->get_col_index("Last_IO_Errno");
    auto i_last_io_error = result->get_col_index("Last_IO_Error");
    auto i_last_sql_error = result->get_col_index("Last_SQL_Error");
    auto i_seconds_behind_master = result->get_col_index("Seconds_Behind_Master");

    const char INVALID_DATA[] = "'%s' returned invalid data.";
    if (i_master_host < 0 || i_master_port < 0 || i_slave_io_running < 0 || i_slave_sql_running < 0
        || i_master_server_id < 0 || i_last_io_errno < 0 || i_last_io_error < 0 || i_last_sql_error < 0
        || i_seconds_behind_master < 0)
    {
        MXS_ERROR(INVALID_DATA, query.c_str());
        return false;
    }

    int64_t i_connection_name = -1, i_slave_rec_hbs = -1, i_slave_hb_period = -1;
    int64_t i_using_gtid = -1, i_gtid_io_pos = -1;
    if (all_slaves_status)
    {
        i_connection_name = result->get_col_index("Connection_name");
        i_slave_rec_hbs = result->get_col_index("Slave_received_heartbeats");
        i_slave_hb_period = result->get_col_index("Slave_heartbeat_period");
        i_using_gtid = result->get_col_index("Using_Gtid");
        i_gtid_io_pos = result->get_col_index("Gtid_IO_Pos");
        if (i_connection_name < 0 || i_slave_rec_hbs < 0 || i_slave_hb_period < 0
            || i_using_gtid < 0 || i_gtid_io_pos < 0)
        {
            MXS_ERROR(INVALID_DATA, query.c_str());
            return false;
        }
    }

    SlaveStatusArray slave_status_new;
    bool parse_error = false;
    while (result->next_row())
    {
        SlaveStatus new_row(name());
        new_row.settings.master_endpoint = EndPoint(result->get_string(i_master_host),
                                                    result->get_int(i_master_port));
        new_row.last_io_errno = result->get_int(i_last_io_errno);
        new_row.last_io_error = result->get_string(i_last_io_error);
        new_row.last_sql_error = result->get_string(i_last_sql_error);

        new_row.slave_io_running =
            SlaveStatus::slave_io_from_string(result->get_string(i_slave_io_running));
        new_row.slave_sql_running = (result->get_string(i_slave_sql_running) == "Yes");
        new_row.master_server_id = result->get_int(i_master_server_id);

        // If slave connection is stopped, the value given by the backend is null.
        if (result->field_is_null(i_seconds_behind_master))
        {
            new_row.seconds_behind_master = mxs::Target::RLAG_UNDEFINED;
        }
        else
        {
            // Seconds_Behind_Master is actually uint64, but it will take a long time until it goes over
            // int64 limit.
            new_row.seconds_behind_master = result->get_int(i_seconds_behind_master);
        }

        if (all_slaves_status)
        {
            new_row.settings.name = result->get_string(i_connection_name);
            new_row.received_heartbeats = result->get_int(i_slave_rec_hbs);

            string using_gtid = result->get_string(i_using_gtid);
            string gtid_io_pos = result->get_string(i_gtid_io_pos);
            if (!gtid_io_pos.empty() && (using_gtid == "Current_Pos" || using_gtid == "Slave_Pos"))
            {
                new_row.gtid_io_pos = GtidList::from_string(gtid_io_pos);
            }
        }

        // If parsing fails, discard all query results.
        if (result->error())
        {
            parse_error = true;
            MXB_ERROR("Query '%s' returned invalid data: %s", query.c_str(), result->error_string().c_str());
            break;
        }

        // Before adding this row to the SlaveStatus array, compare the row to the one from the previous
        // monitor tick and fill in the last pieces of data.
        auto old_row = sstatus_find_previous_row(new_row, slave_status_new.size());
        if (old_row)
        {
            // When the new row was created, 'last_data_time' was set to the current time. If it seems
            // like the slave is not receiving data from the master, set the time to the one
            // in the previous monitor tick.
            if (new_row.received_heartbeats == old_row->received_heartbeats
                && new_row.gtid_io_pos == old_row->gtid_io_pos)
            {
                new_row.last_data_time = old_row->last_data_time;
            }

            // Copy master server pointer from old row. If this line is not reached because old row does
            // not exist, then the topology rebuild will set the master pointer.
            new_row.master_server = old_row->master_server;
        }

        // Finally, set the connection status.
        if (new_row.slave_io_running == SlaveStatus::SLAVE_IO_YES)
        {
            mxb_assert(new_row.master_server_id > 0);
            new_row.seen_connected = true;
        }
        else if (new_row.slave_io_running == SlaveStatus::SLAVE_IO_CONNECTING && old_row)
        {
            // Old connection data found. Even in this case the server id:s could be wrong if the
            // slave connection was cleared and remade between monitor loops.
            if (new_row.master_server_id == old_row->master_server_id && old_row->seen_connected)
            {
                new_row.seen_connected = true;
            }
        }

        // Row complete, add it to the array.
        slave_status_new.push_back(new_row);
    }

    if (!parse_error)
    {
        // Compare the previous array to the new one.
        if (!sstatus_array_topology_equal(slave_status_new))
        {
            m_topology_changed = true;
        }

        // Always write to m_slave_status. Even if the new status is equal by topology,
        // gtid:s etc may have changed.
        Guard guard(m_arraylock);
        m_old_slave_status = std::move(m_slave_status);
        m_slave_status = std::move(slave_status_new);
    }

    return !parse_error;
}

bool MariaDBServer::update_gtids(string* errmsg_out)
{
    static const string query = "SELECT @@gtid_current_pos, @@gtid_binlog_pos;";
    const int i_current_pos = 0;
    const int i_binlog_pos = 1;

    bool rval = false;
    auto result = execute_query(query, errmsg_out);
    if (result.get() != NULL)
    {
        Guard guard(m_arraylock);

        rval = true;
        if (result->next_row())
        {
            // Query returned at least some data.
            auto current_str = result->get_string(i_current_pos);
            auto binlog_str = result->get_string(i_binlog_pos);
            if (current_str.empty())
            {
                m_gtid_current_pos = GtidList();
            }
            else
            {
                m_gtid_current_pos = GtidList::from_string(current_str);

                std::vector<std::pair<uint32_t, uint64_t>> positions;

                for (auto d : m_gtid_current_pos.domains())
                {
                    positions.push_back({d, m_gtid_current_pos.get_gtid(d).m_sequence});
                }

                server->set_gtid_list(positions);
            }

            if (binlog_str.empty())
            {
                m_gtid_binlog_pos = GtidList();
            }
            else
            {
                m_gtid_binlog_pos = GtidList::from_string(binlog_str);
            }
        }
        else
        {
            // Query succeeded but returned 0 rows. This means that the server has no gtid:s.
            m_gtid_current_pos = GtidList();
            m_gtid_binlog_pos = GtidList();
        }
    }   // If query failed, do not update gtid:s.
    return rval;
}

bool MariaDBServer::update_replication_settings(std::string* errmsg_out)
{
    const string query = "SELECT @@gtid_strict_mode, @@log_bin, @@log_slave_updates;";
    bool rval = false;

    auto result = execute_query(query, errmsg_out);
    if (result.get() != NULL && result->next_row())
    {
        rval = true;
        m_rpl_settings.gtid_strict_mode = result->get_bool(0);
        m_rpl_settings.log_bin = result->get_bool(1);
        m_rpl_settings.log_slave_updates = result->get_bool(2);
    }
    return rval;
}

bool MariaDBServer::read_server_variables(string* errmsg_out)
{
    const string query_no_gtid = "SELECT @@global.server_id, @@read_only;";
    const string query_with_gtid = "SELECT @@global.server_id, @@read_only, @@global.gtid_domain_id;";
    const bool use_gtid = m_capabilities.gtid;
    const string& query = use_gtid ? query_with_gtid : query_no_gtid;

    int i_id = 0;
    int i_ro = 1;
    int i_domain = 2;
    bool rval = false;
    auto result = execute_query(query, errmsg_out);
    if (result != nullptr)
    {
        if (!result->next_row())
        {
            // This should not really happen, means that server is buggy.
            *errmsg_out = string_printf("Query '%s' did not return any rows.", query.c_str());
        }
        else
        {
            int64_t server_id_parsed = result->get_int(i_id);
            bool read_only_parsed = result->get_bool(i_ro);
            int64_t domain_id_parsed = GTID_DOMAIN_UNKNOWN;
            if (use_gtid)
            {
                domain_id_parsed = result->get_int(i_domain);
            }

            if (result->error())
            {
                // This is unlikely as well.
                *errmsg_out = string_printf("Query '%s' returned invalid data: %s",
                                            query.c_str(), result->error_string().c_str());
            }
            else
            {
                // All values parsed and within expected limits.
                rval = true;
                if (server_id_parsed != m_server_id)
                {
                    m_server_id = server_id_parsed;
                    m_topology_changed = true;
                }
                node_id = server_id_parsed;

                if (read_only_parsed != m_read_only)
                {
                    m_read_only = read_only_parsed;
                    m_topology_changed = true;
                }

                m_gtid_domain_id = domain_id_parsed;
            }
        }
    }
    return rval;
}

void MariaDBServer::warn_replication_settings() const
{
    const char* servername = name();
    if (m_rpl_settings.gtid_strict_mode == false)
    {
        const char NO_STRICT[] =
            "Slave '%s' has gtid_strict_mode disabled. Enabling this setting is recommended. "
            "For more information, see https://mariadb.com/kb/en/library/gtid/#gtid_strict_mode";
        MXS_WARNING(NO_STRICT, servername);
    }
    if (m_rpl_settings.log_slave_updates == false)
    {
        const char NO_SLAVE_UPDATES[] =
            "Slave '%s' has log_slave_updates disabled. It is a valid candidate but replication "
            "will break for lagging slaves if '%s' is promoted.";
        MXS_WARNING(NO_SLAVE_UPDATES, servername, servername);
    }
}

bool MariaDBServer::catchup_to_master(GeneralOpData& op, const GtidList& target)
{
    /* Prefer to use gtid_binlog_pos, as that is more reliable. But if log_slave_updates is not on,
     * use gtid_current_pos. */
    const bool use_binlog_pos = m_rpl_settings.log_bin && m_rpl_settings.log_slave_updates;
    bool time_is_up = false;    // Check at least once.
    bool gtid_reached = false;
    bool error = false;
    json_t** error_out = op.error_out;

    Duration sleep_time(200ms);     // How long to sleep before next iteration. Incremented slowly.
    StopWatch timer;

    while (!time_is_up && !gtid_reached && !error)
    {
        string error_msg;
        if (update_gtids(&error_msg))
        {
            const GtidList& compare_to = use_binlog_pos ? m_gtid_binlog_pos : m_gtid_current_pos;
            if (target.events_ahead(compare_to, GtidList::MISSING_DOMAIN_IGNORE) == 0)
            {
                gtid_reached = true;
            }
            else
            {
                // Query was successful but target gtid not yet reached. Check how much time left.
                op.time_remaining -= timer.lap();
                if (op.time_remaining.count() > 0)
                {
                    // Sleep for a moment, then try again.
                    Duration this_sleep = MXS_MIN(sleep_time, op.time_remaining);
                    std::this_thread::sleep_for(this_sleep);
                    sleep_time += 100ms;    // Sleep a bit more next iteration.
                }
                else
                {
                    time_is_up = true;
                }
            }
        }
        else
        {
            error = true;
            PRINT_MXS_JSON_ERROR(error_out, "Failed to update gtid on '%s' while waiting for catchup: %s",
                                 name(), error_msg.c_str());
        }
    }

    if (!error && !gtid_reached)
    {
        PRINT_MXS_JSON_ERROR(error_out, "Slave catchup timed out on slave '%s'.", name());
    }
    return gtid_reached;
}

bool MariaDBServer::binlog_on() const
{
    return m_rpl_settings.log_bin;
}

bool MariaDBServer::is_master() const
{
    return status_is_master(pending_status);
}

bool MariaDBServer::is_slave() const
{
    return status_is_slave(pending_status);
}

bool MariaDBServer::is_usable() const
{
    return status_is_usable(pending_status);
}

bool MariaDBServer::is_running() const
{
    return status_is_running(pending_status);
}

bool MariaDBServer::is_down() const
{
    return status_is_down(pending_status);
}

bool MariaDBServer::is_in_maintenance() const
{
    return status_is_in_maint(pending_status);
}

bool MariaDBServer::is_relay_master() const
{
    return status_is_relay(pending_status);
}

bool MariaDBServer::is_low_on_disk_space() const
{
    return status_is_disk_space_exhausted(pending_status);
}

bool MariaDBServer::has_status(uint64_t bits) const
{
    return (pending_status & bits) == bits;
}

bool MariaDBServer::had_status(uint64_t bits) const
{
    return (mon_prev_status & bits) == bits;
}

bool MariaDBServer::is_read_only() const
{
    return m_read_only;
}

const char* MariaDBServer::name() const
{
    return server->name();
}

std::string MariaDBServer::print_changed_slave_connections()
{
    std::stringstream ss;
    const char* separator = "";

    for (size_t i = 0; i < m_old_slave_status.size(); i++)
    {
        const auto& old_row = m_old_slave_status[i];
        const auto* new_row = sstatus_find_previous_row(old_row, i);

        if (new_row && !new_row->equal(old_row))
        {
            ss << "Host: " << new_row->settings.master_endpoint.to_string()
               << ", IO Running: " << SlaveStatus::slave_io_to_string(new_row->slave_io_running)
               << ", SQL Running: " << (new_row->slave_sql_running ? "Yes" : "No");

            if (!new_row->last_io_error.empty())
            {
                ss << ", IO Error: " << new_row->last_io_error;
            }

            if (!new_row->last_sql_error.empty())
            {
                ss << ", SQL Error: " << new_row->last_io_error;
            }

            ss << separator;
            separator = "; ";
        }
    }

    return ss.str();
}

json_t* MariaDBServer::to_json() const
{
    json_t* result = json_object();
    json_object_set_new(result, "name", json_string(name()));
    json_object_set_new(result, "server_id", json_integer(m_server_id));
    json_object_set_new(result, "read_only", json_boolean(m_read_only));

    Guard guard(m_arraylock);
    json_object_set_new(result,
                        "gtid_current_pos",
                        m_gtid_current_pos.empty() ? json_null() :
                        json_string(m_gtid_current_pos.to_string().c_str()));

    json_object_set_new(result,
                        "gtid_binlog_pos",
                        m_gtid_binlog_pos.empty() ? json_null() :
                        json_string(m_gtid_binlog_pos.to_string().c_str()));

    json_object_set_new(result,
                        "master_group",
                        (m_node.cycle == NodeData::CYCLE_NONE) ? json_null() : json_integer(m_node.cycle));

    auto lock = m_serverlock.status();
    json_object_set_new(result, "lock_held", (lock == ServerLock::Status::UNKNOWN) ? json_null() :
                        json_boolean(lock == ServerLock::Status::OWNED_SELF));

    bool ext_master = (!m_settings.ignore_external_masters && is_running()
        && !m_node.external_masters.empty());
    json_object_set_new(result, "state_details",
                        ext_master ? json_string("Slave of External Server") : json_null());

    json_t* slave_connections = json_array();
    for (const auto& sstatus : m_slave_status)
    {
        json_array_append_new(slave_connections, sstatus.to_json());
    }
    json_object_set_new(result, "slave_connections", slave_connections);
    return result;
}

bool MariaDBServer::can_replicate_from(MariaDBServer* master, string* reason_out)
{
    mxb_assert(reason_out);
    mxb_assert(is_usable());    // The server must be running.

    bool can_replicate = false;
    if (m_gtid_current_pos.empty())
    {
        *reason_out = string_printf("'%s' does not have a valid gtid_current_pos.", name());
    }
    else if (master->m_gtid_binlog_pos.empty())
    {
        *reason_out = string_printf("'%s' does not have a valid gtid_binlog_pos.", master->name());
    }
    else
    {
        can_replicate = m_gtid_current_pos.can_replicate_from(master->m_gtid_binlog_pos);
        if (!can_replicate)
        {
            *reason_out = string_printf("gtid_current_pos of '%s' (%s) is incompatible with "
                                        "gtid_binlog_pos of '%s' (%s).",
                                        name(), m_gtid_current_pos.to_string().c_str(),
                                        master->name(), master->m_gtid_binlog_pos.to_string().c_str());
        }
    }
    return can_replicate;
}

bool MariaDBServer::run_sql_from_file(const string& path, json_t** error_out)
{
    MYSQL* conn = con;
    bool error = false;
    std::ifstream sql_file(path);
    if (sql_file.is_open())
    {
        MXS_NOTICE("Executing sql queries from file '%s' on server '%s'.", path.c_str(), name());
        int lines_executed = 0;

        while (!sql_file.eof() && !error)
        {
            string line;
            std::getline(sql_file, line);
            if (sql_file.bad())
            {
                PRINT_MXS_JSON_ERROR(error_out,
                                     "Error when reading sql text file '%s': '%s'.",
                                     path.c_str(),
                                     mxb_strerror(errno));
                error = true;
            }
            // Skip empty lines and comment lines
            else if (!line.empty() && line[0] != '#')
            {
                if (mxs_mysql_query(conn, line.c_str()) == 0)
                {
                    lines_executed++;
                    // Discard results if any.
                    MYSQL_RES* res = mysql_store_result(conn);
                    if (res != NULL)
                    {
                        mysql_free_result(res);
                    }
                }
                else
                {
                    PRINT_MXS_JSON_ERROR(error_out,
                                         "Failed to execute sql from text file '%s'. Query: '%s'. "
                                         "Error: '%s'.",
                                         path.c_str(),
                                         line.c_str(),
                                         mysql_error(conn));
                    error = true;
                }
            }
        }
        MXS_NOTICE("%d queries executed successfully.", lines_executed);
    }
    else
    {
        PRINT_MXS_JSON_ERROR(error_out, "Could not open sql text file '%s'.", path.c_str());
        error = true;
    }
    return !error;
}

void MariaDBServer::monitor_server()
{
    string errmsg;
    /* Query different things depending on server version/type. */
    // TODO: Handle binlog router?
    bool query_ok = read_server_variables(&errmsg) && update_slave_status(&errmsg);
    if (query_ok && m_capabilities.gtid)
    {
        query_ok = update_gtids(&errmsg);
    }
    if (query_ok && m_settings.handle_event_scheduler && m_capabilities.events)
    {
        query_ok = update_enabled_events();
    }

    if (query_ok)
    {
        m_print_update_errormsg = true;
    }
    /* If one of the queries ran to an error, print the error message, assuming it hasn't already been
     * printed. Some really unlikely errors won't produce an error message, but these are visible in other
     * ways. */
    else if (!errmsg.empty() && m_print_update_errormsg)
    {
        MXS_WARNING("Error during monitor update of server '%s': %s", name(), errmsg.c_str());
        m_print_update_errormsg = false;
    }
}

/**
 * Update slave status of the server.
 *
 * @param errmsg_out Where to store an error message if query fails. Can be null.
 * @return True on success
 */
bool MariaDBServer::update_slave_status(string* errmsg_out)
{
    bool rval = do_show_slave_status(errmsg_out);
    if (rval)
    {
        /** Store master_id of current node. */
        master_id = !m_slave_status.empty() ?
            m_slave_status[0].master_server_id : SERVER_ID_UNKNOWN;
    }
    return rval;
}

void MariaDBServer::update_server_version()
{
    auto conn = con;
    auto srv = server;

    m_capabilities = Capabilities();
    auto& info = srv->info();
    auto type = info.type();

    if (type == ServerType::MARIADB || type == ServerType::MYSQL || type == ServerType::BLR)
    {
        /* Not a binlog server, check version number and supported features. */
        auto& srv_version = info.version_num();
        auto major = srv_version.major;
        auto minor = srv_version.minor;
        auto patch = srv_version.patch;
        // MariaDB/MySQL 5.5 is the oldest supported version. MySQL 6 and later are treated as 5.5.
        if ((major == 5 && minor >= 5) || major > 5)
        {
            m_capabilities.basic_support = true;
            // For more specific features, at least MariaDB 10.X is needed.
            if ((type == ServerType::MARIADB || type == ServerType::BLR)
                && major >= 10)
            {
                // 10.0.2 or 10.1.X or greater than 10
                if (((minor == 0 && patch >= 2) || minor >= 1) || major > 10)
                {
                    // Versions with gtid also support the extended slave status query.
                    m_capabilities.gtid = true;
                    m_capabilities.slave_status_all = true;
                    if (type != ServerType::BLR)
                    {
                        m_capabilities.events = true;
                    }
                }
                // 10.1.2 (10.1.1 has limited support, not enough) or 10.2.X or greater than 10
                if (((minor == 1 && patch >= 2) || minor >= 2) || major > 10)
                {
                    m_capabilities.max_statement_time = true;
                }
            }
        }
    }

    if (m_capabilities.basic_support)
    {
        if (!m_capabilities.gtid)
        {
            MXB_WARNING("Server '%s' (%s) does not support MariaDB gtid.", name(), info.version_string());
        }
    }
    else
    {
        MXB_ERROR("Server '%s' (%s) is unsupported. The server is ignored by the monitor.",
                  name(), info.version_string());
    }
}

void MariaDBServer::check_permissions()
{
    // Test with a typical query to make sure the monitor has sufficient permissions.
    const string query = "SHOW SLAVE STATUS;";
    string err_msg;
    auto result = execute_query(query, &err_msg);

    if (result.get() == NULL)
    {
        /* In theory, this could be due to other errors as well, but that is quite unlikely since the
         * connection was just checked. The end result is in any case that the server is not updated,
         * and that this test is retried next round. */
        set_status(SERVER_AUTH_ERROR);
        // Only print error if last round was ok.
        if (!had_status(SERVER_AUTH_ERROR))
        {
            MXS_WARNING("Error during monitor permissions test for server '%s': %s", name(), err_msg.c_str());
        }
    }
    else
    {
        clear_status(SERVER_AUTH_ERROR);
    }
}

void MariaDBServer::clear_status(uint64_t bits)
{
    clear_pending_status(bits);
}

void MariaDBServer::set_status(uint64_t bits)
{
    set_pending_status(bits);
}

/**
 * Compare if the given slave status array is equal to the one stored in the MariaDBServer.
 * Only compares the parts relevant for building replication topology: slave IO/SQL state,
 * host:port and master server id:s. When unsure, return false. This must match
 * 'build_replication_graph()' in the monitor class.
 *
 * @param new_slave_status Right hand side
 * @return True if equal
 */
bool MariaDBServer::sstatus_array_topology_equal(const SlaveStatusArray& new_slave_status)
{
    bool rval = true;
    const SlaveStatusArray& old_slave_status = m_slave_status;
    if (old_slave_status.size() != new_slave_status.size())
    {
        rval = false;
    }
    else
    {
        for (size_t i = 0; i < old_slave_status.size(); i++)
        {
            const auto new_row = new_slave_status[i];
            const auto old_row = old_slave_status[i];

            if (!new_row.equal(old_row))
            {
                rval = false;
                break;
            }
        }
    }
    return rval;
}

/**
 * Check the slave status array stored in the MariaDBServer and find the row matching the connection in
 * 'search_row'.
 *
 * @param search_row What connection to search for
 * @param guess_ind Index where the search row could be located at. If incorrect, the array is searched.
 * @return The found row or NULL if not found
 */
const SlaveStatus* MariaDBServer::sstatus_find_previous_row(const SlaveStatus& search_row, size_t guess_ind)
{
    // Helper function. Checks if the connection in the new row is to the same server than in the old row.
    auto compare_rows = [](const SlaveStatus& lhs, const SlaveStatus& rhs) -> bool {
            return lhs.settings.name == rhs.settings.name
                   && lhs.settings.master_endpoint == rhs.settings.master_endpoint;
        };

    // Usually the same slave connection can be found from the same index than in the previous slave
    // status array, but this is not 100% (e.g. dba has just added a new connection).
    const SlaveStatus* rval = NULL;
    if (guess_ind < m_slave_status.size() && compare_rows(m_slave_status[guess_ind], search_row))
    {
        rval = &m_slave_status[guess_ind];
    }
    else
    {
        // The correct connection was not found where it should have been. Try looping.
        for (const SlaveStatus& old_row : m_slave_status)
        {
            if (compare_rows(old_row, search_row))
            {
                rval = &old_row;
                break;
            }
        }
    }
    return rval;
}

bool MariaDBServer::can_be_demoted_switchover(string* reason_out)
{
    bool demotable = false;
    string reason;
    string query_error;

    if (!is_usable())
    {
        reason = "it is not running or it is in maintenance.";
    }
    else if (!is_database())
    {
        reason = not_a_db;
    }
    else if (!update_replication_settings(&query_error))
    {
        reason = string_printf("it could not be queried: %s", query_error.c_str());
    }
    else if (!binlog_on())
    {
        reason = "its binary log is disabled.";
    }
    else if (!is_master() && !m_rpl_settings.log_slave_updates)
    {
        // This means that gtid_binlog_pos cannot be trusted.
        // TODO: reduce dependency on gtid_binlog_pos to get rid of this requirement
        reason = "it is not the master and log_slave_updates is disabled.";
    }
    else if (m_gtid_binlog_pos.empty())
    {
        reason = "it does not have a 'gtid_binlog_pos'.";
    }
    else
    {
        demotable = true;
    }

    if (!demotable && reason_out)
    {
        *reason_out = reason;
    }
    return demotable;
}

bool MariaDBServer::can_be_demoted_failover(FailoverType failover_mode, string* reason_out)
{
    bool demotable = false;
    string reason;

    if (is_master())
    {
        reason = "it is a running master.";
    }
    else if (is_running())
    {
        reason = "it is running.";
    }
    else if (failover_mode == FailoverType::SAFE && m_gtid_binlog_pos.empty())
    {
        reason = "it does not have a 'gtid_binlog_pos' and unsafe failover is disabled.";
    }
    else
    {
        demotable = true;
    }

    if (!demotable && reason_out)
    {
        *reason_out = reason;
    }
    return demotable;
}

bool MariaDBServer::can_be_promoted(OperationType op, const MariaDBServer* demotion_target,
                                    string* reason_out)
{
    bool promotable = false;
    string reason;
    string query_error;

    auto sstatus = slave_connection_status(demotion_target);
    if (is_master())
    {
        reason = "it is already the master.";
    }
    else if (!is_usable())
    {
        reason = "it is down or in maintenance.";
    }
    else if (!is_database())
    {
        reason = not_a_db;
    }
    else if (op == OperationType::SWITCHOVER && is_low_on_disk_space())
    {
        // Failover promotion with low disk space is allowed since it's better than nothing.
        reason = "it is low on disk space.";
    }
    else if (sstatus == NULL)
    {
        reason = string_printf("it is not replicating from '%s'.", demotion_target->name());
    }
    else if (sstatus->gtid_io_pos.empty())
    {
        reason = string_printf("its slave connection to '%s' is not using gtid.", demotion_target->name());
    }
    else if (op == OperationType::SWITCHOVER && sstatus->slave_io_running != SlaveStatus::SLAVE_IO_YES)
    {
        reason = string_printf("its slave connection to '%s' is broken.", demotion_target->name());
    }
    else if (!update_replication_settings(&query_error))
    {
        reason = string_printf("it could not be queried: %s", query_error.c_str());
    }
    else if (!binlog_on())
    {
        reason = "its binary log is disabled.";
    }
    else
    {
        promotable = true;
    }

    if (!promotable && reason_out)
    {
        *reason_out = reason;
    }
    return promotable;
}

const SlaveStatus* MariaDBServer::slave_connection_status(const MariaDBServer* target) const
{
    mxb_assert(target);
    // The slave node may have several slave connections, need to find the one that is
    // connected to the parent. Most of this has already been done in 'build_replication_graph'.
    const SlaveStatus* rval = NULL;
    for (const SlaveStatus& ss : m_slave_status)
    {
        if (ss.master_server == target)
        {
            rval = &ss;
            break;
        }
    }
    return rval;
}

const SlaveStatus* MariaDBServer::slave_connection_status_host_port(const MariaDBServer* target) const
{
    EndPoint target_endpoint(target->server);
    for (const SlaveStatus& ss : m_slave_status)
    {
        if (ss.settings.master_endpoint == target_endpoint)
        {
            return &ss;
        }
    }
    return NULL;
}

bool MariaDBServer::enable_events(BinlogMode binlog_mode, const EventNameSet& event_names, json_t** error_out)
{
    EventStatusMapper mapper = [&event_names](const EventInfo& event) {
            string rval;
            if (event_names.count(event.name) > 0
                && (event.status == "SLAVESIDE_DISABLED" || event.status == "DISABLED"))
            {
                rval = "ENABLE";
            }
            return rval;
        };
    return alter_events(binlog_mode, mapper, error_out);
}

bool MariaDBServer::disable_events(BinlogMode binlog_mode, json_t** error_out)
{
    EventStatusMapper mapper = [](const EventInfo& event) {
            string rval;
            if (event.status == "ENABLED")
            {
                rval = "DISABLE ON SLAVE";
            }
            return rval;
        };
    return alter_events(binlog_mode, mapper, error_out);
}

/**
 * Alter scheduled server events.
 *
 * @param binlog_mode Should binary logging be disabled while performing this task.
 * @param mapper A function which takes an event and returns the requested event state. If empty is returned,
 * event is not altered.
 * @param error_out Error output
 * @return True if all requested alterations succeeded.
 */
bool
MariaDBServer::alter_events(BinlogMode binlog_mode, const EventStatusMapper& mapper, json_t** error_out)
{
    // If the server is rejoining the cluster, no events may be added to binlog. The ALTER EVENT query
    // itself adds events. To prevent this, disable the binlog for this method.
    string error_msg;
    const bool disable_binlog = (binlog_mode == BinlogMode::BINLOG_OFF);
    if (disable_binlog)
    {
        if (!execute_cmd("SET @@session.sql_log_bin=0;", &error_msg))
        {
            const char FMT[] = "Could not disable session binlog on '%s': %s Server events not disabled.";
            PRINT_MXS_JSON_ERROR(error_out, FMT, name(), error_msg.c_str());
            return false;
        }
    }

    int target_events = 0;
    int events_altered = 0;
    // Helper function which alters an event depending on the mapper-function.
    EventManipulator alterer = [this, &target_events, &events_altered, &mapper](const EventInfo& event,
                                                                                json_t** error_out) {
            string target_state = mapper(event);
            if (!target_state.empty())
            {
                target_events++;
                if (alter_event(event, target_state, error_out))
                {
                    events_altered++;
                }
            }
        };

    bool rval = false;
    // TODO: For better error handling, this function should try to re-enable any disabled events if a later
    // disable fails.
    if (events_foreach(alterer, error_out))
    {
        if (target_events > 0)
        {
            // Reset character set and collation.
            string charset_errmsg;
            if (!execute_cmd("SET NAMES latin1 COLLATE latin1_swedish_ci;", &charset_errmsg))
            {
                MXS_ERROR("Could not reset character set: %s", charset_errmsg.c_str());
            }
            warn_event_scheduler();
        }
        if (target_events == events_altered)
        {
            rval = true;
        }
    }

    if (disable_binlog)
    {
        // Failure in re-enabling the session binlog doesn't really matter because we don't want the monitor
        // generating binlog events anyway.
        execute_cmd("SET @@session.sql_log_bin=1;");
    }
    return rval;
}

/**
 * Print a warning if the event scheduler is off.
 */
void MariaDBServer::warn_event_scheduler()
{
    string error_msg;
    const string scheduler_query = "SELECT * FROM information_schema.PROCESSLIST "
                                   "WHERE User = 'event_scheduler' AND Command = 'Daemon';";
    auto proc_list = execute_query(scheduler_query, &error_msg);
    if (proc_list.get() == NULL)
    {
        MXS_ERROR("Could not query the event scheduler status of '%s': %s", name(), error_msg.c_str());
    }
    else
    {
        if (proc_list->get_row_count() < 1)
        {
            // This is ok, though unexpected since events were found.
            MXS_WARNING("Event scheduler is inactive on '%s' although events were found.", name());
        }
    }
}

/**
 * Run the manipulator function on every server event.
 *
 * @param func The manipulator function
 * @param error_out Error output
 * @return True if event information could be read from information_schema.EVENTS. The return value does not
 * depend on the manipulator function.
 */
bool MariaDBServer::events_foreach(EventManipulator& func, json_t** error_out)
{
    string error_msg;
    // Get info about all scheduled events on the server.
    auto event_info = execute_query("SELECT * FROM information_schema.EVENTS;", &error_msg);
    if (event_info.get() == NULL)
    {
        MXS_ERROR("Could not query event status of '%s': %s Event handling can be disabled by "
                  "setting '%s' to false.",
                  name(), error_msg.c_str(), CN_HANDLE_EVENTS);
        return false;
    }

    auto db_name_ind = event_info->get_col_index("EVENT_SCHEMA");
    auto event_name_ind = event_info->get_col_index("EVENT_NAME");
    auto event_definer_ind = event_info->get_col_index("DEFINER");
    auto event_status_ind = event_info->get_col_index("STATUS");
    auto charset_ind = event_info->get_col_index("CHARACTER_SET_CLIENT");
    auto collation_ind = event_info->get_col_index("COLLATION_CONNECTION");
    mxb_assert(db_name_ind > 0 && event_name_ind > 0 && event_definer_ind > 0 && event_status_ind > 0
               && charset_ind > 0 && collation_ind > 0);

    while (event_info->next_row())
    {
        EventInfo event;
        event.name = event_info->get_string(db_name_ind) + "." + event_info->get_string(event_name_ind);
        event.definer = event_info->get_string(event_definer_ind);
        event.status = event_info->get_string(event_status_ind);
        event.charset = event_info->get_string(charset_ind);
        event.collation = event_info->get_string(collation_ind);
        func(event, error_out);
    }
    return true;
}

/**
 * Alter a scheduled server event, setting its status.
 *
 * @param event Event to alter
 * @param target_status Status to set
 * @param error_out Error output
 * @return True if status was set
 */
bool MariaDBServer::alter_event(const EventInfo& event, const string& target_status, json_t** error_out)
{
    bool rval = false;
    string error_msg;
    // An ALTER EVENT by default changes the definer (owner) of the event to the monitor user.
    // This causes problems if the monitor user does not have privileges to run
    // the event contents. Prevent this by setting definer explicitly.
    // The definer may be of the form user@host. If host includes %, then it must be quoted.
    // For simplicity, quote the host always.
    string quoted_definer;
    auto loc_at = event.definer.find('@');
    if (loc_at != string::npos)
    {
        auto host_begin = loc_at + 1;
        quoted_definer = event.definer.substr(0, loc_at + 1)
            +   // host_begin may be the null-char if @ was the last char
            "'" + event.definer.substr(host_begin, string::npos) + "'";
    }
    else
    {
        // Just the username
        quoted_definer = event.definer;
    }

    // Change character set and collation to the values in the event description. Otherwise, the event
    // values could be changed to whatever the monitor connection happens to be using.
    string alter_event_query = string_printf(
        "SET NAMES %s COLLATE %s; ALTER DEFINER = %s EVENT %s %s;",
        event.charset.c_str(), event.collation.c_str(), quoted_definer.c_str(), event.name.c_str(),
        target_status.c_str());

    if (execute_cmd(alter_event_query, &error_msg))
    {
        rval = true;
        const char FMT[] = "Event '%s' on server '%s' set to '%s'.";
        MXS_NOTICE(FMT, event.name.c_str(), name(), target_status.c_str());
    }
    else
    {
        const char FMT[] = "Could not alter event '%s' on server '%s': %s";
        PRINT_MXS_JSON_ERROR(error_out, FMT, event.name.c_str(), name(), error_msg.c_str());
    }
    return rval;
}

bool MariaDBServer::reset_all_slave_conns(json_t** error_out)
{
    string error_msg;
    bool error = false;
    for (const auto& slave_conn : m_slave_status)
    {
        auto conn_name = slave_conn.settings.name;
        auto stop = string_printf("STOP SLAVE '%s';", conn_name.c_str());
        auto reset = string_printf("RESET SLAVE '%s' ALL;", conn_name.c_str());
        if (!execute_cmd(stop, &error_msg) || !execute_cmd(reset, &error_msg))
        {
            error = true;
            string log_message = conn_name.empty() ?
                string_printf("Error when reseting the default slave connection of '%s': %s",
                              name(), error_msg.c_str()) :
                string_printf("Error when reseting the slave connection '%s' of '%s': %s",
                              conn_name.c_str(), name(), error_msg.c_str());
            PRINT_MXS_JSON_ERROR(error_out, "%s", log_message.c_str());
            break;
        }
    }

    if (!error && !m_slave_status.empty())
    {
        MXS_NOTICE("Removed %lu slave connection(s) from '%s'.", m_slave_status.size(), name());
    }
    return !error;
}

bool MariaDBServer::promote(GeneralOpData& general, ServerOperation& promotion, OperationType type,
                            const MariaDBServer* demotion_target)
{
    mxb_assert(type == OperationType::SWITCHOVER || type == OperationType::FAILOVER
               || type == OperationType::UNDO_DEMOTION);
    json_t** const error_out = general.error_out;

    StopWatch timer;
    bool stopped = false;
    if (type == OperationType::SWITCHOVER || type == OperationType::FAILOVER)
    {
        // In normal circumstances, this should only be called for a master-slave pair.
        auto master_conn = slave_connection_status(demotion_target);
        mxb_assert(master_conn);
        if (master_conn == NULL)
        {
            PRINT_MXS_JSON_ERROR(error_out,
                                 "'%s' is not a slave of '%s' and cannot be promoted to its place.",
                                 name(), demotion_target->name());
            return false;
        }

        // Step 1: Stop & reset slave connections. If doing a failover, only remove the connection to demotion
        // target. In case of switchover, remove other slave connections as well since the demotion target
        // will take them over.
        if (type == OperationType::SWITCHOVER)
        {
            stopped = remove_slave_conns(general, m_slave_status);
        }
        else if (type == OperationType::FAILOVER)
        {
            stopped = remove_slave_conns(general, {*master_conn});
        }
    }

    bool success = false;
    if (stopped || type == OperationType::UNDO_DEMOTION)
    {
        // Step 2: If demotion target is master, meaning this server will become the master,
        // enable writing and scheduled events. Also, run promotion_sql_file.
        bool promotion_error = false;
        if (promotion.to_from_master)
        {
            // Disabling read-only should be quick.
            bool ro_disabled = set_read_only(ReadOnlySetting::DISABLE, general.time_remaining, error_out);
            general.time_remaining -= timer.restart();
            if (!ro_disabled)
            {
                promotion_error = true;
            }
            else
            {
                if (m_settings.handle_event_scheduler)
                {
                    // TODO: Add query replying to enable_events
                    bool events_enabled = enable_events(BinlogMode::BINLOG_OFF, promotion.events_to_enable,
                                                        error_out);
                    general.time_remaining -= timer.restart();
                    if (!events_enabled)
                    {
                        promotion_error = true;
                        PRINT_MXS_JSON_ERROR(error_out, "Failed to enable events on '%s'.", name());
                    }
                }

                // Run promotion_sql_file if no errors so far.
                const string& sql_file = m_settings.promotion_sql_file;
                if (!promotion_error && !sql_file.empty())
                {
                    bool file_ran_ok = run_sql_from_file(sql_file, error_out);
                    general.time_remaining -= timer.restart();
                    if (!file_ran_ok)
                    {
                        promotion_error = true;
                        PRINT_MXS_JSON_ERROR(error_out,
                                             "Execution of file '%s' failed during promotion of server '%s'.",
                                             sql_file.c_str(), name());
                    }
                }
            }
        }

        // Step 3: Copy or merge slave connections from demotion target. The logic used depends on the
        // operation.
        if (!promotion_error)
        {
            if (type == OperationType::SWITCHOVER)
            {
                if (copy_slave_conns(general, promotion.conns_to_copy, demotion_target))
                {
                    success = true;
                }
                else
                {
                    PRINT_MXS_JSON_ERROR(error_out, "Could not copy slave connections from '%s' to '%s'.",
                                         demotion_target->name(), name());
                }
            }
            else if (type == OperationType::FAILOVER)
            {
                if (merge_slave_conns(general, promotion.conns_to_copy))
                {
                    success = true;
                }
                else
                {
                    PRINT_MXS_JSON_ERROR(error_out, "Could not merge slave connections from '%s' to '%s'.",
                                         demotion_target->name(), name());
                }
            }
            else if (type == OperationType::UNDO_DEMOTION)
            {
                if (copy_slave_conns(general, promotion.conns_to_copy, nullptr))
                {
                    success = true;
                }
                else
                {
                    PRINT_MXS_JSON_ERROR(error_out, "Could not restore slave connections of '%s' when "
                                                    "reversing demotion.", name());
                }
            }
        }
    }
    return success;
}

bool MariaDBServer::demote(GeneralOpData& general, ServerOperation& demotion, OperationType type)
{
    mxb_assert(demotion.target == this);
    mxb_assert(type == OperationType::SWITCHOVER || type == OperationType::REJOIN);
    json_t** const error_out = general.error_out;
    bool success = false;

    // Step 1: Stop & reset slave connections. The promotion target will copy them. The connection
    // information has been backed up in the operation object.
    if (remove_slave_conns(general, m_slave_status))
    {
        // Step 2: If this server is master, disable writes and scheduled events, flush logs,
        // update gtid:s, run demotion_sql_file.

        // In theory, this part should be ran in the opposite order so it would "reverse"
        // the promotion code. However, it's probably better to run the most
        // likely part to fail, setting read_only=1, first to make undoing easier. Setting
        // read_only may fail if another session has table locks or is doing long writes.
        bool demotion_error = false;
        if (demotion.to_from_master)
        {
            // The server should either be the master or be a standalone being rejoined.
            mxb_assert(is_master() || m_slave_status.empty());

            // Step 2a: Remove [Master] from this server. This prevents compatible routers (RWS)
            // from routing writes to this server. Writes in flight will go through, at least until
            // read_only is set.
            this->server->clear_status(SERVER_MASTER);

            // Step 2b: If other users with SUPER privileges are on, kick them out now since
            // read_only doesn't stop them from doing writes. This does not stop them from immediately
            // logging back in but it's better than nothing. This also stops super-user writes going
            // through MaxScale.
            if (type == OperationType::SWITCHOVER && !kick_out_super_users(general))
            {
                demotion_error = true;
            }

            // Step 2c: Enabling read-only can take time if writes are on or table locks taken.
            StopWatch timer;
            if (!demotion_error)
            {
                bool ro_enabled = set_read_only(ReadOnlySetting::ENABLE, general.time_remaining, error_out);
                general.time_remaining -= timer.lap();
                if (!ro_enabled)
                {
                    demotion_error = true;
                }
            }

            if (!demotion_error && m_settings.handle_event_scheduler)
            {
                // TODO: Add query replying to enable_events
                // Step 2b: Using BINLOG_OFF to avoid adding any gtid events,
                // which could break external replication.
                bool events_disabled = disable_events(BinlogMode::BINLOG_OFF, error_out);
                general.time_remaining -= timer.lap();
                if (!events_disabled)
                {
                    demotion_error = true;
                    PRINT_MXS_JSON_ERROR(error_out, "Failed to disable events on '%s'.", name());
                }
            }

            // Step 2e: Run demotion_sql_file if no errors so far.
            const string& sql_file = m_settings.demotion_sql_file;
            if (!demotion_error && !sql_file.empty())
            {
                bool file_ran_ok = run_sql_from_file(sql_file, error_out);
                general.time_remaining -= timer.lap();
                if (!file_ran_ok)
                {
                    demotion_error = true;
                    PRINT_MXS_JSON_ERROR(error_out,
                                         "Execution of file '%s' failed during demotion of server '%s'.",
                                         sql_file.c_str(), name());
                }
            }

            if (!demotion_error)
            {
                // Step 2f: FLUSH LOGS to ensure that all events have been written to binlog.
                string error_msg;
                bool logs_flushed = execute_cmd_time_limit("FLUSH LOGS;", general.time_remaining,
                                                           &error_msg);
                general.time_remaining -= timer.lap();
                if (!logs_flushed)
                {
                    demotion_error = true;
                    PRINT_MXS_JSON_ERROR(error_out,
                                         "Failed to flush binary logs of '%s' during demotion: %s.",
                                         name(), error_msg.c_str());
                }
            }
        }

        if (!demotion_error)
        {
            // Finally, update gtid:s.
            string error_msg;
            if (update_gtids(&error_msg))
            {
                success = true;
            }
            else
            {
                demotion_error = true;
                PRINT_MXS_JSON_ERROR(error_out, "Failed to update gtid:s of '%s' during demotion: %s.",
                                     name(), error_msg.c_str());
            }
        }

        if (demotion_error && demotion.to_from_master)
        {
            // Read_only was enabled (or tried to be enabled) but a later step failed.
            // Disable read_only. Connection is likely broken so use a short time limit.
            // Even this is insufficient, because the server may still be executing the old
            // 'SET GLOBAL read_only=1' query.
            // TODO: add smarter undo, KILL QUERY etc.
            set_read_only(ReadOnlySetting::DISABLE, 0s, NULL);
        }
    }
    return success;
}

/**
 * Stop and optionally reset/reset-all a slave connection.
 *
 * @param conn_name Slave connection name. Use empty string for the nameless connection.
 * @param mode STOP, RESET or RESET ALL
 * @param time_limit Operation time limit
 * @param error_out Error output
 * @return True on success
 */
bool MariaDBServer::stop_slave_conn(const std::string& conn_name, StopMode mode, Duration time_limit,
                                    json_t** error_out)
{
    /* STOP SLAVE is a bit problematic, since sometimes it seems to take several seconds to complete.
     * If this time is greater than the connection read timeout, connector-c will cut the connection/
     * query. The query is likely completed afterwards by the server. To prevent false errors,
     * try the query repeatedly until time is up. Fortunately, the server doesn't consider stopping
     * an already stopped slave connection an error. */
    Duration time_left = time_limit;
    StopWatch timer;
    string stop = string_printf("STOP SLAVE '%s';", conn_name.c_str());
    string error_msg;
    bool stop_success = execute_cmd_time_limit(stop, time_left, &error_msg);
    time_left -= timer.restart();

    bool rval = false;
    if (stop_success)
    {
        // The RESET SLAVE-query can also take a while if there is lots of relay log to delete.
        // Very rare, though.
        if (mode == StopMode::RESET || mode == StopMode::RESET_ALL)
        {
            string reset = string_printf("RESET SLAVE '%s'%s;",
                                         conn_name.c_str(), (mode == StopMode::RESET_ALL) ? " ALL" : "");
            if (execute_cmd_time_limit(reset, time_left, &error_msg))
            {
                rval = true;
            }
            else
            {
                PRINT_MXS_JSON_ERROR(error_out, "Failed to reset slave connection on '%s': %s",
                                     name(), error_msg.c_str());
            }
        }
        else
        {
            rval = true;
        }
    }
    else
    {
        PRINT_MXS_JSON_ERROR(error_out, "Failed to stop slave connection on '%s': %s",
                             name(), error_msg.c_str());
    }
    return rval;
}

/**
 * Removes the given slave connections from the server and then updates slave connection status.
 * The slave connections of the server object will change during this method, so any pointers and
 * references to such may be invalidated and should be re-acquired.
 *
 * @param op Operation descriptor
 * @param conns_to_remove Which connections should be removed
 * @return True if successful
 */
bool MariaDBServer::remove_slave_conns(GeneralOpData& op, const SlaveStatusArray& conns_to_remove)
{
    json_t** error_out = op.error_out;
    maxbase::Duration& time_remaining = op.time_remaining;
    StopWatch timer;
    // Take a backup of the soon to be removed connections so they can be compared properly after an update.
    SlaveStatusArray conns_to_remove_copy = conns_to_remove;

    bool stop_slave_error = false;
    for (size_t i = 0; !stop_slave_error && i < conns_to_remove.size(); i++)
    {
        if (!stop_slave_conn(conns_to_remove[i].settings.name, StopMode::RESET_ALL, time_remaining,
                             error_out))
        {
            stop_slave_error = true;
        }
        time_remaining -= timer.lap();
    }

    bool success = false;
    if (stop_slave_error)
    {
        PRINT_MXS_JSON_ERROR(error_out, "Failed to remove slave connection(s) from '%s'.", name());
    }
    else
    {
        // Check that the slave connections are really gone by comparing connection names. It's probably
        // enough to just update the slave status. Checking that the connections are really gone is
        // likely overkill, but doesn't hurt.
        string error_msg;
        if (do_show_slave_status(&error_msg))
        {
            // Insert all existing connection names to a set, then check that none of the removed ones are
            // there.
            std::set<string> connection_names;
            for (auto& slave_conn : m_slave_status)
            {
                connection_names.insert(slave_conn.settings.name);
            }
            int found = 0;
            for (auto& removed_conn : conns_to_remove_copy)
            {
                if (connection_names.count(removed_conn.settings.name) > 0)
                {
                    found++;
                }
            }

            if (found == 0)
            {
                success = true;
            }
            else
            {
                // This means server is really bugging.
                PRINT_MXS_JSON_ERROR(error_out,
                                     "'%s' still has %i removed slave connections, "
                                     "RESET SLAVE must have failed.", name(), found);
            }
        }
        else
        {
            PRINT_MXS_JSON_ERROR(error_out, "Failed to update slave connections of '%s': %s",
                                 name(), error_msg.c_str());
        }
    }
    time_remaining -= timer.lap();
    return success;
}

bool MariaDBServer::set_read_only(ReadOnlySetting setting, maxbase::Duration time_limit, json_t** error_out)
{
    int new_val = (setting == ReadOnlySetting::ENABLE) ? 1 : 0;
    string cmd = string_printf("SET GLOBAL read_only=%i;", new_val);
    string error_msg;
    bool success = execute_cmd_time_limit(cmd, time_limit, &error_msg);
    if (!success)
    {
        string target_str = (setting == ReadOnlySetting::ENABLE) ? "enable" : "disable";
        PRINT_MXS_JSON_ERROR(error_out,
                             "Failed to %s read_only on '%s': %s",
                             target_str.c_str(), name(), error_msg.c_str());
    }
    return success;
}

/**
 * Merge slave connections to this server (promotion target). This should only
 * be used during failover promotion.
 *
 * @param op Operation descriptor
 * @param conns_to_merge Connections which should be merged
 * @return True on success
 */
bool MariaDBServer::merge_slave_conns(GeneralOpData& op, const SlaveStatusArray& conns_to_merge)
{
    /* When promoting a server during failover, the situation is more complicated than in switchover.
     * Connections cannot be moved to the demotion target (= failed server) as it is off. This means
     * that the promoting server must combine the roles of both itself and the failed server. Only the
     * slave connection replicating from the failed server has been removed. This means that
     * the promotion and demotion targets may have identical connections (connections going to
     * the same server id or the same host:port). These connections should not be copied or modified.
     * It's possible that the master had different settings for a duplicate slave connection,
     * in this case the settings on the master are lost.
     * TODO: think if the master's settings should take priority.
     * Also, connection names may collide between the two servers, in this case try to generate
     * a simple name for the new connection. */

    // Helper function for checking if a slave connection should be ignored.
    auto conn_can_be_merged = [this](const SlaveStatus& slave_conn, string* ignore_reason_out) -> bool {
            bool accepted = true;
            auto master_id = slave_conn.master_server_id;
            EndPoint my_host_port(server);
            // The connection is only merged if it satisfies the copy-conditions. Merging has also
            // additional requirements.
            string ignore_reason;
            if (!slave_conn.should_be_copied(&ignore_reason))
            {
                accepted = false;
            }
            else if (master_id == m_server_id)
            {
                // This is not an error but indicates a complicated topology. In any case, ignore this.
                accepted = false;
                ignore_reason = string_printf("it points to '%s' (according to server id:s).", name());
            }
            else if (slave_conn.settings.master_endpoint == my_host_port)
            {
                accepted = false;
                ignore_reason = string_printf("it points to '%s' (according to master host:port).", name());
            }
            else
            {
                // Compare to connections already existing on this server.
                for (const SlaveStatus& my_slave_conn : m_slave_status)
                {
                    if (my_slave_conn.seen_connected && my_slave_conn.master_server_id == master_id)
                    {
                        accepted = false;
                        const char format[] = "its Master_Server_Id (%" PRIi64
                            ") matches an existing slave connection on '%s'.";
                        ignore_reason = string_printf(format, master_id, name());
                    }
                    else if (my_slave_conn.settings.master_endpoint == slave_conn.settings.master_endpoint)
                    {
                        accepted = false;
                        const auto& endpoint = slave_conn.settings.master_endpoint;
                        ignore_reason = string_printf(
                            "its Master_Host (%s) and Master_Port (%i) match an existing "
                            "slave connection on %s.",
                            endpoint.host().c_str(), endpoint.port(), name());
                    }
                }
            }

            if (!accepted)
            {
                *ignore_reason_out = ignore_reason;
            }
            return accepted;
        };

    // Need to keep track of connection names (both existing and new) to avoid using an existing name.
    std::set<string> connection_names;
    for (const auto& conn : m_slave_status)
    {
        connection_names.insert(conn.settings.name);
    }

    // Helper function which checks that a connection name is unique and modifies it if not.
    auto check_modify_conn_name = [this, &connection_names](SlaveStatus::Settings* conn_settings) -> bool {
            bool name_is_unique = false;
            string conn_name = conn_settings->name;
            if (connection_names.count(conn_name) > 0)
            {
                // If the name is used, generate a name using the host:port of the master,
                // it should be unique.
                string second_try = "To " + conn_settings->master_endpoint.to_string();
                if (connection_names.count(second_try) > 0)
                {
                    // Even this one exists, something is really wrong. Give up.
                    MXS_ERROR("Could not generate a unique connection name for '%s': both '%s' and '%s' are "
                              "already taken.", name(), conn_name.c_str(), second_try.c_str());
                }
                else
                {
                    MXS_WARNING("A slave connection with name '%s' already exists on '%s', using generated "
                                "name '%s' instead.", conn_name.c_str(), name(), second_try.c_str());
                    conn_settings->name = second_try;
                    name_is_unique = true;
                }
            }
            else
            {
                name_is_unique = true;
            }
            return name_is_unique;
        };

    bool error = false;
    for (size_t i = 0; !error && (i < conns_to_merge.size()); i++)
    {
        // Need a copy of the array element here since it may be modified.
        SlaveStatus slave_conn = conns_to_merge[i];
        string ignore_reason;
        if (conn_can_be_merged(slave_conn, &ignore_reason))
        {
            auto& conn_settings = slave_conn.settings;
            if (check_modify_conn_name(&conn_settings))
            {
                if (create_start_slave(op, conn_settings))
                {
                    connection_names.insert(conn_settings.name);
                }
                else
                {
                    error = true;
                }
            }
            else
            {
                error = true;
            }
        }
        else
        {
            mxb_assert(!ignore_reason.empty());
            MXS_WARNING("%s was ignored when promoting '%s' because %s",
                        slave_conn.settings.to_string().c_str(), name(), ignore_reason.c_str());
        }
    }

    return !error;
}

bool MariaDBServer::copy_slave_conns(GeneralOpData& op, const SlaveStatusArray& conns_to_copy,
                                     const MariaDBServer* replacement)
{
    mxb_assert(m_slave_status.empty());
    bool start_slave_error = false;
    for (size_t i = 0; i < conns_to_copy.size() && !start_slave_error; i++)
    {
        SlaveStatus slave_conn = conns_to_copy[i];      // slave_conn may be modified
        string reason_not_copied;
        if (slave_conn.should_be_copied(&reason_not_copied))
        {
            // Any slave connection that was going to this server itself is instead directed
            // to the replacement server.
            bool ok_to_copy = true;
            if (slave_conn.master_server_id == m_server_id)
            {
                if (replacement)
                {
                    slave_conn.settings.master_endpoint = EndPoint(replacement->server);
                }
                else
                {
                    // This is only possible if replication is configured wrong and we are
                    // undoing a switchover demotion.
                    ok_to_copy = false;
                    MXB_WARNING("Server id:s of '%s' and %s are identical, not copying the connection "
                                "to '%s'.",
                                name(), slave_conn.settings.master_endpoint.to_string().c_str(), name());
                }
            }

            if (ok_to_copy && !create_start_slave(op, slave_conn.settings))
            {
                start_slave_error = true;
            }
        }
        else
        {
            MXS_WARNING("%s was not copied to '%s' because %s",
                        slave_conn.settings.to_string().c_str(), name(), reason_not_copied.c_str());
        }
    }
    return !start_slave_error;
}

bool MariaDBServer::create_start_slave(GeneralOpData& op, const SlaveStatus::Settings& conn_settings)
{
    maxbase::Duration& time_remaining = op.time_remaining;
    StopWatch timer;
    string error_msg;
    bool success = false;

    SlaveStatus::Settings new_settings(conn_settings.name, conn_settings.master_endpoint, name());
    auto change_master = generate_change_master_cmd(new_settings);
    bool conn_created = execute_cmd_time_limit(change_master.real_cmd, change_master.masked_cmd,
                                               time_remaining, &error_msg);
    time_remaining -= timer.restart();
    if (conn_created)
    {
        string start_slave = string_printf("START SLAVE '%s';", new_settings.name.c_str());
        bool slave_started = execute_cmd_time_limit(start_slave, time_remaining, &error_msg);
        time_remaining -= timer.restart();
        if (slave_started)
        {
            success = true;
            MXS_NOTICE("%s created and started.", new_settings.to_string().c_str());
        }
        else
        {
            MXS_ERROR("%s could not be started: %s",
                      new_settings.to_string().c_str(), error_msg.c_str());
        }
    }
    else
    {
        // TODO: This may currently print out passwords.
        MXS_ERROR("%s could not be created: %s",
                  new_settings.to_string().c_str(), error_msg.c_str());
    }
    return success;
}

/**
 * Generate a CHANGE MASTER TO-query.
 *
 * @param conn_settings Existing slave connection settings to emulate
 * @return Generated query
 */
MariaDBServer::ChangeMasterCmd
MariaDBServer::generate_change_master_cmd(const SlaveStatus::Settings& conn_settings)
{
    string cmd_begin = string_printf("CHANGE MASTER '%s' TO MASTER_HOST = '%s', MASTER_PORT = %i, ",
                                     conn_settings.name.c_str(),
                                     conn_settings.master_endpoint.host().c_str(),
                                     conn_settings.master_endpoint.port());
    cmd_begin += "MASTER_USE_GTID = current_pos, ";
    if (m_settings.replication_ssl)
    {
        cmd_begin += "MASTER_SSL = 1, ";    // Leave out if not set to preserve existing setting.
    }

    // Mask user & pw for the masked version.
    const char user_pw[] = "MASTER_USER = '%s', MASTER_PASSWORD = '%s';";
    string cleartext_cmd = cmd_begin;
    cleartext_cmd += mxb::string_printf(user_pw, m_settings.replication_user.c_str(),
                                        m_settings.replication_password.c_str());
    const char mask[] = "******";
    string masked_cmd = move(cmd_begin);
    masked_cmd += mxb::string_printf(user_pw, mask, mask);

    ChangeMasterCmd rval;
    rval.real_cmd = move(cleartext_cmd);
    rval.masked_cmd = move(masked_cmd);
    return rval;
}

bool
MariaDBServer::redirect_existing_slave_conn(GeneralOpData& op, const SlaveStatus::Settings& conn_settings,
                                            const MariaDBServer* new_master)
{
    auto error_out = op.error_out;
    maxbase::Duration& time_remaining = op.time_remaining;
    StopWatch timer;
    bool success = false;

    // First, just stop the slave connection.
    string conn_name = conn_settings.name;
    bool stopped = stop_slave_conn(conn_name, StopMode::STOP_ONLY, time_remaining, error_out);
    time_remaining -= timer.restart();
    if (stopped)
    {
        SlaveStatus::Settings modified_settings = conn_settings;
        modified_settings.master_endpoint = EndPoint(new_master->server);
        auto change_master = generate_change_master_cmd(modified_settings);

        string error_msg;
        bool changed = execute_cmd_time_limit(change_master.real_cmd, change_master.masked_cmd,
                                              time_remaining, &error_msg);
        time_remaining -= timer.restart();
        if (changed)
        {
            string start = string_printf("START SLAVE '%s';", conn_name.c_str());
            bool started = execute_cmd_time_limit(start, time_remaining, &error_msg);
            time_remaining -= timer.restart();
            if (started)
            {
                success = true;
            }
            else
            {
                PRINT_MXS_JSON_ERROR(error_out,
                                     "%s could not be started: %s",
                                     modified_settings.to_string().c_str(), error_msg.c_str());
            }
        }
        else
        {
            PRINT_MXS_JSON_ERROR(error_out,
                                 "%s could not be redirected to %s: %s",
                                 conn_settings.to_string().c_str(),
                                 modified_settings.master_endpoint.to_string().c_str(),
                                 error_msg.c_str());
        }
    }   // 'stop_slave_conn' prints its own errors
    return success;
}

bool MariaDBServer::update_enabled_events()
{
    string error_msg;
    // Get names of all enabled scheduled events on the server.
    auto event_info = execute_query("SELECT Event_schema, Event_name FROM information_schema.EVENTS WHERE "
                                    "Status = 'ENABLED';", &error_msg);
    if (event_info.get() == NULL)
    {
        std::string errmsg = mxb::string_printf("Could not query events of '%s': %s",
                                                name(), error_msg.c_str());

        bool scheduler_disabled = error_msg.find("event scheduler is disabled") != std::string::npos;

        if (scheduler_disabled)
        {
            errmsg += mxb::string_printf(" Event handling can be disabled by setting '%s' to false,"
                                         " will keep retrying with this message suppressed.",
                                         CN_HANDLE_EVENTS);
        }

        if (m_warn_event_handling || !scheduler_disabled)
        {
            MXS_ERROR("%s", errmsg.c_str());
        }

        m_warn_event_handling = !scheduler_disabled;
        return false;
    }

    m_warn_event_handling = true;

    auto db_name_ind = 0;
    auto event_name_ind = 1;

    EventNameSet full_names;
    full_names.reserve(event_info->get_row_count());

    while (event_info->next_row())
    {
        string full_name = event_info->get_string(db_name_ind) + "." + event_info->get_string(event_name_ind);
        full_names.insert(full_name);   // Ignore duplicates, they shouldn't exists.
    }

    m_enabled_events = std::move(full_names);

    return true;
}

/**
 * Connect to and query/update a server.
 *
 * @param server The server to update
 */
void MariaDBServer::update_server(bool time_to_update_disk_space, bool first_tick)
{
<<<<<<< HEAD
    auto server = this;
    m_new_events.clear();
    MonitorServer* mon_srv = server;
    ConnectResult conn_status = mon_srv->ping_or_connect();
=======
    ConnectResult conn_status = ping_or_connect();
>>>>>>> b6282fc7

    if (mxs::Monitor::connection_is_ok(conn_status))
    {
        maybe_fetch_session_track();
        set_status(SERVER_RUNNING);
        const bool new_connection = (conn_status == ConnectResult::NEWCONN_OK);
        if (new_connection)
        {
            // Is a new connection or a reconnection. Check server version.
            update_server_version();
            clear_locks_info();     // Lock expired due to lost connection.
        }

        if (m_capabilities.basic_support)
        {
            // Check permissions if permissions failed last time or if this is a new connection.
            if (had_status(SERVER_AUTH_ERROR) || new_connection)
            {
                check_permissions();
            }

            // If permissions are ok, continue.
            if (!has_status(SERVER_AUTH_ERROR))
            {
                if (time_to_update_disk_space && can_update_disk_space_status())
                {
                    update_disk_space_status();
                }

                if (m_settings.server_locks_enabled)
                {
                    // Update lock status every tick. This is especially required for the secondary MaxScale,
                    // as it needs to quickly react if the primary dies.
                    update_locks_status();
                }

                // Query MariaDBServer specific data
                monitor_server();
            }
        }
    }
    else
    {
        /* The current server is not running. Clear some of the bits. User-set bits and some long-term bits
         * can stay. */
        clear_status(MonitorServer::SERVER_DOWN_CLEAR_BITS);
        clear_locks_info();

        if (conn_status == ConnectResult::ACCESS_DENIED)
        {
            set_status(SERVER_AUTH_ERROR);
        }

<<<<<<< HEAD
        /* Log connect failure only once, that is, if server was RUNNING or MAINTENANCE during last
         * iteration. Always log on first tick. If we failed to log in due to authentication failure,
         * log that as well. */
        if (first_tick || server->had_status(SERVER_RUNNING) || server->had_status(SERVER_MAINT)
            || (conn_status == ConnectResult::ACCESS_DENIED && !server->had_status(SERVER_AUTH_ERROR)))
=======
        /* Avoid spamming and only log if this is the first tick or if server was
         * running last tick or if server has started to reject the monitor. */
        if (first_tick || had_status(SERVER_RUNNING)
            || (has_status(SERVER_AUTH_ERROR) && !had_status(SERVER_AUTH_ERROR)))
>>>>>>> b6282fc7
        {
            log_connect_error(conn_status);
        }
    }

    /** Increase or reset the error count of the server. */
    mon_err_count = (is_running() || is_in_maintenance()) ? 0 : mon_err_count + 1;
}


bool MariaDBServer::kick_out_super_users(GeneralOpData& op)
{
    bool error = false;
    Duration time_remaining = op.time_remaining;
    auto error_out = op.error_out;
    // Only select unique rows...
    string get_ids_query = "SELECT DISTINCT * FROM ("
        // select conn id and username from live connections ...
                           "SELECT P.id,P.user FROM information_schema.PROCESSLIST as P "
        // match with user information ...
                           "INNER JOIN mysql.user as U ON (U.user = P.user) WHERE "
        // where the user has super-privileges, is not replicating ...
                           "(U.Super_priv = 'Y' AND P.COMMAND != 'Binlog Dump' "
        // and is not the current user.
                           "AND P.id != (SELECT CONNECTION_ID()))) as I;";

    string error_msg;
    unsigned int error_num = 0;
    auto res = execute_query(get_ids_query, &error_msg, &error_num);
    if (res)
    {
        int id_col = 0;
        int user_col = 1;
        while (res->next_row())
        {
            auto conn_id = res->get_int(id_col);
            auto user = res->get_string(user_col);
            string kill_query = mxb::string_printf("KILL SOFT CONNECTION %li;", conn_id);
            StopWatch timer;
            if (execute_cmd_time_limit(kill_query, time_remaining, &error_msg))
            {
                MXB_WARNING("Killed connection id %lu to '%s' from super-user '%s' to prevent writes.",
                            conn_id, name(), user.c_str());
            }
            else
            {
                error = true;
                PRINT_MXS_JSON_ERROR(error_out, "Could not kill connection %lu from super-user '%s': %s",
                                     conn_id, user.c_str(), error_msg.c_str());
            }
            time_remaining -= timer.split();
        }
    }
    else
    {
        // If query failed because of insufficient rights, don't consider this an error, just print a warning.
        // Perhaps the user doesn't want the monitor doing this.
        if (error_num == ER_DBACCESS_DENIED_ERROR || error_num == ER_TABLEACCESS_DENIED_ERROR
            || error_num == ER_COLUMNACCESS_DENIED_ERROR)
        {
            MXB_WARNING("Insufficient rights to query logged in super-users for server '%s': %s Super-users "
                        "may perform writes during the cluster manipulation operation.",
                        name(), error_msg.c_str());
        }
        else
        {
            error = true;
            PRINT_MXS_JSON_ERROR(error_out, "Could not query connected super-users: %s", error_msg.c_str());
        }
    }
    return !error;
}

void MariaDBServer::update_locks_status()
{
    /* Read a lock status from a result row. */
    auto read_lock_status = [this](const QueryResult& is_used_row, int ind) {
            ServerLock rval;
            if (is_used_row.field_is_null(ind))
            {
                // null means the lock is free.
                rval.set_status(ServerLock::Status::FREE);
            }
            else
            {
                auto lock_owner_id = is_used_row.get_int(ind);
                // Either owned by this MaxScale or another.
                auto new_status = (lock_owner_id == conn_id()) ? ServerLock::Status::OWNED_SELF :
                    ServerLock::Status::OWNED_OTHER;
                rval.set_status(new_status, lock_owner_id);
            }
            return rval;
        };

    auto report_unexpected_lock = [this](ServerLock old_status, ServerLock new_status,
                                         const string& lock_name) {
            bool owned_lock = (old_status.status() == ServerLock::Status::OWNED_SELF);
            if (new_status.status() == ServerLock::Status::OWNED_SELF)
            {
                // This MaxScale has the lock. Print warning if it got the lock without knowing it.
                if (!owned_lock)
                {
                    MXB_WARNING("Acquired the lock '%s' on server '%s' without locking it.",
                                lock_name.c_str(), name());
                }
            }
            else
            {
                // Don't have the lock. Print a warning if lock was lost without releasing it.
                // This may happen if connection broke and was recreated.
                if (owned_lock)
                {
                    string msg = string_printf("Lost the lock '%s' on server '%s' without releasing it.",
                                               lock_name.c_str(), name());
                    if (new_status.status() == ServerLock::Status::OWNED_OTHER)
                    {
                        msg += string_printf(" The lock is now owned by connection %li.", new_status.owner());
                    }
                    MXB_WARNING("%s", msg.c_str());
                }
            }
        };

    // First, check who currently has the locks. If the query fails, assume that this MaxScale does not
    // have the locks. This is correct if connection failed.
    string cmd = string_printf("SELECT IS_USED_LOCK('%s'), IS_USED_LOCK('%s');",
                               SERVER_LOCK_NAME, MASTER_LOCK_NAME);
    string err_msg;
    ServerLock serverlock_status_new;
    ServerLock masterlock_status_new;
    auto res_is_used = execute_query(cmd, &err_msg);

    if (res_is_used && res_is_used->get_col_count() == 2 && res_is_used->next_row())
    {
        serverlock_status_new = read_lock_status(*res_is_used, 0);
        report_unexpected_lock(m_serverlock, serverlock_status_new, SERVER_LOCK_NAME);

        masterlock_status_new = read_lock_status(*res_is_used, 1);
        report_unexpected_lock(m_masterlock, masterlock_status_new, MASTER_LOCK_NAME);
        // Masterlock is not acquired here, only status is updated.
    }

    m_serverlock = serverlock_status_new;
    m_masterlock = masterlock_status_new;
    if (!err_msg.empty())
    {
        MXB_ERROR("Failed to update lock status of server '%s'. %s", name(), err_msg.c_str());
    }
}

/**
 * Release a server lock.
 *
 * @param lock_type Which lock to release
 * @return True if lock was released normally. False does not mean lock is held, as it may not have been
 * held to begin with.
 */
bool MariaDBServer::release_lock(LockType lock_type)
{
    bool normal_lock = (lock_type == LockType::SERVER);
    ServerLock* output = normal_lock ? &m_serverlock : &m_masterlock;
    const char* lockname = normal_lock ? SERVER_LOCK_NAME : MASTER_LOCK_NAME;

    // Try to release the lock.
    string cmd = string_printf("SELECT RELEASE_LOCK('%s')", lockname);
    string err_msg;
    ServerLock lock_result;
    bool rval = false;

    auto res_release_lock = execute_query(cmd, &err_msg);
    if (res_release_lock && res_release_lock->get_col_count() == 1 && res_release_lock->next_row())
    {
        if (res_release_lock->field_is_null(0))
        {
            // Lock did not exist and can be considered free.
            lock_result.set_status(ServerLock::Status::FREE);
        }
        else
        {
            auto res_num = res_release_lock->get_int(0);
            if (res_num == 1)
            {
                // Expected. Lock was owned by this connection and is released.
                lock_result.set_status(ServerLock::Status::FREE);
                rval = true;
            }
            else
            {
                // Lock was owned by another connection and was not freed. The owner is unknown.
                lock_result.set_status(ServerLock::Status::OWNED_OTHER);
            }
        }
    }
    else
    {
        MXS_ERROR("Failed to release lock on server '%s'. %s", name(), err_msg.c_str());
    }

    *output = lock_result;
    return rval;
}

bool MariaDBServer::get_lock(LockType lock_type)
{
    bool normal_lock = (lock_type == LockType::SERVER);
    ServerLock* output = normal_lock ? &m_serverlock : &m_masterlock;
    const char* lockname = normal_lock ? SERVER_LOCK_NAME : MASTER_LOCK_NAME;

    bool rval = false;
    string cmd = string_printf("SELECT GET_LOCK('%s', 0)", lockname);
    string err_msg;
    ServerLock lock_result;
    auto res_get_lock = execute_query(cmd, &err_msg);
    const int column = 0;

    if (res_get_lock && res_get_lock->get_col_count() == 1 && res_get_lock->next_row())
    {
        // If the result is NULL, an error occurred.
        if (!res_get_lock->field_is_null(column))
        {
            auto lock_res = res_get_lock->get_int(column);
            if (lock_res == 1)
            {
                // Got the lock.
                lock_result.set_status(ServerLock::Status::OWNED_SELF, con->thread_id);
                rval = true;
            }
            else
            {
                // Someone else got to it first. Owner unknown.
                lock_result.set_status(ServerLock::Status::OWNED_OTHER);
            }
        }
    }
    else
    {
        MXB_ERROR("Failed to acquire lock on server '%s'. %s", name(), err_msg.c_str());
    }

    *output = lock_result;
    return rval;
}

bool MariaDBServer::lock_owned(LockType lock_type)
{
    if (lock_type == LockType::SERVER)
    {
        return m_serverlock.status() == ServerLock::Status::OWNED_SELF;
    }
    else
    {
        return m_masterlock.status() == ServerLock::Status::OWNED_SELF;
    }
}

/**
 * Release both types of locks held on the server.
 *
 * @return How many locks were held and then released
 */
int MariaDBServer::release_all_locks()
{
    int normal_releases = 0;
    for (auto lock_type : {MariaDBServer::LockType::SERVER, MariaDBServer::LockType::MASTER})
    {
        if (lock_owned(lock_type))
        {
            normal_releases += release_lock(lock_type);
        }
    }
    return normal_releases;
}

int64_t MariaDBServer::conn_id() const
{
    return con ? con->thread_id : -1;
}

bool MariaDBServer::marked_as_master(string* why_not) const
{
    bool rval = true;
    if (m_masterlock.status() != ServerLock::Status::OWNED_OTHER)
    {
        rval = false;
        if (why_not)
        {
            *why_not = "it's not marked as master by the primary MaxScale";
        }
    }
    else if (!(m_masterlock == m_serverlock))
    {
        rval = false;
        if (why_not)
        {
            *why_not = "the normal lock and master lock are claimed by different connection id:s";
        }
    }
    return rval;
}

void MariaDBServer::clear_locks_info()
{
    m_serverlock.set_status(ServerLock::Status::UNKNOWN);
    m_masterlock.set_status(ServerLock::Status::UNKNOWN);
}

ServerLock MariaDBServer::masterlock_status() const
{
    return m_masterlock;
}

ServerLock MariaDBServer::serverlock_status() const
{
    return m_serverlock;
}

ServerLock MariaDBServer::lock_status(LockType locktype) const
{
    return (locktype == LockType::SERVER) ? m_serverlock : m_masterlock;
}

SERVER::VersionInfo::Type MariaDBServer::server_type() const
{
    return server->info().type();
}

void MariaDBServer::update_rlag_state(int64_t limit)
{
    mxb_assert(limit >= 0);
    using mxs::RLagState;
    auto rlag_now = m_replication_lag;
    // Only change the state if rlag could be read.
    if (rlag_now != mxs::Target::RLAG_UNDEFINED)
    {
        auto new_state = (rlag_now > limit) ? RLagState::ABOVE_LIMIT : RLagState::BELOW_LIMIT;
        if (new_state != m_rlag_state)
        {
            m_rlag_state = new_state;
            string new_event = (new_state == RLagState::ABOVE_LIMIT) ? "rlag_above" : "rlag_below";
            m_new_events.push_back(move(new_event));
        }
    }
}

const MonitorServer::EventList& MariaDBServer::new_custom_events() const
{
    return m_new_events;
}<|MERGE_RESOLUTION|>--- conflicted
+++ resolved
@@ -2252,14 +2252,8 @@
  */
 void MariaDBServer::update_server(bool time_to_update_disk_space, bool first_tick)
 {
-<<<<<<< HEAD
-    auto server = this;
     m_new_events.clear();
-    MonitorServer* mon_srv = server;
-    ConnectResult conn_status = mon_srv->ping_or_connect();
-=======
     ConnectResult conn_status = ping_or_connect();
->>>>>>> b6282fc7
 
     if (mxs::Monitor::connection_is_ok(conn_status))
     {
@@ -2313,18 +2307,11 @@
             set_status(SERVER_AUTH_ERROR);
         }
 
-<<<<<<< HEAD
-        /* Log connect failure only once, that is, if server was RUNNING or MAINTENANCE during last
-         * iteration. Always log on first tick. If we failed to log in due to authentication failure,
+        /* Avoid spamming and only log if this is the first tick or if server was
+         * running last tick or if server has started to reject the monitor. If we failed to log in due to authentication failure,
          * log that as well. */
-        if (first_tick || server->had_status(SERVER_RUNNING) || server->had_status(SERVER_MAINT)
-            || (conn_status == ConnectResult::ACCESS_DENIED && !server->had_status(SERVER_AUTH_ERROR)))
-=======
-        /* Avoid spamming and only log if this is the first tick or if server was
-         * running last tick or if server has started to reject the monitor. */
         if (first_tick || had_status(SERVER_RUNNING)
             || (has_status(SERVER_AUTH_ERROR) && !had_status(SERVER_AUTH_ERROR)))
->>>>>>> b6282fc7
         {
             log_connect_error(conn_status);
         }
