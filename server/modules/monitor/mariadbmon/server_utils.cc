/*
 * Copyright (c) 2018 MariaDB Corporation Ab
 *
 * Use of this software is governed by the Business Source License included
 * in the LICENSE.TXT file and at www.mariadb.com/bsl11.
 *
 * Change Date: 2024-01-15
 *
 * On the date above, in accordance with the Business Source License, use
 * of this software will be governed by version 2 or later of the General
 * Public License.
 */
#include "server_utils.hh"

#include <algorithm>
#include <inttypes.h>
#include <maxbase/format.hh>
#include <maxbase/assert.h>


using std::string;
using maxbase::string_printf;

namespace
{
// Used for Slave_IO_Running
const char YES[] = "Yes";
const char PREPARING[] = "Preparing";
const char CONNECTING[] = "Connecting";
const char NO[] = "No";
}

SlaveStatus::SlaveStatus(const std::string& owner)
    : settings(owner)
{
}

string SlaveStatus::to_string() const
{
    // Print all of this on the same line to make things compact. Are the widths reasonable? The format is
    // not quite array-like since usually there is just one row. May be changed later.
    // Form the components of the line.
    string running_states = string_printf("%s/%s",
                                          slave_io_to_string(slave_io_running).c_str(),
                                          slave_sql_running ? "Yes" : "No");

    string rval = string_printf(
        "  Host: %22s, IO/SQL running: %7s, Master ID: %4" PRId64 ", Gtid_IO_Pos: %s, R.Lag: %d",
        settings.master_endpoint.to_string().c_str(),
        running_states.c_str(),
        master_server_id,
        gtid_io_pos.to_string().c_str(),
        seconds_behind_master);
    return rval;
}

std::string SlaveStatus::Settings::to_string() const
{
    if (name.empty())
    {
        return string_printf("Slave connection from %s to %s",
                             m_owner.c_str(), master_endpoint.to_string().c_str());
    }
    else
    {
        return string_printf("Slave connection '%s' from %s to %s",
                             name.c_str(), m_owner.c_str(), master_endpoint.to_string().c_str());
    }
}

json_t* SlaveStatus::to_json() const
{
    json_t* result = json_object();
    json_object_set_new(result, "connection_name", json_string(settings.name.c_str()));
    json_object_set_new(result, "master_host", json_string(settings.master_endpoint.host().c_str()));
    json_object_set_new(result, "master_port", json_integer(settings.master_endpoint.port()));
    json_object_set_new(result,
                        "slave_io_running",
                        json_string(slave_io_to_string(slave_io_running).c_str()));
    json_object_set_new(result, "slave_sql_running", json_string(slave_sql_running ? "Yes" : "No"));
<<<<<<< HEAD
    json_object_set_new(result, "seconds_behing_master",
                        seconds_behind_master == mxs::Target::RLAG_UNDEFINED ? json_null() :
=======
    json_object_set_new(result, "seconds_behind_master",
                        seconds_behind_master == SERVER::RLAG_UNDEFINED ? json_null() :
>>>>>>> 75ba527b
                        json_integer(seconds_behind_master));
    json_object_set_new(result, "master_server_id", json_integer(master_server_id));
    json_object_set_new(result, "last_io_or_sql_error", json_string(last_error.c_str()));
    json_object_set_new(result, "gtid_io_pos", json_string(gtid_io_pos.to_string().c_str()));
    return result;
}

SlaveStatus::slave_io_running_t SlaveStatus::slave_io_from_string(const std::string& str)
{
    slave_io_running_t rval = SLAVE_IO_NO;
    if (str == YES)
    {
        rval = SLAVE_IO_YES;
    }
    // Interpret "Preparing" as "Connecting". It's not quite clear if the master server id has been read
    // or if server versions between master and slave have been checked, so better be on the safe side.
    else if (str == CONNECTING || str == PREPARING)
    {
        rval = SLAVE_IO_CONNECTING;
    }
    else if (str != NO)
    {
        MXS_ERROR("Unexpected value for Slave_IO_Running: '%s'.", str.c_str());
    }
    return rval;
}

string SlaveStatus::slave_io_to_string(SlaveStatus::slave_io_running_t slave_io)
{
    string rval;
    switch (slave_io)
    {
    case SlaveStatus::SLAVE_IO_YES:
        rval = YES;
        break;

    case SlaveStatus::SLAVE_IO_CONNECTING:
        rval = CONNECTING;
        break;

    case SlaveStatus::SLAVE_IO_NO:
        rval = NO;
        break;

    default:
        mxb_assert(!false);
    }
    return rval;
}

bool SlaveStatus::should_be_copied(string* ignore_reason_out) const
{
    bool accepted = true;
    auto master_id = master_server_id;
    // The connection is only copied if it is running or at least has been seen running.
    // Also, target should not be this server.
    string ignore_reason;
    if (!slave_sql_running)
    {
        accepted = false;
        ignore_reason = "its slave sql thread is not running.";
    }
    else if (!seen_connected)
    {
        accepted = false;
        ignore_reason = "it has not been seen connected to master.";
    }
    else if (master_id <= 0)
    {
        accepted = false;
        ignore_reason = string_printf("its Master_Server_Id (%" PRIi64 ") is invalid .", master_id);
    }

    if (!accepted)
    {
        *ignore_reason_out = ignore_reason;
    }
    return accepted;
}

SlaveStatus::Settings::Settings(const std::string& name, const EndPoint& target, const std::string& owner)
    : name(name)
    , master_endpoint(target)
    , m_owner(owner)
{
}

SlaveStatus::Settings::Settings(const std::string& name, const SERVER* target)
    : Settings(name, EndPoint(target), "")
{
}

SlaveStatus::Settings::Settings(const std::string& owner)
    : m_owner(owner)
{
}

ServerOperation::ServerOperation(MariaDBServer* target, bool was_is_master,
                                 const SlaveStatusArray& conns_to_copy,
                                 const EventNameSet& events_to_enable)
    : target(target)
    , to_from_master(was_is_master)
    , conns_to_copy(conns_to_copy)
    , events_to_enable(events_to_enable)
{
}

ServerOperation::ServerOperation(MariaDBServer* target, bool was_is_master)
    : ServerOperation(target, was_is_master, SlaveStatusArray()    /* empty */, EventNameSet()    /* empty */)
{
}

GeneralOpData::GeneralOpData(json_t** error, maxbase::Duration time_remaining)
    : error_out(error)
    , time_remaining(time_remaining)
{
}

GtidList GtidList::from_string(const string& gtid_string)
{
    mxb_assert(gtid_string.size());
    GtidList rval;
    bool error = false;
    bool have_more = false;
    const char* str = gtid_string.c_str();
    do
    {
        char* endptr = NULL;
        auto new_triplet = Gtid::from_string(str, &endptr);
        if (new_triplet.m_server_id == SERVER_ID_UNKNOWN)
        {
            error = true;
        }
        else
        {
            rval.m_triplets.push_back(new_triplet);
            // The last number must be followed by ',' (another triplet) or \0 (last triplet)
            if (*endptr == ',')
            {
                have_more = true;
                str = endptr + 1;
            }
            else if (*endptr == '\0')
            {
                have_more = false;
            }
            else
            {
                error = true;
            }
        }
    }
    while (have_more && !error);

    if (error)
    {
        // If error occurred, clear the gtid as something is very wrong.
        rval.m_triplets.clear();
    }
    else
    {
        // Usually the servers gives the triplets ordered by domain id:s, but this is not 100%.
        std::sort(rval.m_triplets.begin(), rval.m_triplets.end(), Gtid::compare_domains);
    }
    return rval;
}

string GtidList::to_string() const
{
    string rval;
    string separator;
    for (auto iter = m_triplets.begin(); iter != m_triplets.end(); iter++)
    {
        rval += separator + iter->to_string();
        separator = ",";
    }
    return rval;
}

bool GtidList::can_replicate_from(const GtidList& master_gtid)
{
    /* The result of this function is false if the source and master have a common domain id where
     * the source is ahead of the master. */
    return events_ahead(master_gtid, MISSING_DOMAIN_IGNORE) == 0;
}

bool GtidList::empty() const
{
    return m_triplets.empty();
}

bool GtidList::operator==(const GtidList& rhs) const
{
    return m_triplets == rhs.m_triplets;
}

uint64_t GtidList::events_ahead(const GtidList& rhs, substraction_mode_t domain_substraction_mode) const
{
    const size_t n_lhs = m_triplets.size();
    const size_t n_rhs = rhs.m_triplets.size();
    size_t ind_lhs = 0, ind_rhs = 0;
    uint64_t events = 0;

    // GtidLists are assumed to be ordered by domain in ascending order.
    while (ind_lhs < n_lhs && ind_rhs < n_rhs)
    {
        auto lhs_triplet = m_triplets[ind_lhs];
        auto rhs_triplet = rhs.m_triplets[ind_rhs];
        // Server id -1 should never be saved in a real gtid variable.
        mxb_assert(lhs_triplet.m_server_id != SERVER_ID_UNKNOWN
                   && rhs_triplet.m_server_id != SERVER_ID_UNKNOWN);
        // Search for matching domain_id:s, advance the smaller one.
        if (lhs_triplet.m_domain < rhs_triplet.m_domain)
        {
            if (domain_substraction_mode == MISSING_DOMAIN_LHS_ADD)
            {
                // The domain on lhs does not exist on rhs. Add entire sequence number of lhs to the result.
                events += lhs_triplet.m_sequence;
            }
            ind_lhs++;
        }
        else if (lhs_triplet.m_domain > rhs_triplet.m_domain)
        {
            ind_rhs++;
        }
        else
        {
            // Domains match, check sequences.
            if (lhs_triplet.m_sequence > rhs_triplet.m_sequence)
            {
                /* Same domains, but lhs sequence is ahead of rhs sequence.  */
                events += lhs_triplet.m_sequence - rhs_triplet.m_sequence;
            }
            // Continue to next domains.
            ind_lhs++;
            ind_rhs++;
        }
    }

    // If LHS has domains with higher id:s than at RHS, those domains need to be iterated here.
    // This only affects the result if the LHS_ADD-mode is used.
    if (domain_substraction_mode == MISSING_DOMAIN_LHS_ADD)
    {
        for (; ind_lhs < n_lhs; ind_lhs++)
        {
            events += m_triplets[ind_lhs].m_sequence;
        }
    }
    return events;
}

Gtid Gtid::from_string(const char* str, char** endptr)
{
    /* Error checking the gtid string is a bit questionable, as having an error means that the server is
     *  buggy or network has faults, in which case nothing can be trusted. But without error checking
     *  MaxScale may crash if string is wrong. */
    mxb_assert(endptr);
    const char* ptr = str;
    char* strtoull_endptr = NULL;
    // Parse three numbers separated by -
    uint64_t parsed_numbers[3];
    bool error = false;
    for (int i = 0; i < 3 && !error; i++)
    {
        errno = 0;
        parsed_numbers[i] = strtoull(ptr, &strtoull_endptr, 10);
        // Check for parse error. Even this is not quite enough because strtoull will silently convert
        // negative values. Yet, strtoull is required for the third value.
        if (errno != 0 || strtoull_endptr == ptr)
        {
            error = true;
        }
        else if (i < 2)
        {
            // First two numbers must be followed by a -
            if (*strtoull_endptr == '-')
            {
                ptr = strtoull_endptr + 1;
            }
            else
            {
                error = true;
            }
        }
    }

    // Check that none of the parsed numbers are unexpectedly large. This shouldn't really be possible unless
    // server has a bug or network had an error.
    if (!error && (parsed_numbers[0] > UINT32_MAX || parsed_numbers[1] > UINT32_MAX))
    {
        error = true;
    }

    if (!error)
    {
        *endptr = strtoull_endptr;
        return Gtid((uint32_t)parsed_numbers[0], parsed_numbers[1], parsed_numbers[2]);
    }
    else
    {
        return Gtid();
    }
}

Gtid::Gtid()
    : m_domain(0)
    , m_server_id(SERVER_ID_UNKNOWN)
    , m_sequence(0)
{
}

Gtid::Gtid(uint32_t domain, int64_t server_id, uint64_t sequence)
    : m_domain(domain)
    , m_server_id(server_id)
    , m_sequence(sequence)
{
}

bool Gtid::eq(const Gtid& rhs) const
{
    return m_domain == rhs.m_domain && m_server_id == rhs.m_server_id && m_sequence == rhs.m_sequence;
}

string Gtid::to_string() const
{
    string rval;
    if (m_server_id != SERVER_ID_UNKNOWN)
    {
        rval += string_printf("%" PRIu32 "-%" PRIi64 "-%" PRIu64, m_domain, m_server_id, m_sequence);
    }
    return rval;
}

Gtid GtidList::get_gtid(uint32_t domain) const
{
    Gtid rval;
    // Make a dummy triplet for the domain search
    Gtid search_val(domain, -1, 0);
    auto found = std::lower_bound(m_triplets.begin(),
                                  m_triplets.end(),
                                  search_val,
                                  Gtid::compare_domains);
    if (found != m_triplets.end() && found->m_domain == domain)
    {
        rval = *found;
    }
    return rval;
}

GtidList::DomainList GtidList::domains() const
{
    DomainList rval;
    for (auto& gtid : m_triplets)
    {
        rval.push_back(gtid.m_domain);
    }
    return rval;
}

EndPoint::EndPoint(const std::string& host, int port)
    : m_host(host, port)
{
}

EndPoint::EndPoint(const SERVER* server)
    : EndPoint(server->address, server->port)
{
}

EndPoint::EndPoint()
    : EndPoint("", PORT_UNKNOWN)
{
}

bool EndPoint::operator==(const EndPoint& rhs) const
{
    return m_host.address() == rhs.m_host.address() && m_host.port() == rhs.m_host.port();
}

std::string EndPoint::to_string() const
{
    return "[" + m_host.address() + "]:" + std::to_string(m_host.port());
}<|MERGE_RESOLUTION|>--- conflicted
+++ resolved
@@ -78,13 +78,8 @@
                         "slave_io_running",
                         json_string(slave_io_to_string(slave_io_running).c_str()));
     json_object_set_new(result, "slave_sql_running", json_string(slave_sql_running ? "Yes" : "No"));
-<<<<<<< HEAD
-    json_object_set_new(result, "seconds_behing_master",
+    json_object_set_new(result, "seconds_behind_master",
                         seconds_behind_master == mxs::Target::RLAG_UNDEFINED ? json_null() :
-=======
-    json_object_set_new(result, "seconds_behind_master",
-                        seconds_behind_master == SERVER::RLAG_UNDEFINED ? json_null() :
->>>>>>> 75ba527b
                         json_integer(seconds_behind_master));
     json_object_set_new(result, "master_server_id", json_integer(master_server_id));
     json_object_set_new(result, "last_io_or_sql_error", json_string(last_error.c_str()));
