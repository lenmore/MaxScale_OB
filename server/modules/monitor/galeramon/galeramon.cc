--- conflicted
+++ resolved
@@ -184,11 +184,7 @@
             states.push_back(comment);
         }
 
-<<<<<<< HEAD
-        if (m_config.disable_master_failback && server->server->is_master() && it->second.local_index != 0)
-=======
-        if (m_disableMasterFailback && server->server->is_master() && server == m_master)
->>>>>>> ea3d793b
+        if (m_config.disable_master_failback && server->server->is_master() && server == m_master)
         {
             states.push_back("Master Stickiness");
         }
