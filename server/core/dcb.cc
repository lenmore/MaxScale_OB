/*
 * Copyright (c) 2016 MariaDB Corporation Ab
 *
 * Use of this software is governed by the Business Source License included
 * in the LICENSE.TXT file and at www.mariadb.com/bsl11.
 *
 * Change Date: 2024-02-10
 *
 * On the date above, in accordance with the Business Source License, use
 * of this software will be governed by version 2 or later of the General
 * Public License.
 */

/**
 * @file dcb.c  -  Descriptor Control Block generic functions
 *
 * Descriptor control blocks provide the key mechanism for the interface
 * with the non-blocking socket polling routines. The descriptor control
 * block is the user data that is handled by the epoll system and contains
 * the state data and pointers to other components that relate to the
 * use of a file descriptor.
 */
#include <maxscale/dcb.hh>

#include <arpa/inet.h>
#include <errno.h>
#include <inttypes.h>
#include <netinet/tcp.h>
#include <signal.h>
#include <stdarg.h>
#include <stdio.h>
#include <stdlib.h>
#include <string.h>
#include <sys/epoll.h>
#include <sys/ioctl.h>
#include <sys/socket.h>
#include <sys/stat.h>
#include <sys/un.h>
#include <time.h>
#include <openssl/x509v3.h>

#include <atomic>

#include <maxbase/alloc.h>
#include <maxbase/atomic.h>
#include <maxbase/atomic.hh>
#include <maxscale/clock.h>
#include <maxscale/limits.h>
#include <maxscale/listener.hh>
#include <maxscale/mainworker.hh>
#include <maxscale/poll.hh>
#include <maxscale/protocol/mariadb/mysql.hh>
#include <maxscale/protocol2.hh>
#include <maxscale/router.hh>
#include <maxscale/routingworker.hh>
#include <maxscale/service.hh>
#include <maxscale/utils.h>

#include "internal/modules.hh"
#include "internal/server.hh"
#include "internal/session.hh"

using maxscale::RoutingWorker;
using maxbase::Worker;
using std::string;
using mxs::ClientConnection;
using mxs::BackendConnection;

#define DCB_BELOW_LOW_WATER(x)    ((x)->m_low_water && (x)->m_writeqlen < (x)->m_low_water)
#define DCB_ABOVE_HIGH_WATER(x)   ((x)->m_high_water && (x)->m_writeqlen > (x)->m_high_water)
#define DCB_THROTTLING_ENABLED(x) ((x)->m_high_water && (x)->m_low_water)

namespace
{

static struct THIS_UNIT
{
    std::atomic<uint64_t> uid_generator {0};
#ifdef EPOLLRDHUP
    static constexpr uint32_t poll_events = EPOLLIN | EPOLLOUT | EPOLLRDHUP | EPOLLHUP | EPOLLET;
#else
    static constexpr uint32_t poll_events = EPOLLIN | EPOLLOUT | EPOLLHUP | EPOLLET;
#endif
} this_unit;

static thread_local struct
{
    DCB* current_dcb;       /** The DCB currently being handled by event handlers. */
} this_thread;

/**
 * Create a low level connection to a server.
 *
 * @param host The host to connect to
 * @param port The port to connect to
 *
 * @return File descriptor. Negative on failure.
 */
int connect_socket(const char* host, int port)
{
    struct sockaddr_storage addr = {};
    int so;
    size_t sz;

    if (host[0] == '/')
    {
        so = open_unix_socket(MXS_SOCKET_NETWORK, (struct sockaddr_un*)&addr, host);
        sz = sizeof(sockaddr_un);
    }
    else
    {
        so = open_network_socket(MXS_SOCKET_NETWORK, &addr, host, port);
        sz = sizeof(sockaddr_storage);
    }

    if (so != -1)
    {
        if (::connect(so, (struct sockaddr*)&addr, sz) == -1 && errno != EINPROGRESS)
        {
            MXS_ERROR("Failed to connect backend server [%s]:%d due to: %d, %s.",
                      host, port, errno, mxs_strerror(errno));
            ::close(so);
            so = -1;
        }
    }
    else
    {
        MXS_ERROR("Establishing connection to backend server [%s]:%d failed.", host, port);
    }
    return so;
}
}

static inline bool dcb_write_parameter_check(DCB* dcb, int fd, GWBUF* queue);
static int         dcb_read_no_bytes_available(DCB* dcb, int fd, int nreadtotal);
static int         dcb_set_socket_option(int sockfd, int level, int optname, void* optval, socklen_t optlen);

static int upstream_throttle_callback(DCB* dcb, DCB::Reason reason, void* userdata);
static int downstream_throttle_callback(DCB* dcb, DCB::Reason reason, void* userdata);

static MXB_WORKER* get_dcb_owner()
{
    /** The DCB is owned by the thread that allocates it */
    mxb_assert(RoutingWorker::get_current_id() != -1);
    return RoutingWorker::get_current();
}

DCB::DCB(int fd,
         const std::string& remote,
         Role role,
         MXS_SESSION* session,
         Handler* handler,
         Manager* manager)
    : MXB_POLL_DATA{&DCB::poll_handler, get_dcb_owner()}
    , m_uid(this_unit.uid_generator.fetch_add(1, std::memory_order_relaxed))
    , m_fd(fd)
    , m_remote(remote)
    , m_role(role)
    , m_session(session)
    , m_handler(handler)
    , m_manager(manager)
    , m_high_water(config_writeq_high_water())
    , m_low_water(config_writeq_low_water())
{
    if (m_manager)
    {
        m_manager->add(this);
    }
}

DCB::~DCB()
{
    if (this_thread.current_dcb == this)
    {
        this_thread.current_dcb = nullptr;
    }

    if (m_manager)
    {
        m_manager->remove(this);
    }

    remove_callbacks();

    if (m_encryption.handle)
    {
        SSL_free(m_encryption.handle);
    }

    gwbuf_free(m_writeq);
    gwbuf_free(m_readq);

    MXB_POLL_DATA::owner = reinterpret_cast<MXB_WORKER*>(0xdeadbeef);
}

void DCB::clear()
{
    gwbuf_free(m_readq);
    gwbuf_free(m_writeq);
    m_readq = NULL;
    m_writeq = NULL;

    remove_callbacks();

    if (m_session)
    {
        release_from(m_session);
        m_session = nullptr;
    }
}

/**
 * Free a DCB and remove it from the chain of all DCBs
 *
 * @param dcb The DCB to free
 */
// static
void DCB::free(DCB* dcb)
{
    mxb_assert(dcb->m_state == State::DISCONNECTED || dcb->m_state == State::CREATED);

    if (dcb->m_session)
    {
        MXS_SESSION* session = dcb->m_session;
        dcb->m_session = NULL;

        if (dcb->release_from(session))
        {
            delete dcb;
        }
    }
    else
    {
        delete dcb;
    }
}

/**
 * Remove a DCB from the poll list and trigger shutdown mechanisms.
 *
 * @param       dcb     The DCB to be processed
 */
void DCB::stop_polling_and_shutdown()
{
    disable_events();
    shutdown();
}

int DCB::read(GWBUF** head, int maxbytes)
{
    mxb_assert(this->owner == RoutingWorker::get_current());
    mxb_assert(m_fd != FD_CLOSED);

    if (m_fd == FD_CLOSED)
    {
        MXS_ERROR("Read failed, dcb is closed.");
        return -1;
    }

    int nsingleread = 0;
    int nreadtotal = 0;

    if (m_readq)
    {
        *head = gwbuf_append(*head, m_readq);
        m_readq = NULL;
        nreadtotal = gwbuf_length(*head);
    }

    if (nreadtotal != 0)
    {
        // If we return data from the read or fake queue it is counted as a read.
        m_last_read = mxs_clock();
    }

    if (m_encryption.state == SSLState::ESTABLISHED)
    {
        int n = read_SSL(head);

        if (n < 0 && nreadtotal != 0)
        {
            // TODO: There was something in m_readq, but the SSL
            // TODO: operation failed. We will now return -1 but whatever data was
            // TODO: in m_readq is now in head.
            // TODO: Don't know if this can happen in practice.
            MXS_ERROR("SSL reading failed when existing data already had been "
                      "appended to returned buffer.");
        }

        return n;
    }

    while (0 == maxbytes || nreadtotal < maxbytes)
    {
        int bytes_available;

        bytes_available = socket_bytes_readable();
        if (bytes_available <= 0)
        {
            return bytes_available < 0 ? -1
                                       :/** Handle closed client socket */
                   dcb_read_no_bytes_available(this, m_fd, nreadtotal);
        }
        else
        {
            GWBUF* buffer;

            buffer = basic_read(bytes_available, maxbytes, nreadtotal, &nsingleread);
            if (buffer)
            {
                nreadtotal += nsingleread;
                MXS_DEBUG("Read %d bytes from dcb %p in state %s fd %d.",
                          nsingleread,
                          this,
                          mxs::to_string(m_state),
                          m_fd);

                /*< Append read data to the gwbuf */
                *head = gwbuf_append(*head, buffer);
            }
            else
            {
                break;
            }
        }
    }   /*< while (0 == maxbytes || nreadtotal < maxbytes) */

    return nreadtotal;
}

int DCB::socket_bytes_readable() const
{
    int bytesavailable;

    if (-1 == ioctl(m_fd, FIONREAD, &bytesavailable))
    {
        MXS_ERROR("ioctl FIONREAD for dcb %p in state %s fd %d failed: %d, %s",
                  this,
                  mxs::to_string(m_state),
                  m_fd,
                  errno,
                  mxs_strerror(errno));
        return -1;
    }
    else
    {
        return bytesavailable;
    }
}

/**
 * Determine the return code needed when read has run out of data
 *
 * @param dcb           The DCB to read from
 * @param fd            File descriptor.
 * @param nreadtotal    Number of bytes that have been read
 * @return              -1 on error, 0 for conditions not treated as error
 */
static int dcb_read_no_bytes_available(DCB* dcb, int fd, int nreadtotal)
{
    /** Handle closed client socket */
    if (nreadtotal == 0 && DCB::Role::CLIENT == dcb->role())
    {
        char c;
        int l_errno = 0;
        long r = -1;

        /* try to read 1 byte, without consuming the socket buffer */
        r = recv(fd, &c, sizeof(char), MSG_PEEK);
        l_errno = errno;

        if (r <= 0
            && l_errno != EAGAIN
            && l_errno != EWOULDBLOCK
            && l_errno != 0)
        {
            return -1;
        }
    }
    return nreadtotal;
}

/**
 * Basic read function to carry out a single read operation on the DCB socket.
 *
 * @param dcb               The DCB to read from
 * @param bytesavailable    Pointer to linked list to append data to
 * @param maxbytes          Maximum bytes to read (0 = no limit)
 * @param nreadtotal        Total number of bytes already read
 * @param nsingleread       To be set as the number of bytes read this time
 * @return                  GWBUF* buffer containing new data, or null.
 */
GWBUF* DCB::basic_read(int bytesavailable, int maxbytes, int nreadtotal, int* nsingleread)
{
    GWBUF* buffer;
    int bufsize = maxbytes == 0 ? bytesavailable : MXS_MIN(bytesavailable, maxbytes - nreadtotal);

    if ((buffer = gwbuf_alloc(bufsize)) == NULL)
    {
        *nsingleread = -1;
    }
    else
    {
        *nsingleread = ::read(m_fd, GWBUF_DATA(buffer), bufsize);
        m_stats.n_reads++;

        if (*nsingleread <= 0)
        {
            if (errno != 0 && errno != EAGAIN && errno != EWOULDBLOCK)
            {
                MXS_ERROR("Read failed, dcb %p in state %s fd %d: %d, %s",
                          this,
                          mxs::to_string(m_state),
                          m_fd,
                          errno,
                          mxs_strerror(errno));
            }
            gwbuf_free(buffer);
            buffer = NULL;
        }
    }
    return buffer;
}

/**
 * General purpose read routine to read data from a socket through the SSL
 * structure lined with this DCB and append it to a linked list of buffers.
 * The list may be empty, in which case *head == NULL. The SSL structure should
 * be initialized and the SSL handshake should be done.
 *
 * @param dcb   The DCB to read from
 * @param head  Pointer to linked list to append data to
 * @return      -1 on error, otherwise the total number of bytes read
 */
int DCB::read_SSL(GWBUF** head)
{
    mxb_assert(m_fd != FD_CLOSED);

    GWBUF* buffer;
    int nsingleread = 0, nreadtotal = 0;
    int start_length = *head ? gwbuf_length(*head) : 0;

    if (m_encryption.write_want_read)
    {
        writeq_drain();
    }

    buffer = basic_read_SSL(&nsingleread);
    if (buffer)
    {
        nreadtotal += nsingleread;
        *head = gwbuf_append(*head, buffer);

        while (buffer)
        {
            buffer = basic_read_SSL(&nsingleread);
            if (buffer)
            {
                nreadtotal += nsingleread;
                /*< Append read data to the gwbuf */
                *head = gwbuf_append(*head, buffer);
            }
        }
    }

    mxb_assert((*head ? gwbuf_length(*head) : 0) == (size_t)(start_length + nreadtotal));

    return nsingleread < 0 ? nsingleread : nreadtotal;
}

/**
 * Basic read function to carry out a single read on the DCB's SSL connection
 *
 * @param dcb           The DCB to read from
 * @param nsingleread   To be set as the number of bytes read this time
 * @return              GWBUF* buffer containing the data, or null.
 */
GWBUF* DCB::basic_read_SSL(int* nsingleread)
{
    const size_t MXS_SO_RCVBUF_SIZE = (128 * 1024);
    unsigned char temp_buffer[MXS_SO_RCVBUF_SIZE];
    GWBUF* buffer = NULL;

    *nsingleread = SSL_read(m_encryption.handle, temp_buffer, MXS_SO_RCVBUF_SIZE);

    if (*nsingleread)
    {
        m_last_read = mxs_clock();
    }

    m_stats.n_reads++;

    switch (SSL_get_error(m_encryption.handle, *nsingleread))
    {
    case SSL_ERROR_NONE:
        /* Successful read */
        if (*nsingleread && (buffer = gwbuf_alloc_and_load(*nsingleread, (void*)temp_buffer)) == NULL)
        {
            *nsingleread = -1;
            return NULL;
        }
        /* If we were in a retry situation, need to clear flag and attempt write */
        if (m_encryption.read_want_write || m_encryption.read_want_read)
        {
            m_encryption.read_want_write = false;
            m_encryption.read_want_read = false;
            writeq_drain();
        }
        break;

    case SSL_ERROR_ZERO_RETURN:
        /* react to the SSL connection being closed */
        trigger_hangup_event();
        *nsingleread = 0;
        break;

    case SSL_ERROR_WANT_READ:
        /* Prevent SSL I/O on connection until retried, return to poll loop */
        m_encryption.read_want_write = false;
        m_encryption.read_want_read = true;
        *nsingleread = 0;
        break;

    case SSL_ERROR_WANT_WRITE:
        /* Prevent SSL I/O on connection until retried, return to poll loop */
        m_encryption.read_want_write = true;
        m_encryption.read_want_read = false;
        *nsingleread = 0;
        break;

    case SSL_ERROR_SYSCALL:
        *nsingleread = log_errors_SSL(*nsingleread);
        break;

    default:
        *nsingleread = log_errors_SSL(*nsingleread);
        break;
    }
    return buffer;
}

/**
 * Log errors from an SSL operation
 *
 * @param dcb       The DCB of the client
 * @param fd        The file descriptor.
 * @param ret       Return code from SSL operation if error is SSL_ERROR_SYSCALL
 * @return          -1 if an error found, 0 if no error found
 */
int DCB::log_errors_SSL(int ret)
{
    char errbuf[MXS_STRERROR_BUFLEN];
    unsigned long ssl_errno;

    ssl_errno = ERR_get_error();
    if (0 == ssl_errno)
    {
        return 0;
    }
    if (ret || ssl_errno)
    {
        MXS_ERROR("SSL operation failed, dcb %p in state "
                  "%s fd %d return code %d. More details may follow.",
                  this,
                  mxs::to_string(m_state),
                  m_fd,
                  ret);
    }
    if (ret && !ssl_errno)
    {
        int local_errno = errno;
        MXS_ERROR("SSL error caused by TCP error %d %s",
                  local_errno,
                  mxs_strerror(local_errno));
    }
    else
    {
        while (ssl_errno != 0)
        {
            ERR_error_string_n(ssl_errno, errbuf, MXS_STRERROR_BUFLEN);
            MXS_ERROR("%s", errbuf);
            ssl_errno = ERR_get_error();
        }
    }
    return -1;
}

bool DCB::writeq_append(GWBUF* queue, Drain drain)
{
    mxb_assert(this->owner == RoutingWorker::get_current());
    m_writeqlen += gwbuf_length(queue);
    // The following guarantees that queue is not NULL
    if (!dcb_write_parameter_check(this, m_fd, queue))
    {
        return 0;
    }

    m_writeq = gwbuf_append(m_writeq, queue);
    m_stats.n_buffered++;

    if (drain == Drain::YES)
    {
        writeq_drain();
    }

    if (DCB_ABOVE_HIGH_WATER(this) && !m_high_water_reached)
    {
        call_callback(Reason::HIGH_WATER);
        m_high_water_reached = true;
        m_stats.n_high_water++;
    }

    return 1;
}

/**
 * Check the parameters for dcb_write
 *
 * @param dcb   The DCB of the client
 * @param fd    The file descriptor.
 * @param queue Queue of buffers to write
 * @return true if parameters acceptable, false otherwise
 */
static inline bool dcb_write_parameter_check(DCB* dcb, int fd, GWBUF* queue)
{
    if (queue == NULL)
    {
        return false;
    }

    if (fd == DCB::FD_CLOSED)
    {
        MXS_ERROR("Write failed, dcb is closed.");
        gwbuf_free(queue);
        return false;
    }

    if (dcb->session() == NULL || dcb->session()->state() != MXS_SESSION::State::STOPPING)
    {
        /**
         * MXS_SESSION::State::STOPPING means that one of the backends is closing
         * the router session. Some backends may have not completed
         * authentication yet and thus they have no information about router
         * being closed. Session state is changed to MXS_SESSION::State::STOPPING
         * before router's closeSession is called and that tells that DCB may
         * still be writable.
         */
        if (dcb->state() != DCB::State::CREATED
            && dcb->state() != DCB::State::POLLING
            && dcb->state() != DCB::State::NOPOLLING)
        {
            MXS_DEBUG("Write aborted to dcb %p because it is in state %s",
                      dcb,
                      mxs::to_string(dcb->state()));
            gwbuf_free(queue);
            return false;
        }
    }
    return true;
}

int DCB::writeq_drain()
{
    mxb_assert(this->owner == RoutingWorker::get_current());

    if (m_encryption.read_want_write)
    {
        /** The SSL library needs to write more data */
        this->trigger_read_event();
    }

    int total_written = 0;
    GWBUF* local_writeq = m_writeq;
    m_writeq = NULL;

    while (local_writeq)
    {
        int written;
        bool stop_writing = false;
        /* The value put into written will be >= 0 */
        if (m_encryption.handle)
        {
            written = socket_write_SSL(local_writeq, &stop_writing);
        }
        else
        {
            written = socket_write(local_writeq, &stop_writing);
        }
        /*
         * If the stop_writing boolean is set, writing has become blocked,
         * so the remaining data is put back at the front of the write
         * queue.
         */
        if (written)
        {
            m_last_write = mxs_clock();
        }
        if (stop_writing)
        {
            m_writeq = m_writeq ? gwbuf_append(local_writeq, m_writeq) : local_writeq;
            local_writeq = NULL;
        }
        else
        {
            /** Consume the bytes we have written from the list of buffers,
             * and increment the total bytes written. */
            local_writeq = gwbuf_consume(local_writeq, written);
            total_written += written;
        }
    }

    if (m_writeq == NULL)
    {
        /* The write queue has drained, potentially need to call a callback function */
        call_callback(Reason::DRAINED);
    }

    mxb_assert(m_writeqlen >= (uint32_t)total_written);
    m_writeqlen -= total_written;

    if (m_high_water_reached && DCB_BELOW_LOW_WATER(this))
    {
        call_callback(Reason::LOW_WATER);
        m_high_water_reached = false;
        m_stats.n_low_water++;
    }

    return total_written;
}

/**
 * Closes a client/backend dcb, which in the former case always means that
 * the corrsponding socket fd is closed and the dcb itself is freed, and in
 * latter case either the same as in the former or that the dcb is put into
 * the persistent pool.
 *
 * @param dcb The DCB to close
 */
// static
void DCB::close(DCB* dcb)
{
    mxb_assert(dcb->m_state != State::DISCONNECTED);
#if defined (SS_DEBUG)
    RoutingWorker* current = RoutingWorker::get_current();
    RoutingWorker* owner = static_cast<RoutingWorker*>(dcb->owner);
    if (current && (current != owner))
    {
        MXS_ALERT("DCB::close(%p) called by %d, owned by %d.",
                  dcb,
                  current->id(),
                  owner->id());
        mxb_assert(owner == RoutingWorker::get_current());
    }
#endif

    /**
     * DCB::close may be called for freshly created dcb, in which case
     * it only needs to be freed.
     */
    if (dcb->state() == State::CREATED && dcb->m_fd == FD_CLOSED)
    {
        // A freshly created dcb that was closed before it was taken into use.
        DCB::free(dcb);
    }

    if (dcb->prepare_for_destruction())
    {
        if (dcb->m_nClose == 0)
        {
            dcb->m_nClose = 1;

            if (dcb->m_manager)
            {
                dcb->m_manager->destroy(dcb);
            }
            else
            {
                dcb->destroy();
            }
        }
        else
        {
            ++dcb->m_nClose;
            // TODO: Will this happen on a regular basis?
            MXS_WARNING("DCB::close(%p) called %u times.", dcb, dcb->m_nClose);
            mxb_assert(!true);
        }
    }
}

void DCB::destroy()
{
#if defined (SS_DEBUG)
    RoutingWorker* current = RoutingWorker::get_current();
    RoutingWorker* owner = static_cast<RoutingWorker*>(this->owner);
    if (current && (current != owner))
    {
        MXS_ALERT("dcb_final_close(%p) called by %d, owned by %d.",
                  this,
                  current->id(),
                  owner->id());
        mxb_assert(owner == current);
    }
#endif
    mxb_assert(m_nClose != 0);

    if (m_state == State::POLLING)
    {
        stop_polling_and_shutdown();
    }

    if (m_fd != FD_CLOSED)
    {
        // TODO: How could we get this far with a dcb->m_fd <= 0?

        if (::close(m_fd) < 0)
        {
            int eno = errno;
            errno = 0;
            MXS_ERROR("Failed to close socket %d on dcb %p: %d, %s",
                      m_fd,
                      this,
                      eno,
                      mxs_strerror(eno));
        }
        else
        {
            MXS_DEBUG("Closed socket %d on dcb %p.", m_fd, this);
        }

        m_fd = FD_CLOSED;
    }

    m_state = State::DISCONNECTED;
    DCB::free(this);
}

/**
 * Write data to a DCB socket through an SSL structure. The SSL structure is
 * linked from the DCB. All communication is encrypted and done via the SSL
 * structure. Data is written from the DCB write queue.
 *
 * @param dcb           The DCB having an SSL connection
 * @param writeq        A buffer list containing the data to be written
 * @param stop_writing  Set to true if the caller should stop writing, false otherwise
 * @return              Number of written bytes
 */
int DCB::socket_write_SSL(GWBUF* writeq, bool* stop_writing)
{
    int written;

    written = SSL_write(m_encryption.handle, GWBUF_DATA(writeq), GWBUF_LENGTH(writeq));

    *stop_writing = false;
    switch ((SSL_get_error(m_encryption.handle, written)))
    {
    case SSL_ERROR_NONE:
        /* Successful write */
        m_encryption.write_want_read = false;
        m_encryption.write_want_write = false;
        break;

    case SSL_ERROR_ZERO_RETURN:
        /* react to the SSL connection being closed */
        *stop_writing = true;
        trigger_hangup_event();
        break;

    case SSL_ERROR_WANT_READ:
        /* Prevent SSL I/O on connection until retried, return to poll loop */
        *stop_writing = true;
        m_encryption.write_want_read = true;
        m_encryption.write_want_write = false;
        break;

    case SSL_ERROR_WANT_WRITE:
        /* Prevent SSL I/O on connection until retried, return to poll loop */
        *stop_writing = true;
        m_encryption.write_want_read = false;
        m_encryption.write_want_write = true;
        break;

    case SSL_ERROR_SYSCALL:
        *stop_writing = true;
        if (log_errors_SSL(written) < 0)
        {
            trigger_hangup_event();
        }
        break;

    default:
        /* Report error(s) and shutdown the connection */
        *stop_writing = true;
        if (log_errors_SSL(written) < 0)
        {
            trigger_hangup_event();
        }
        break;
    }

    return written > 0 ? written : 0;
}

/**
 * Write data to a DCB. The data is taken from the DCB's write queue.
 *
 * @param dcb           The DCB to write buffer
 * @param writeq        A buffer list containing the data to be written
 * @param stop_writing  Set to true if the caller should stop writing, false otherwise
 * @return              Number of written bytes
 */
int DCB::socket_write(GWBUF* writeq, bool* stop_writing)
{
    int written = 0;
    int fd = m_fd;
    size_t nbytes = GWBUF_LENGTH(writeq);
    void* buf = GWBUF_DATA(writeq);
    int saved_errno;

    errno = 0;

    if (fd != FD_CLOSED)
    {
        written = ::write(fd, buf, nbytes);
    }

    saved_errno = errno;
    errno = 0;

    if (written < 0)
    {
        *stop_writing = true;
        if (saved_errno != EAGAIN && saved_errno != EWOULDBLOCK && saved_errno != EPIPE)
        {
            MXS_ERROR("Write to %s %s in state %s failed: %d, %s",
                      mxs::to_string(m_role),
                      m_remote.c_str(),
                      mxs::to_string(m_state),
                      saved_errno,
                      mxs_strerror(saved_errno));
        }
    }
    else
    {
        *stop_writing = false;
    }

    return written > 0 ? written : 0;
}

bool DCB::add_callback(Reason reason,
                       int (* callback)(DCB*, Reason, void*),
                       void* userdata)
{
    CALLBACK* cb;
    CALLBACK* ptr;
    CALLBACK* lastcb = NULL;

    if ((ptr = (CALLBACK*)MXS_MALLOC(sizeof(CALLBACK))) == NULL)
    {
        return false;
    }
    ptr->reason = reason;
    ptr->cb = callback;
    ptr->userdata = userdata;
    ptr->next = NULL;
    cb = m_callbacks;

    while (cb)
    {
        if (cb->reason == reason && cb->cb == callback
            && cb->userdata == userdata)
        {
            /* Callback is a duplicate, abandon it */
            MXS_FREE(ptr);
            return false;
        }
        lastcb = cb;
        cb = cb->next;
    }
    if (NULL == lastcb)
    {
        m_callbacks = ptr;
    }
    else
    {
        lastcb->next = ptr;
    }

    return true;
}

bool DCB::remove_callback(Reason reason,
                          int (* callback)(DCB*, Reason, void*),
                          void* userdata)
{
    bool rval = false;

    CALLBACK* pcb = NULL;
    CALLBACK* cb = m_callbacks;

    while (cb)
    {
        if (cb->reason == reason
            && cb->cb == callback
            && cb->userdata == userdata)
        {
            if (pcb != NULL)
            {
                pcb->next = cb->next;
            }
            else
            {
                m_callbacks = cb->next;
            }

            MXS_FREE(cb);
            rval = true;
            break;
        }
        pcb = cb;
        cb = cb->next;
    }

    return rval;
}

void DCB::remove_callbacks()
{
    while (m_callbacks)
    {
        CALLBACK* cb = m_callbacks;
        m_callbacks = m_callbacks->next;
        MXS_FREE(cb);
    }
}

/**
 * Call the set of callbacks registered for a particular reason.
 *
 * @param dcb           The DCB to call the callbacks regarding
 * @param reason        The reason that has triggered the call
 */
void DCB::call_callback(Reason reason)
{
    CALLBACK* cb;
    CALLBACK* nextcb;
    cb = m_callbacks;

    while (cb)
    {
        if (cb->reason == reason)
        {
            nextcb = cb->next;
            cb->cb(this, reason, cb->userdata);
            cb = nextcb;
        }
        else
        {
            cb = cb->next;
        }
    }
}

struct dcb_role_count
{
    int       count;
    DCB::Role role;
};

bool count_by_role_cb(DCB* dcb, void* data)
{
    struct dcb_role_count* d = (struct dcb_role_count*)data;

    if (dcb->role() == d->role)
    {
        d->count++;
    }

    return true;
}

/**
 * Create the SSL structure for this DCB.
 * This function creates the SSL structure for the given SSL context.
 * This context should be the context of the service.
 * @param       dcb
 * @return      True on success, false on error.
 */
bool DCB::create_SSL(const mxs::SSLContext& ssl)
{
    m_encryption.verify_host = ssl.config().verify_host;
    m_encryption.handle = ssl.open();
    if (!m_encryption.handle)
    {
        MXS_ERROR("Failed to initialize SSL for connection.");
        return false;
    }

    if (SSL_set_fd(m_encryption.handle, m_fd) == 0)
    {
        MXS_ERROR("Failed to set file descriptor for SSL connection.");
        return false;
    }

    return true;
}

bool DCB::verify_peer_host()
{
    bool rval = true;

    if (m_encryption.verify_host)
    {
        auto r = remote();
        X509* cert = SSL_get_peer_certificate(m_encryption.handle);

        if (cert)
        {
            if (X509_check_ip_asc(cert, r.c_str(), 0) != 1
                && X509_check_host(cert, r.c_str(), 0, 0, nullptr) != 1)
            {
                char buf[1024] = "";
                X509_NAME_oneline(X509_get_subject_name(cert), buf, sizeof(buf));
                MXS_ERROR("Peer host '%s' does not match certificate: %s", r.c_str(), buf);
                rval = false;
            }

            X509_free(cert);
        }
    }

    return rval;
}

/**
 * @brief Set socket options, log an error if fails
 *
 * Simply calls the setsockopt function with the same parameters, but also
 * checks for success and logs an error if necessary.
 *
 * @param sockfd  Socket file descriptor
 * @param level   Will always be SOL_SOCKET for socket level operations
 * @param optname Option name
 * @param optval  Option value
 * @param optlen  Length of option value
 * @return 0 if successful, otherwise -1
 */
static int dcb_set_socket_option(int sockfd, int level, int optname, void* optval, socklen_t optlen)
{
    if (setsockopt(sockfd, level, optname, optval, optlen) != 0)
    {
        MXS_ERROR("Failed to set socket options: %d, %s",
                  errno,
                  mxs_strerror(errno));
        return -1;
    }
    return 0;
}

/** Helper class for serial iteration over all DCBs */
class SerialDcbTask : public Worker::Task
{
public:

    SerialDcbTask(bool (*func)(DCB*, void*), void* data)
        : m_func(func)
        , m_data(data)
        , m_more(1)
    {
    }

    void execute(Worker& worker)
    {
        RoutingWorker& rworker = static_cast<RoutingWorker&>(worker);
        const auto& dcbs = rworker.dcbs();

        for (auto it = dcbs.begin();
             it != dcbs.end() && atomic_load_int32(&m_more);
             ++it)
        {
            DCB* dcb = *it;

            if (dcb->session())
            {
                if (!m_func(dcb, m_data))
                {
                    atomic_store_int32(&m_more, 0);
                    break;
                }
            }
            else
            {
                /**
                 *  TODO: Fix this. m_persistentstart is now in BackendDCB.
                 *  mxb_assert_message(dcb->m_persistentstart > 0, "The DCB must be in a connection pool");
                 */
            }
        }
    }

    bool more() const
    {
        return m_more;
    }

private:
    bool (* m_func)(DCB* dcb, void* data);
    void* m_data;
    int   m_more;
};

uint32_t DCB::process_events(uint32_t events)
{
    mxb_assert(static_cast<RoutingWorker*>(this->owner) == RoutingWorker::get_current());

    uint32_t rc = MXB_POLL_NOP;

    /*
     * It isn't obvious that this is impossible
     * mxb_assert(dcb->state() != State::DISCONNECTED);
     */
    if (State::DISCONNECTED == m_state)
    {
        mxb_assert(!true);
        return rc;
    }

    if (m_nClose != 0)
    {
        mxb_assert(!true);
        return rc;
    }

    /**
     * Any of these callbacks might close the DCB. Hence, the value of 'n_close'
     * must be checked after each callback invocation.
     */

    if ((events & EPOLLOUT) && (m_nClose == 0))
    {
<<<<<<< HEAD
        mxb_assert(m_handler);

        int eno = 0;
        eno = gw_getsockerrno(m_fd);
=======
        rc |= MXB_POLL_WRITE;
>>>>>>> f7d502d1

        if (dcb_session_check(dcb, "write_ready"))
        {
<<<<<<< HEAD
            rc |= MXB_POLL_WRITE;

            m_handler->write_ready(this);
=======
            DCB_EH_NOTICE("Calling dcb->func.write_ready(%p)", dcb);
            dcb->func.write_ready(dcb);
>>>>>>> f7d502d1
        }
    }

    if ((events & EPOLLIN) && (m_nClose == 0))
    {
        mxb_assert(m_handler);

        rc |= MXB_POLL_READ;

        int return_code = 1;
        /** SSL authentication is still going on, we need to call DCB::ssl_handehake
         * until it return 1 for success or -1 for error */
        if (m_encryption.state == SSLState::HANDSHAKE_REQUIRED)
        {
            return_code = ssl_handshake();
        }
<<<<<<< HEAD
        if (1 == return_code)
        {
            m_handler->ready_for_reading(this);
        }
        else if (-1 == return_code)
=======
    }
    if ((events & EPOLLERR) && (dcb->n_close == 0))
    {
        rc |= MXB_POLL_ERROR;

        if (dcb_session_check(dcb, "error"))
>>>>>>> f7d502d1
        {
            m_handler->error(this);
        }
    }

    if ((events & EPOLLERR) && (m_nClose == 0))
    {
<<<<<<< HEAD
        mxb_assert(m_handler);

        rc |= MXB_POLL_ERROR;

        m_handler->error(this);
    }

    if ((events & EPOLLHUP) && (m_nClose == 0))
    {
        mxb_assert(m_handler);

=======
>>>>>>> f7d502d1
        rc |= MXB_POLL_HUP;

        if (!m_hanged_up)
        {
            m_handler->hangup(this);

            m_hanged_up = true;
        }
    }

#ifdef EPOLLRDHUP
<<<<<<< HEAD
    if ((events & EPOLLRDHUP) && (m_nClose == 0))
    {
        mxb_assert(m_handler);

=======
    if ((events & EPOLLRDHUP) && (dcb->n_close == 0))
    {
>>>>>>> f7d502d1
        rc |= MXB_POLL_HUP;

        if (!m_hanged_up)
        {
            m_handler->hangup(this);

            m_hanged_up = true;
        }
    }
#endif

    if (m_session)
    {
        // By design we don't distinguish between real I/O activity and
        // fake activity. In both cases, the session is busy.
        static_cast<Session*>(m_session)->book_io_activity();
    }

    return rc;
}

// static
uint32_t DCB::event_handler(DCB* dcb, uint32_t events)
{
    this_thread.current_dcb = dcb;
    uint32_t rv = dcb->process_events(events);

    // When all I/O events have been handled, we will immediately
    // process an added fake event. As the handling of a fake event
    // may lead to the addition of another fake event we loop until
    // there is no fake event or the dcb has been closed.

    while ((dcb->m_nClose == 0) && (dcb->m_triggered_event != 0))
    {
        events = dcb->m_triggered_event;
        dcb->m_triggered_event = 0;

        dcb->m_is_fake_event = true;
        rv |= dcb->process_events(events);
        dcb->m_is_fake_event = false;
    }

    this_thread.current_dcb = NULL;

    return rv;
}

// static
uint32_t DCB::poll_handler(MXB_POLL_DATA* data, MXB_WORKER* worker, uint32_t events)
{
    uint32_t rval = 0;
    DCB* dcb = (DCB*)data;

    /**
     * Fake hangup events (e.g. from monitors) can cause a DCB to be closed
     * before the real events are processed. This makes it look like a closed
     * DCB is receiving events when in reality the events were received at the
     * same time the DCB was closed. If a closed DCB receives events they should
     * be ignored.
     *
     * @see FakeEventTask()
     */
    if (dcb->m_nClose == 0)
    {
        rval = DCB::event_handler(dcb, events);
    }

    return rval;
}

class DCB::FakeEventTask : public Worker::DisposableTask
{
public:
    FakeEventTask(const FakeEventTask&) = delete;
    FakeEventTask& operator=(const FakeEventTask&) = delete;

    FakeEventTask(DCB* dcb, uint32_t ev)
        : m_dcb(dcb)
        , m_ev(ev)
        , m_uid(dcb->uid())
    {
    }

    void execute(Worker& worker)
    {
        mxb_assert(&worker == RoutingWorker::get_current());

        RoutingWorker& rworker = static_cast<RoutingWorker&>(worker);

        if (rworker.dcbs().count(m_dcb) != 0    // If the dcb is found in the book-keeping,
            && !m_dcb->is_closed()              // it has not been closed, and
            && m_dcb->uid() == m_uid)           // it really is the one (not another one that just
                                                // happened to get the same address).
        {
            mxb_assert(m_dcb->owner == RoutingWorker::get_current());
            m_dcb->m_is_fake_event = true;
            DCB::event_handler(m_dcb, m_ev);
            m_dcb->m_is_fake_event = false;
        }
    }

private:
    DCB*     m_dcb;
    uint32_t m_ev;
    uint64_t m_uid;     /**< DCB UID guarantees we deliver the event to the correct DCB */
};

void DCB::add_event(uint32_t ev)
{
    if (this == this_thread.current_dcb)
    {
        mxb_assert(this->owner == RoutingWorker::get_current());
        // If the fake event is added to the current DCB, we arrange for
        // it to be handled immediately in DCB::event_handler() when the handling
        // of the current events are done...

        m_triggered_event = ev;
    }
    else
    {
        // ... otherwise we post the fake event using the messaging mechanism.

        FakeEventTask* task = new(std::nothrow) FakeEventTask(this, ev);

        if (task)
        {
            RoutingWorker* worker = static_cast<RoutingWorker*>(this->owner);
            worker->execute(std::unique_ptr<FakeEventTask>(task), Worker::EXECUTE_QUEUED);
        }
        else
        {
            MXS_OOM();
        }
    }
}

void DCB::trigger_read_event()
{
    add_event(EPOLLIN);
}

void DCB::trigger_hangup_event()
{
#ifdef EPOLLRDHUP
    uint32_t ev = EPOLLRDHUP;
#else
    uint32_t ev = EPOLLHUP;
#endif
    add_event(ev);
}

void DCB::trigger_write_event()
{
    add_event(EPOLLOUT);
}

bool DCB::enable_events()
{
    mxb_assert(m_state == State::CREATED || m_state == State::NOPOLLING);

    bool rv = false;
    RoutingWorker* worker = static_cast<RoutingWorker*>(this->owner);
    mxb_assert(worker == RoutingWorker::get_current());

    if (worker->add_fd(m_fd, THIS_UNIT::poll_events, this))
    {
        m_state = State::POLLING;
        rv = true;
    }

    return rv;
}

bool DCB::disable_events()
{
    mxb_assert(m_state == State::POLLING);
    mxb_assert(m_fd != FD_CLOSED || m_role == DCB::Role::INTERNAL);

    bool rv = true;
    RoutingWorker* worker = static_cast<RoutingWorker*>(this->owner);
    mxb_assert(worker == RoutingWorker::get_current());

    // We unconditionally set the state, even if the actual removal might fail.
    m_state = State::NOPOLLING;

    // When BLR creates an internal DCB, it will set its state to
    // State::NOPOLLING and the fd will be FD_CLOSED.
    if (m_fd != FD_CLOSED)
    {

        if (!worker->remove_fd(m_fd))
        {
            rv = false;
        }
    }

    return rv;
}

/**
 * @brief DCB callback for upstream throtting
 * Called by any backend dcb when its writeq is above high water mark or
 * it has reached high water mark and now it is below low water mark,
 * Calling `poll_remove_dcb` or `poll_add_dcb' on client dcb to throttle
 * network traffic from client to mxs.
 *
 * @param dcb      Backend dcb
 * @param reason   Why the callback was called
 * @param userdata Data provided when the callback was added
 * @return Always 0
 */
static int upstream_throttle_callback(DCB* dcb, DCB::Reason reason, void* userdata)
{
    auto session = dcb->session();
    auto client_dcb = session->client_connection()->dcb();

    // The fd is removed manually here due to the fact that poll_add_dcb causes the DCB to be added to the
    // worker's list of DCBs but poll_remove_dcb doesn't remove it from it. This is due to the fact that the
    // DCBs are only removed from the list when they are closed.
    if (reason == DCB::Reason::HIGH_WATER)
    {
        MXS_INFO("High water mark hit for '%s'@'%s', not reading data until low water mark is hit",
                 session->user().c_str(), client_dcb->remote().c_str());

        client_dcb->disable_events();
    }
    else if (reason == DCB::Reason::LOW_WATER)
    {
        MXS_INFO("Low water mark hit for '%s'@'%s', accepting new data",
                 session->user().c_str(), client_dcb->remote().c_str());

        if (!client_dcb->enable_events())
        {
            MXS_ERROR("Could not re-enable I/O events for client connection whose I/O events "
                      "earlier were disabled due to the high water mark having been hit. "
                      "Closing session.");
            client_dcb->trigger_hangup_event();
        }
    }

    return 0;
}

bool backend_dcb_remove_func(DCB* dcb, void* data)
{
    MXS_SESSION* session = (MXS_SESSION*)data;

    if (dcb->session() == session && dcb->role() == DCB::Role::BACKEND)
    {
        BackendDCB* backend_dcb = static_cast<BackendDCB*>(dcb);
        MXS_INFO("High water mark hit for connection to '%s' from %s'@'%s', not reading data until low water "
                 "mark is hit", backend_dcb->server()->name(),
                 session->user().c_str(), session->client_remote().c_str());

        backend_dcb->disable_events();
    }

    return true;
}

bool backend_dcb_add_func(DCB* dcb, void* data)
{
    MXS_SESSION* session = (MXS_SESSION*)data;

    if (dcb->session() == session && dcb->role() == DCB::Role::BACKEND)
    {
        BackendDCB* backend_dcb = static_cast<BackendDCB*>(dcb);
        auto client_dcb = session->client_connection()->dcb();
        MXS_INFO("Low water mark hit for connection to '%s' from '%s'@'%s', accepting new data",
                 backend_dcb->server()->name(),
                 session->user().c_str(), client_dcb->remote().c_str());

        if (!backend_dcb->enable_events())
        {
            MXS_ERROR("Could not re-enable I/O events for backend connection whose I/O events "
                      "earlier were disabled due to the high water mark having been hit. "
                      "Closing session.");
            client_dcb->trigger_hangup_event();
        }
    }

    return true;
}

/**
 * @brief DCB callback for downstream throtting
 * Called by client dcb when its writeq is above high water mark or
 * it has reached high water mark and now it is below low water mark,
 * Calling `poll_remove_dcb` or `poll_add_dcb' on all backend dcbs to
 * throttle network traffic from server to mxs.
 *
 * @param dcb      client dcb
 * @param reason   Why the callback was called
 * @param userdata Data provided when the callback was added
 * @return Always 0
 */
static int downstream_throttle_callback(DCB* dcb, DCB::Reason reason, void* userdata)
{
    if (reason == DCB::Reason::HIGH_WATER)
    {
        dcb_foreach_local(backend_dcb_remove_func, dcb->session());
    }
    else if (reason == DCB::Reason::LOW_WATER)
    {
        dcb_foreach_local(backend_dcb_add_func, dcb->session());
    }

    return 0;
}

SERVICE* DCB::service() const
{
    return m_session->service;
}

int32_t DCB::protocol_write(GWBUF* pData)
{
    return protocol()->write(pData);
}

/**
 * ClientDCB
 */
void ClientDCB::shutdown()
{
    // Close protocol and router session
    if ((m_session->state() == MXS_SESSION::State::STARTED
         || m_session->state() == MXS_SESSION::State::STOPPING))
    {
        session_close(m_session);
    }
    m_protocol->finish_connection();
}

ClientDCB::ClientDCB(int fd,
                     const std::string& remote,
                     const sockaddr_storage& ip,
                     MXS_SESSION* session,
                     std::unique_ptr<ClientConnection> protocol,
                     DCB::Manager* manager)
    : ClientDCB(fd,
                remote,
                ip,
                DCB::Role::CLIENT,
                session,
                std::move(protocol),
                manager)
{
}

ClientDCB::ClientDCB(int fd,
                     const std::string& remote,
                     const sockaddr_storage& ip,
                     DCB::Role role,
                     MXS_SESSION* session,
                     std::unique_ptr<ClientConnection> protocol,
                     Manager* manager)
    : DCB(fd, remote, role, session, protocol.get(), manager)
    , m_ip(ip)
    , m_protocol(std::move(protocol))
{
    if (DCB_THROTTLING_ENABLED(this))
    {
        add_callback(Reason::HIGH_WATER, downstream_throttle_callback, NULL);
        add_callback(Reason::LOW_WATER, downstream_throttle_callback, NULL);
    }
}

ClientDCB::ClientDCB(int fd, const std::string& remote, DCB::Role role, MXS_SESSION* session)
    : ClientDCB(fd, remote, sockaddr_storage {}, role, session, nullptr, nullptr)
{
}

ClientDCB::~ClientDCB()
{
    // TODO: move m_data to authenticators so it's freed
}

bool ClientDCB::release_from(MXS_SESSION* session)
{
    /**
     * The client DCB is only freed once all other DCBs that the session
     * uses have been freed. This will guarantee that the authentication
     * data will be usable for all DCBs even if the client DCB has already
     * been closed.
     */
    session_put_ref(session);
    return false;
}

bool ClientDCB::prepare_for_destruction()
{
    mxb_assert(m_fd != FD_CLOSED);
    return true;
}

ClientDCB* ClientDCB::create(int fd,
                             const std::string& remote,
                             const sockaddr_storage& ip,
                             MXS_SESSION* session,
                             std::unique_ptr<ClientConnection> protocol,
                             DCB::Manager* manager)
{
    ClientDCB* dcb = new(std::nothrow) ClientDCB(fd, remote, ip, session, std::move(protocol), manager);
    if (!dcb)
    {
        ::close(fd);
    }

    return dcb;
}

mxs::ClientConnection* ClientDCB::protocol() const
{
    return m_protocol.get();
}

/**
 * Accept a SSL connection and do the SSL authentication handshake.
 * This function accepts a client connection to a DCB. It assumes that the SSL
 * structure has the underlying method of communication set and this method is ready
 * for usage. It then proceeds with the SSL handshake and stops only if an error
 * occurs or the client has not yet written enough data to complete the handshake.
 * @param dcb DCB which should accept the SSL connection
 * @return 1 if the handshake was successfully completed, 0 if the handshake is
 * still ongoing and another call to dcb_SSL_accept should be made or -1 if an
 * error occurred during the handshake and the connection should be terminated.
 */
int ClientDCB::ssl_handshake()
{
    if (!m_session->listener_data()->m_ssl.valid()
        || (!m_encryption.handle && !create_SSL(m_session->listener_data()->m_ssl)))
    {
        return -1;
    }

    int ssl_rval = SSL_accept(m_encryption.handle);

    switch (SSL_get_error(m_encryption.handle, ssl_rval))
    {
    case SSL_ERROR_NONE:
        MXS_DEBUG("SSL_accept done for %s", m_remote.c_str());
        m_encryption.state = SSLState::ESTABLISHED;
        m_encryption.read_want_write = false;
        return verify_peer_host() ? 1 : -1;

    case SSL_ERROR_WANT_READ:
        MXS_DEBUG("SSL_accept ongoing want read for %s", m_remote.c_str());
        return 0;

    case SSL_ERROR_WANT_WRITE:
        MXS_DEBUG("SSL_accept ongoing want write for %s", m_remote.c_str());
        m_encryption.read_want_write = true;
        return 0;

    case SSL_ERROR_ZERO_RETURN:
        MXS_DEBUG("SSL error, shut down cleanly during SSL accept %s", m_remote.c_str());
        log_errors_SSL(0);
        trigger_hangup_event();
        return 0;

    case SSL_ERROR_SYSCALL:
        MXS_DEBUG("SSL connection SSL_ERROR_SYSCALL error during accept %s", m_remote.c_str());
        if (log_errors_SSL(ssl_rval) < 0)
        {
            m_encryption.state = SSLState::HANDSHAKE_FAILED;
            trigger_hangup_event();
            return -1;
        }
        else
        {
            return 0;
        }

    default:
        MXS_DEBUG("SSL connection shut down with error during SSL accept %s", m_remote.c_str());
        if (log_errors_SSL(ssl_rval) < 0)
        {
            m_encryption.state = SSLState::HANDSHAKE_FAILED;
            trigger_hangup_event();
            return -1;
        }
        else
        {
            return 0;
        }
    }
}

int ClientDCB::port() const
{
    int rval = -1;

    if (m_ip.ss_family == AF_INET)
    {
        struct sockaddr_in* ip = (struct sockaddr_in*)&m_ip;
        rval = ntohs(ip->sin_port);
    }
    else if (m_ip.ss_family == AF_INET6)
    {
        struct sockaddr_in6* ip = (struct sockaddr_in6*)&m_ip;
        rval = ntohs(ip->sin6_port);
    }
    else
    {
        mxb_assert(m_ip.ss_family == AF_UNIX);
    }

    return rval;
}

/**
 * BackendDCB
 */
BackendDCB* BackendDCB::connect(SERVER* server, MXS_SESSION* session, DCB::Manager* manager)
{
    BackendDCB* rval = nullptr;
    int fd = connect_socket(server->address, server->port);
    if (fd >= 0)
    {
        rval = new(std::nothrow) BackendDCB(server, fd, session, manager);
        if (!rval)
        {
            ::close(fd);
        }
    }
    return rval;
}

void BackendDCB::reset(MXS_SESSION* session)
{
    m_last_read = mxs_clock();
    m_last_write = mxs_clock();
    m_session = session;

    if (DCB_THROTTLING_ENABLED(this))
    {
        // Register upstream throttling callbacks
        add_callback(Reason::HIGH_WATER, upstream_throttle_callback, NULL);
        add_callback(Reason::LOW_WATER, upstream_throttle_callback, NULL);
    }
}

// static
void BackendDCB::hangup_cb(MXB_WORKER* worker, const SERVER* server)
{
    RoutingWorker* rworker = static_cast<RoutingWorker*>(worker);
    DCB* old_current = this_thread.current_dcb;

    for (DCB* dcb : rworker->dcbs())
    {
        if (dcb->state() == State::POLLING && dcb->role() == Role::BACKEND)
        {
            // TODO: Remove the need for downcast.
            BackendDCB* backend_dcb = static_cast<BackendDCB*>(dcb);

            if (backend_dcb->m_server == server && backend_dcb->m_nClose == 0)
            {
                if (!backend_dcb->m_hanged_up)
                {
                    this_thread.current_dcb = backend_dcb;
                    backend_dcb->m_is_fake_event = true;
                    backend_dcb->m_protocol->hangup(dcb);
                    backend_dcb->m_is_fake_event = true;
                    backend_dcb->m_hanged_up = true;
                }
            }
        }
    }

    this_thread.current_dcb = old_current;
}

/**
 * Call all the callbacks on all DCB's that match the server and the reason given
 */
// static
void BackendDCB::hangup(const SERVER* server)
{
    intptr_t arg1 = (intptr_t)&BackendDCB::hangup_cb;
    intptr_t arg2 = (intptr_t)server;

    RoutingWorker::broadcast_message(MXB_WORKER_MSG_CALL, arg1, arg2);
}

mxs::BackendConnection* BackendDCB::protocol() const
{
    return m_protocol.get();
}

/**
 * Initiate an SSL client connection to a server
 *
 * This functions starts an SSL client connection to a server which is expecting
 * an SSL handshake. The DCB should already have a TCP connection to the server and
 * this connection should be in a state that expects an SSL handshake.
 * THIS CODE IS UNUSED AND UNTESTED as at 4 Jan 2016
 * @param dcb DCB to connect
 * @return 1 on success, -1 on error and 0 if the SSL handshake is still ongoing
 */
int BackendDCB::ssl_handshake()
{
    int ssl_rval;
    int return_code;

    if (!m_server->ssl().context() || (!m_encryption.handle && !create_SSL(*m_server->ssl().context())))
    {
        mxb_assert(m_server->ssl().context());
        return -1;
    }
    m_encryption.state = SSLState::HANDSHAKE_REQUIRED;
    ssl_rval = SSL_connect(m_encryption.handle);
    switch (SSL_get_error(m_encryption.handle, ssl_rval))
    {
    case SSL_ERROR_NONE:
        MXS_DEBUG("SSL_connect done for %s", m_remote.c_str());
        m_encryption.state = SSLState::ESTABLISHED;
        m_encryption.read_want_write = false;
        return_code = verify_peer_host() ? 1 : -1;
        break;

    case SSL_ERROR_WANT_READ:
        MXS_DEBUG("SSL_connect ongoing want read for %s", m_remote.c_str());
        return_code = 0;
        break;

    case SSL_ERROR_WANT_WRITE:
        MXS_DEBUG("SSL_connect ongoing want write for %s", m_remote.c_str());
        m_encryption.read_want_write = true;
        return_code = 0;
        break;

    case SSL_ERROR_ZERO_RETURN:
        MXS_DEBUG("SSL error, shut down cleanly during SSL connect %s", m_remote.c_str());
        if (log_errors_SSL(0) < 0)
        {
            trigger_hangup_event();
        }
        return_code = 0;
        break;

    case SSL_ERROR_SYSCALL:
        MXS_DEBUG("SSL connection shut down with SSL_ERROR_SYSCALL during SSL connect %s", m_remote.c_str());
        if (log_errors_SSL(ssl_rval) < 0)
        {
            m_encryption.state = SSLState::HANDSHAKE_FAILED;
            trigger_hangup_event();
            return_code = -1;
        }
        else
        {
            return_code = 0;
        }
        break;

    default:
        MXS_DEBUG("SSL connection shut down with error during SSL connect %s", m_remote.c_str());
        if (log_errors_SSL(ssl_rval) < 0)
        {
            m_encryption.state = SSLState::HANDSHAKE_FAILED;
            trigger_hangup_event();
            return -1;
        }
        else
        {
            return 0;
        }
        break;
    }
    return return_code;
}

BackendDCB::BackendDCB(SERVER* server, int fd, MXS_SESSION* session,
                       DCB::Manager* manager)
    : DCB(fd, server->address, DCB::Role::BACKEND, session, nullptr, manager)
    , m_server(server)
{
    mxb_assert(m_server);

    if (DCB_THROTTLING_ENABLED(this))
    {
        // Register upstream throttling callbacks
        add_callback(Reason::HIGH_WATER, upstream_throttle_callback, NULL);
        add_callback(Reason::LOW_WATER, upstream_throttle_callback, NULL);
    }
}

void BackendDCB::shutdown()
{
    // Close protocol and router session
    m_protocol->finish_connection();
}

bool BackendDCB::release_from(MXS_SESSION* session)
{
    auto ses = static_cast<Session*>(session);
    ses->unlink_backend_connection(m_protocol.get());
    return true;
}

bool BackendDCB::prepare_for_destruction()
{
    bool prepared = true;

    if (m_manager)
    {
        prepared = static_cast<BackendDCB::Manager*>(m_manager)->can_be_destroyed(this);

        if (!prepared)
        {
            m_nClose = 0;
        }
    }

    return prepared;
}

void BackendDCB::set_connection(std::unique_ptr<mxs::BackendConnection> conn)
{
    m_handler = conn.get();
    m_protocol = std::move(conn);
}

/**
 * Free Functions
 */
namespace maxscale
{

const char* to_string(DCB::Role role)
{
    switch (role)
    {
    case DCB::Role::CLIENT:
        return "Client DCB";

    case DCB::Role::BACKEND:
        return "Backend DCB";

    case DCB::Role::INTERNAL:
        return "Internal DCB";

    default:
        mxb_assert(!true);
        return "Unknown DCB";
    }
}

const char* to_string(DCB::State state)
{
    switch (state)
    {
    case DCB::State::CREATED:
        return "DCB::State::CREATED";

    case DCB::State::POLLING:
        return "DCB::State::POLLING";

    case DCB::State::DISCONNECTED:
        return "DCB::State::DISCONNECTED";

    case DCB::State::NOPOLLING:
        return "DCB::State::NOPOLLING";

    default:
        assert(!true);
        return "DCB::State::UNKNOWN";
    }
}
}

void dcb_printf(DCB* dcb, const char* fmt, ...)
{
    va_list args;
    va_start(args, fmt);
    int n = vsnprintf(nullptr, 0, fmt, args);
    va_end(args);

    GWBUF* buf = gwbuf_alloc(n + 1);

    if (buf)
    {
        va_start(args, fmt);
        vsnprintf((char*)GWBUF_DATA(buf), n + 1, fmt, args);
        va_end(args);

        // Remove the trailing null character
        GWBUF_RTRIM(buf, 1);
        dcb->protocol_write(buf);
    }
}

int dcb_count_by_role(DCB::Role role)
{
    struct dcb_role_count val = {};
    val.count = 0;
    val.role = role;

    dcb_foreach(count_by_role_cb, &val);

    return val.count;
}

uint64_t dcb_get_session_id(DCB* dcb)
{
    return (dcb && dcb->session()) ? dcb->session()->id() : 0;
}

bool dcb_foreach(bool (* func)(DCB* dcb, void* data), void* data)
{
    mxb_assert(mxs::MainWorker::is_main_worker());
    SerialDcbTask task(func, data);
    RoutingWorker::execute_serially(task);
    return task.more();
}

void dcb_foreach_local(bool (* func)(DCB* dcb, void* data), void* data)
{
    RoutingWorker* worker = RoutingWorker::get_current();
    const auto& dcbs = worker->dcbs();

    for (DCB* dcb : dcbs)
    {
        if (dcb->session())
        {
            if (!func(dcb, data))
            {
                break;
            }
        }
        else
        {
            /**
             *  TODO: Fix this. m_persistentstart is now in BackendDCB.
             *  mxb_assert_message(dcb->m_persistentstart > 0, "The DCB must be in a connection pool");
             */
        }
    }
}

DCB* dcb_get_current()
{
    return this_thread.current_dcb;
}

void mxs::ClientConnectionBase::set_dcb(DCB* dcb)
{
    m_dcb = static_cast<ClientDCB*>(dcb);
}

ClientDCB* mxs::ClientConnectionBase::dcb()
{
    return m_dcb;
}

const ClientDCB* mxs::ClientConnectionBase::dcb() const
{
    return m_dcb;
}

json_t* maxscale::ClientConnectionBase::diagnostics() const
{
    json_t* rval = json_object();   // This is not currently used.
    return rval;
}<|MERGE_RESOLUTION|>--- conflicted
+++ resolved
@@ -1239,26 +1239,11 @@
 
     if ((events & EPOLLOUT) && (m_nClose == 0))
     {
-<<<<<<< HEAD
         mxb_assert(m_handler);
 
-        int eno = 0;
-        eno = gw_getsockerrno(m_fd);
-=======
         rc |= MXB_POLL_WRITE;
->>>>>>> f7d502d1
-
-        if (dcb_session_check(dcb, "write_ready"))
-        {
-<<<<<<< HEAD
-            rc |= MXB_POLL_WRITE;
-
-            m_handler->write_ready(this);
-=======
-            DCB_EH_NOTICE("Calling dcb->func.write_ready(%p)", dcb);
-            dcb->func.write_ready(dcb);
->>>>>>> f7d502d1
-        }
+
+        m_handler->write_ready(this);
     }
 
     if ((events & EPOLLIN) && (m_nClose == 0))
@@ -1274,61 +1259,44 @@
         {
             return_code = ssl_handshake();
         }
-<<<<<<< HEAD
         if (1 == return_code)
         {
             m_handler->ready_for_reading(this);
         }
         else if (-1 == return_code)
-=======
-    }
-    if ((events & EPOLLERR) && (dcb->n_close == 0))
-    {
+        {
+            m_handler->error(this);
+        }
+    }
+
+    if ((events & EPOLLERR) && (m_nClose == 0))
+    {
+        mxb_assert(m_handler);
+
         rc |= MXB_POLL_ERROR;
 
-        if (dcb_session_check(dcb, "error"))
->>>>>>> f7d502d1
-        {
-            m_handler->error(this);
-        }
-    }
-
-    if ((events & EPOLLERR) && (m_nClose == 0))
-    {
-<<<<<<< HEAD
+        m_handler->error(this);
+    }
+
+    if ((events & EPOLLHUP) && (m_nClose == 0))
+    {
         mxb_assert(m_handler);
 
-        rc |= MXB_POLL_ERROR;
-
-        m_handler->error(this);
-    }
-
-    if ((events & EPOLLHUP) && (m_nClose == 0))
+        rc |= MXB_POLL_HUP;
+
+        if (!m_hanged_up)
+        {
+            m_handler->hangup(this);
+
+            m_hanged_up = true;
+        }
+    }
+
+#ifdef EPOLLRDHUP
+    if ((events & EPOLLRDHUP) && (m_nClose == 0))
     {
         mxb_assert(m_handler);
 
-=======
->>>>>>> f7d502d1
-        rc |= MXB_POLL_HUP;
-
-        if (!m_hanged_up)
-        {
-            m_handler->hangup(this);
-
-            m_hanged_up = true;
-        }
-    }
-
-#ifdef EPOLLRDHUP
-<<<<<<< HEAD
-    if ((events & EPOLLRDHUP) && (m_nClose == 0))
-    {
-        mxb_assert(m_handler);
-
-=======
-    if ((events & EPOLLRDHUP) && (dcb->n_close == 0))
-    {
->>>>>>> f7d502d1
         rc |= MXB_POLL_HUP;
 
         if (!m_hanged_up)
