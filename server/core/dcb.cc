/*
 * Copyright (c) 2016 MariaDB Corporation Ab
 *
 * Use of this software is governed by the Business Source License included
 * in the LICENSE.TXT file and at www.mariadb.com/bsl11.
 *
 * Change Date: 2026-12-27
 *
 * On the date above, in accordance with the Business Source License, use
 * of this software will be governed by version 2 or later of the General
 * Public License.
 */

/**
 * @file dcb.c  -  Descriptor Control Block generic functions
 *
 * Descriptor control blocks provide the key mechanism for the interface
 * with the non-blocking socket polling routines. The descriptor control
 * block is the user data that is handled by the epoll system and contains
 * the state data and pointers to other components that relate to the
 * use of a file descriptor.
 */
#include <maxscale/dcb.hh>

#include <arpa/inet.h>
#include <errno.h>
#include <inttypes.h>
#include <netinet/tcp.h>
#include <signal.h>
#include <stdarg.h>
#include <stdio.h>
#include <stdlib.h>
#include <string.h>
#include <sys/epoll.h>
#include <sys/ioctl.h>
#include <sys/socket.h>
#include <sys/stat.h>
#include <sys/un.h>
#include <time.h>

#ifdef OPENSSL_1_1
#include <openssl/x509v3.h>
#endif

#include <atomic>

#include <maxbase/alloc.hh>
#include <maxscale/clock.hh>
#include <maxscale/listener.hh>
#include <maxscale/mainworker.hh>
#include <maxscale/protocol/mariadb/mysql.hh>
#include <maxscale/protocol2.hh>
#include <maxscale/router.hh>
#include <maxscale/routingworker.hh>
#include <maxscale/service.hh>
#include <maxscale/utils.hh>

#include "internal/modules.hh"
#include "internal/server.hh"
#include "internal/session.hh"

using maxscale::RoutingWorker;
using maxbase::Worker;
using std::string;
using std::move;
using mxs::ClientConnection;
using mxs::BackendConnection;

#define DCB_THROTTLING_ENABLED(x) ((x)->m_high_water && (x)->m_low_water)

namespace
{

static struct THIS_UNIT
{
    std::atomic<uint64_t> uid_generator {0};
#ifdef EPOLLRDHUP
    static constexpr uint32_t poll_events = EPOLLIN | EPOLLOUT | EPOLLRDHUP | EPOLLHUP | EPOLLET;
#else
    static constexpr uint32_t poll_events = EPOLLIN | EPOLLOUT | EPOLLHUP | EPOLLET;
#endif
} this_unit;

static thread_local struct
{
    DCB* current_dcb;       /** The DCB currently being handled by event handlers. */
} this_thread;

/*
 * Unclear which is the optimal read buffer size. LibUV uses 64 kB, so try that here too. This
 * requires 6 GB of memory with 100k GWBUFs in flight. We want to minimize the number of small
 * reads, as even a zero-size read takes 2-3 us. 30 kB read seems to take ~30 us. With larger
 * reads the time increases somewhat linearly, although fluctuations are significant.
 *
 * TODO: Think how this will affect long-term stored GWBUFs (e.g. session commands). They will now
 * consume much more memory.
 */
const size_t BASE_READ_BUFFER_SIZE = 64 * 1024;

void set_SSL_mode_bits(SSL* ssl)
{
    /*
     * SSL mode bits:
     * 1. Partial writes allow consuming from write buffer as writing progresses.
     * 2. Auto-retry is enabled by default on more recent OpenSSL versions. Unclear if it matters for
     * non-blocking sockets.
     * 3. Moving write buffer is required as GWBUF storage may be reallocated before a write retry.
     */
    const long SSL_MODE_BITS = SSL_MODE_ENABLE_PARTIAL_WRITE | SSL_MODE_AUTO_RETRY
        | SSL_MODE_ACCEPT_MOVING_WRITE_BUFFER;

    auto bits = SSL_set_mode(ssl, SSL_MODE_BITS);
    mxb_assert((bits & SSL_MODE_BITS) == SSL_MODE_BITS);
}

/**
 * Create a low level connection to a server.
 *
 * @param host The host to connect to
 * @param port The port to connect to
 *
 * @return File descriptor. Negative on failure.
 */
int connect_socket(const char* host, int port)
{
    struct sockaddr_storage addr = {};
    int so;
    size_t sz;

    if (host[0] == '/')
    {
        so = open_unix_socket(MXS_SOCKET_NETWORK, (struct sockaddr_un*)&addr, host);
        sz = sizeof(sockaddr_un);
    }
    else
    {
        so = open_network_socket(MXS_SOCKET_NETWORK, &addr, host, port);
        sz = sizeof(sockaddr_storage);
    }

    if (so != -1)
    {
        if (::connect(so, (struct sockaddr*)&addr, sz) == -1 && errno != EINPROGRESS)
        {
            MXB_ERROR("Failed to connect backend server [%s]:%d due to: %d, %s.",
                      host, port, errno, mxb_strerror(errno));
            ::close(so);
            so = -1;
        }
    }
    else
    {
        MXB_ERROR("Establishing connection to backend server [%s]:%d failed.", host, port);
    }
    return so;
}
}

static int dcb_read_no_bytes_available(DCB* dcb, int fd, int nreadtotal);
static int dcb_set_socket_option(int sockfd, int level, int optname, void* optval, socklen_t optlen);

static int upstream_throttle_callback(DCB* dcb, DCB::Reason reason, void* userdata);
static int downstream_throttle_callback(DCB* dcb, DCB::Reason reason, void* userdata);

static mxb::Worker* get_dcb_owner()
{
    /** The DCB is owned by the thread that allocates it */
    mxb_assert(RoutingWorker::get_current_id() != -1);
    return RoutingWorker::get_current();
}

DCB::DCB(int fd,
         const std::string& remote,
         Role role,
         MXS_SESSION* session,
         Handler* handler,
         Manager* manager)
    : m_owner(get_dcb_owner())
    , m_uid(this_unit.uid_generator.fetch_add(1, std::memory_order_relaxed))
    , m_fd(fd)
    , m_role(role)
    , m_remote(remote)
    , m_client_remote(session->client_remote())
    , m_session(session)
    , m_handler(handler)
    , m_manager(manager)
    , m_high_water(config_writeq_high_water())
    , m_low_water(config_writeq_low_water())
{
    auto now = mxs_clock();
    m_last_read = now;
    m_last_write = now;

    if (m_manager)
    {
        m_manager->add(this);
    }
}

DCB::~DCB()
{
    if (this_thread.current_dcb == this)
    {
        this_thread.current_dcb = nullptr;
    }

    if (m_manager)
    {
        m_manager->remove(this);
    }

    remove_callbacks();

    if (m_encryption.handle)
    {
        SSL_free(m_encryption.handle);
    }
}

void DCB::clear()
{
    m_readq.clear();
    m_writeq.clear();

    remove_callbacks();

    if (m_session)
    {
        release_from(m_session);
        m_session = nullptr;
    }
}

/**
 * Free a DCB and remove it from the chain of all DCBs
 *
 * @param dcb The DCB to free
 */
// static
void DCB::free(DCB* dcb)
{
    mxb_assert(dcb->m_state == State::DISCONNECTED || dcb->m_state == State::CREATED);

    if (dcb->m_session)
    {
        MXS_SESSION* session = dcb->m_session;
        dcb->m_session = NULL;

        if (dcb->release_from(session))
        {
            delete dcb;
        }
    }
    else
    {
        delete dcb;
    }
}

/**
 * Remove a DCB from the poll list and trigger shutdown mechanisms.
 *
 * @param       dcb     The DCB to be processed
 */
void DCB::stop_polling_and_shutdown()
{
    disable_events();
    shutdown();
}

std::tuple<bool, GWBUF> DCB::read(size_t minbytes, size_t maxbytes)
{
    return read_impl(minbytes, maxbytes, ReadLimit::RES_LEN);
}

std::tuple<bool, GWBUF> DCB::read_strict(size_t minbytes, size_t maxbytes)
{
    return read_impl(minbytes, maxbytes, ReadLimit::STRICT);
}

std::tuple<bool, GWBUF> DCB::read_impl(size_t minbytes, size_t maxbytes, ReadLimit limit_type)
{
    mxb_assert(m_owner == RoutingWorker::get_current());
    mxb_assert(m_fd != FD_CLOSED);
    mxb_assert(maxbytes >= minbytes || maxbytes == 0);

    bool read_success = false;
    bool trigger_again = false;

    if (maxbytes > 0 && m_readq.length() >= maxbytes)
    {
        // Already have enough data. May have more (either in readq or in socket), so read again later.
        // Should not happen on first read (strict limit).
        mxb_assert(limit_type == ReadLimit::RES_LEN);
        read_success = true;
        trigger_again = true;
    }
    else if (m_encryption.state == SSLState::ESTABLISHED)
    {
        mxb_assert(limit_type == ReadLimit::RES_LEN);
        if (socket_read_SSL(maxbytes))
        {
            read_success = true;
        }
    }
    else
    {
        if (socket_read(maxbytes, limit_type))
        {
            read_success = true;
        }
    }

    GWBUF rval_buf;
    bool rval_ok = false;

    if (read_success)
    {
        rval_ok = true;
        auto readq_len = m_readq.length();

        MXB_DEBUG("Read %lu bytes from dcb %p (%s) in state %s fd %d.",
                  readq_len, this, whoami().c_str(), mxs::to_string(m_state), m_fd);

        if (maxbytes > 0 && readq_len >= maxbytes)
        {
            // Maxbytes-limit is in effect.
            if (readq_len > maxbytes)
            {
                // Readq has data left after this read, must read again.
                trigger_again = true;
                rval_buf = m_readq.split(maxbytes);
            }
            else
            {
                // If socket has data left, a read has already been scheduled by a lower level function.
                rval_buf = move(m_readq);
            }
        }
        else if ((minbytes > 0 && readq_len >= minbytes) || (minbytes == 0 && readq_len > 0))
        {
            rval_buf = move(m_readq);
        }

        if (trigger_again)
        {
            trigger_read_event();
        }
    }
    return {rval_ok, move(rval_buf)};
}

int DCB::socket_bytes_readable() const
{
    int bytesavailable;

    if (-1 == ioctl(m_fd, FIONREAD, &bytesavailable))
    {
        MXB_ERROR("ioctl FIONREAD for dcb %p in state %s fd %d failed: %d, %s",
                  this,
                  mxs::to_string(m_state),
                  m_fd,
                  errno,
                  mxb_strerror(errno));
        return -1;
    }
    else
    {
        return bytesavailable;
    }
}

/**
 * Determine the return code needed when read has run out of data
 *
 * @param dcb           The DCB to read from
 * @param fd            File descriptor.
 * @param nreadtotal    Number of bytes that have been read
 * @return              -1 on error, 0 for conditions not treated as error
 */
static int dcb_read_no_bytes_available(DCB* dcb, int fd, int nreadtotal)
{
    /** Handle closed client socket */
    if (nreadtotal == 0 && DCB::Role::CLIENT == dcb->role())
    {
        char c;
        int l_errno = 0;
        long r = -1;

        /* try to read 1 byte, without consuming the socket buffer */
        r = recv(fd, &c, sizeof(char), MSG_PEEK);
        l_errno = errno;

        if (r <= 0
            && l_errno != EAGAIN
            && l_errno != EWOULDBLOCK
            && l_errno != 0)
        {
            return -1;
        }
    }
    return nreadtotal;
}

inline bool is_incomplete_read(int64_t read_amount)
{
    mxs::Config& global_config = mxs::Config::get();

    return global_config.max_read_amount != 0 && read_amount >= global_config.max_read_amount;
}

/**
 * Basic read function. Reads bytes from socket.
 *
 * @param maxbytes Maximum bytes to read (0 = no limit)
 */
bool DCB::socket_read(size_t maxbytes, ReadLimit limit_type)
{
    bool keep_reading = true;
    bool socket_cleared = false;
    bool success = true;
    size_t bytes_from_socket = 0;
    bool strict_limit = (limit_type == ReadLimit::STRICT);
    mxb_assert(!strict_limit || maxbytes > 0);      // In strict mode a maxbytes limit is mandatory.

    while (keep_reading)
    {
        auto [ptr, read_limit] = strict_limit ? calc_read_limit_strict(maxbytes) :
            m_readq.prepare_to_write(BASE_READ_BUFFER_SIZE);

        auto ret = ::read(m_fd, ptr, read_limit);
        m_stats.n_reads++;
        if (ret > 0)
        {
            m_readq.write_complete(ret);
            bytes_from_socket += ret;
            if (ret < (int64_t)read_limit)
            {
                // According to epoll documentation (questions and answers-section), the socket is now
                // clear. No need to keep reading.
                keep_reading = false;
                socket_cleared = true;
            }
            else if (maxbytes > 0 && m_readq.length() >= maxbytes)
            {
                keep_reading = false;
            }
        }
        else if (ret == 0)
        {
            // Eof, received on disconnect. This can happen repeatedly in an endless loop. Assume that fd is
            // cleared and will trigger epoll if needed.
            keep_reading = false;
            socket_cleared = true;
        }
        else
        {
            int eno = errno;
            if (eno == EAGAIN || eno == EWOULDBLOCK)
            {
                // Done for now, no more can be read.
                keep_reading = false;
                socket_cleared = true;
            }
            else if (eno == EINTR)
            {
                // Just try again.
            }
            else
            {
                // Unexpected error.
                MXB_ERROR("Read from socket fd %i failed. Error %i: %s. Dcb in state %s.",
                          m_fd, eno, mxb_strerror(eno), mxs::to_string(m_state));
                keep_reading = false;
                socket_cleared = true;
                success = false;
            }
        }
    }

    mxb_assert(!strict_limit || m_readq.length() <= maxbytes);      // Strict mode must limit readq length.

    if (success)
    {
        if (bytes_from_socket > 0)
        {
            m_last_read = mxs_clock();      // Empty reads do not delay idle status.
        }
        if (!socket_cleared && !strict_limit)
        {
            trigger_read_event();   // Edge-triggered, so add to ready list as more data may be available.
        }
    }

    m_read_amount += bytes_from_socket;

    if (is_incomplete_read(m_read_amount))
    {
        m_incomplete_read = true;
    }

    return success;
}

/**
 * General purpose read routine to read data from a socket through the SSL
 * structure lined with this DCB. The SSL structure should
 * be initialized and the SSL handshake should be done.
 *
 * @param maxbytes Maximum bytes to read (0 = no limit)
 * @return True on success
 */
bool DCB::socket_read_SSL(size_t maxbytes)
{
    if (m_encryption.write_want_read)
    {
        // A write-operation was waiting for a readable socket. Now that the socket seems readable,
        // retry the write.
        writeq_drain();
    }

    bool keep_reading = true;
    bool socket_cleared = false;
    bool success = true;
    size_t bytes_from_socket = 0;

    // OpenSSL has an internal buffer limit of 16 kB (16384), and will never return more data in a single
    // read.
    const uint64_t openssl_read_limit = 16 * 1024;

    while (keep_reading)
    {
        // On first iteration, reserve plenty of space, similar to normal read. On successive iterations,
        // less space is enough as OpenSSL cannot fill the entire buffer at once anyway. This saves on
        // reallocations when reading multiple 16 kB blocks in succession. GWBUF will still
        // double its size when it needs to reallocate.
        auto [ptr, alloc_limit] = (bytes_from_socket == 0) ? m_readq.prepare_to_write(BASE_READ_BUFFER_SIZE) :
            m_readq.prepare_to_write(openssl_read_limit);

        // In theory, the readq could be larger than INT_MAX bytes.
        int read_limit = std::min(alloc_limit, (size_t)INT_MAX);

        ERR_clear_error();
        auto ret = SSL_read(m_encryption.handle, ptr, read_limit);
        m_stats.n_reads++;
        if (ret > 0)
        {
            m_readq.write_complete(ret);
            bytes_from_socket += ret;

            m_encryption.read_want_write = false;

            if (maxbytes > 0 && m_readq.length() >= maxbytes)
            {
                keep_reading = false;
            }
        }
        else
        {
            keep_reading = false;
            socket_cleared = true;

            switch (SSL_get_error(m_encryption.handle, ret))
            {
            case SSL_ERROR_ZERO_RETURN:
                // SSL-connection closed.
                trigger_hangup_event();
                break;

            case SSL_ERROR_WANT_READ:
                // No more data can be read, return to poll. This is equivalent to EWOULDBLOCK.
                m_encryption.read_want_write = false;
                break;

            case SSL_ERROR_WANT_WRITE:
                // Read-operation needs to write data but socket is not writable. Return to poll,
                // wait for a write-ready-event and then read again.
                m_encryption.read_want_write = true;
                break;

            default:
                success = (log_errors_SSL(ret) >= 0);
                break;
            }
        }
    }

    if (success)
    {
        if (bytes_from_socket > 0)
        {
            m_last_read = mxs_clock();
        }
        if (!socket_cleared)
        {
            trigger_read_event();
        }
    }

    m_read_amount += bytes_from_socket;

    if (is_incomplete_read(m_read_amount))
    {
        m_incomplete_read = true;
    }

    return success;
}

std::string DCB::get_one_SSL_error(unsigned long ssl_errno)
{
    // OpenSSL says the buffer size must be greater than 120 bytes for 1.0.2 but in 1.1.1 it must be greater
    // than 256 (same for 3.0). Using ERR_error_string_n checks the length so this is forwards compatible.
    std::array<char, 256> buf {};
    ERR_error_string_n(ssl_errno, buf.data(), buf.size());
    std::string rval = buf.data();

    if (rval.find("no shared cipher") != std::string::npos)
    {
        // No shared ciphers, print the list of ciphers we offered and, if possible, the ones the client asked
        // for. This should help administrators determine why the failure happened. Usually this happens when
        // an older client attempts to connect to a MaxScale instance that uses a newer TLS version.

#ifdef OPENSSL_1_1
        // This only works when we're acting as the server.
        if (STACK_OF(SSL_CIPHER) * ciphers = SSL_get_client_ciphers(m_encryption.handle))
        {
            rval += " (Client ciphers: ";
            int n = sk_SSL_CIPHER_num(ciphers);

            for (int i = 0; i < n; i++)
            {
                if (i != 0)
                {
                    rval += ":";
                }

                rval += SSL_CIPHER_get_name(sk_SSL_CIPHER_value(ciphers, i));
            }

            rval += ")";
        }
#endif

        rval += " (Our ciphers: ";
        int i = 0;
        std::string ciphers;

        while (const char* c = SSL_get_cipher_list(m_encryption.handle, i))
        {
            if (i != 0)
            {
                rval += ":";
            }

            rval += c;
            ++i;
        }

        rval += ")";
    }

    return rval;
}

/**
 * Log errors from an SSL operation
 *
 * @param dcb       The DCB of the client
 * @param fd        The file descriptor.
 * @param ret       Return code from SSL operation if error is SSL_ERROR_SYSCALL
 * @return          -1 if an error found, 0 if no error found
 */
int DCB::log_errors_SSL(int ret)
{
    std::ostringstream ss;
    unsigned long ssl_errno = ERR_get_error();

    if (0 == ssl_errno || m_silence_errors)
    {
        return 0;
    }

    if (ret && !ssl_errno)
    {
        ss << "network error (" << errno << ", " << mxb_strerror(errno) << ")";
    }
    else
    {
        ss << get_one_SSL_error(ssl_errno);

        while ((ssl_errno = ERR_get_error()) != 0)
        {
            ss << ", " << get_one_SSL_error(ssl_errno);
        }
    }

    if (ret || ssl_errno)
    {
        MXB_ERROR("SSL operation failed for %s at '%s': %s",
                  mxs::to_string(m_role), client_remote().c_str(), ss.str().c_str());
    }

    return -1;
}

bool DCB::writeq_append(GWBUF* queue)
{
    mxb_assert(queue);
    GWBUF buffer(move(*queue));
    delete queue;
    return writeq_append(move(buffer));
}

bool DCB::writeq_append(GWBUF&& data)
{
    // polling_worker() can not be used here, the last backend write takes place
    // when the DCB has already been removed from the epoll-set.
    mxb_assert(m_owner == RoutingWorker::get_current());

    // This can be slow in a situation where data is queued faster than it can be sent.
    m_writeq.merge_back(move(data));
    bool rval = false;

    if (write_parameter_check())
    {
        m_stats.n_buffered++;
        writeq_drain();

        if (m_high_water > 0 && m_writeq.length() > m_high_water && !m_high_water_reached)
        {
            call_callback(Reason::HIGH_WATER);
            m_high_water_reached = true;
            m_stats.n_high_water++;
        }
        rval = true;
    }
    return rval;
}

/**
 * Check the parameters for dcb_write
 *
 * @return true if parameters acceptable, false otherwise
 */
bool DCB::write_parameter_check()
{
    if (m_fd == DCB::FD_CLOSED)
    {
        MXB_ERROR("Write failed, dcb is closed.");
        return false;
    }

    if (!m_session || m_session->state() != MXS_SESSION::State::STOPPING)
    {
        /**
         * MXS_SESSION::State::STOPPING means that one of the backends is closing
         * the router session. Some backends may have not completed
         * authentication yet and thus they have no information about router
         * being closed. Session state is changed to MXS_SESSION::State::STOPPING
         * before router's closeSession is called and that tells that DCB may
         * still be writable.
         */
        if (m_state != DCB::State::CREATED && m_state != DCB::State::POLLING
            && m_state != DCB::State::NOPOLLING)
        {
            MXB_DEBUG("Write aborted to dcb %p because it is in state %s",
                      this, mxs::to_string(m_state));
            return false;
        }
    }
    return true;
}

void DCB::writeq_drain()
{
    // polling_worker() can not be used here, the last backend drain takes place
    // when the DCB has already been removed from the epoll-set.
    mxb_assert(m_owner == RoutingWorker::get_current());

    if (m_encryption.handle)
    {
        if (m_encryption.read_want_write)
        {
            // A read-op was waiting for a writable socket. The socket may be writable now,
            // so retry the read.
            trigger_read_event();
        }
        socket_write_SSL();
    }
    else
    {
        socket_write();
    }

    if (m_writeq.empty())
    {
        /**
         * Writeq has been completely consumed. Take some simple steps to recycle buffers.
         *  Don't try to recycle if:
         *  1. Underlying data is shared or null. Let the last owner recycle it.
         *  2. The allocated buffer is large. The large buffer limit is subject to discussion. This limit
         *  is required to avoid keeping large amounts of memory tied to one GWBUF.
         *
         *  If writeq is suitable, readq is empty and has less capacity than writeq, recycle writeq.
         */

        // TODO: Add smarter way to estimate required readq capacity. E.g. average packet size.
        auto writeq_cap = m_writeq.capacity();
        if (m_writeq.is_unique() && writeq_cap > 0 && writeq_cap < 1048576
            && m_readq.empty() && m_readq.capacity() < writeq_cap)
        {
            m_writeq.reset();
            m_readq = move(m_writeq);
        }
        else
        {
            // Would end up happening later on anyway, best to clear now. If the underlying data was
            // shared the other owner may become unique and won't need to allocate when writing.
            m_writeq.clear();
        }
    }

    // TODO: should m_low_water = 0 be allowed as a default value?
    if (m_high_water_reached && m_low_water > 0 && m_writeq.length() < m_low_water)
    {
        call_callback(Reason::LOW_WATER);
        m_high_water_reached = false;
        m_stats.n_low_water++;
    }
}

void DCB::destroy()
{
#if defined (SS_DEBUG)
    RoutingWorker* current = RoutingWorker::get_current();
    if (current && (current != m_owner))
    {
        MXB_ALERT("dcb_final_close(%p) called by %d, owned by %d.",
                  this,
                  current->id(),
                  m_owner->id());
        mxb_assert(m_owner == current);
    }
#endif
    mxb_assert(!m_open);

    if (m_state == State::POLLING)
    {
        stop_polling_and_shutdown();
    }

    if (m_fd != FD_CLOSED)
    {
        // TODO: How could we get this far with a dcb->m_fd <= 0?

        if (::close(m_fd) < 0)
        {
            int eno = errno;
            errno = 0;
            MXB_ERROR("Failed to close socket %d on dcb %p: %d, %s",
                      m_fd,
                      this,
                      eno,
                      mxb_strerror(eno));
        }
        else
        {
            MXB_DEBUG("Closed socket %d on dcb %p.", m_fd, this);
        }

        m_fd = FD_CLOSED;
    }

    m_state = State::DISCONNECTED;
    DCB::free(this);
}

/**
 * Write data to a DCB socket through an SSL structure. The SSL structure is
 * linked from the DCB. All communication is encrypted and done via the SSL
 * structure. Data is written from the DCB write queue.
 */
void DCB::socket_write_SSL()
{
    bool keep_writing = true;
    size_t total_written = 0;

    while (keep_writing && !m_writeq.empty())
    {
        // OpenSSL thread-local error queue should be cleared before an I/O op.
        ERR_clear_error();

        int writable = 0;
        if (m_encryption.retry_write_size > 0)
        {
            // Previous write failed, try again with the same data. According to testing,
            // this is not necessary. OpenSSL documentation claims that it is, so best to obey.
            writable = m_encryption.retry_write_size;
        }
        else
        {
            // SSL_write takes the number of bytes as int. It's imaginable that the writeq length
            // could be greater than INT_MAX, so limit the write amount.
            writable = std::min(m_writeq.length(), (size_t)INT_MAX);
        }

        // TODO: Use SSL_write_ex when can assume a more recent OpenSSL (Centos7 limitation).
        int res = SSL_write(m_encryption.handle, m_writeq.data(), writable);
        if (res > 0)
        {
            m_writeq.consume(res);
            total_written += res;

            m_encryption.retry_write_size = 0;
            m_encryption.write_want_read = false;
        }
        else
        {
            keep_writing = false;
            switch (SSL_get_error(m_encryption.handle, res))
            {
            case SSL_ERROR_ZERO_RETURN:
                // SSL-connection closed.
                trigger_hangup_event();
                break;

            case SSL_ERROR_WANT_READ:
                // Write-operation needs to read data that is not yet available. Go back to poll, wait for a
                // read-event, and then try to write again.
                m_encryption.write_want_read = true;
                m_encryption.retry_write_size = writable;
                break;

            case SSL_ERROR_WANT_WRITE:
                // Write buffer is full, go back to poll and wait. Equivalent to EWOULDBLOCK.
                m_encryption.write_want_read = false;
                m_encryption.retry_write_size = writable;
                break;

            default:
                // Report errors and shutdown the connection.
                if (log_errors_SSL(res) < 0)
                {
                    trigger_hangup_event();
                }
                break;
            }
        }
    }

    if (total_written > 0)
    {
        MXB_DEBUG("Wrote %lu bytes to dcb %p (%s) in state %s fd %d.",
                  total_written, this, whoami().c_str(), mxs::to_string(m_state), m_fd);

        m_last_write = mxs_clock();
    }
}

/**
 * Write data to the underlying socket. The data is taken from the DCB's write queue.
 */
void DCB::socket_write()
{
    mxb_assert(m_fd != FD_CLOSED);
    bool keep_writing = true;
    size_t total_written = 0;

    // Write until socket blocks, we run out of bytes or an error occurs.
    while (keep_writing && !m_writeq.empty())
    {
        auto writable_bytes = m_writeq.length();
        auto res = ::write(m_fd, m_writeq.data(), writable_bytes);
        if (res > 0)
        {
            m_writeq.consume(res);
            total_written += res;

            // Either writeq is consumed or socket could not accept all data. In either case,
            // stop writing.
            mxb_assert(m_writeq.empty() || (res < (int64_t)writable_bytes));
            keep_writing = false;
        }
        else if (res == 0)
        {
            mxb_assert(!true);
            keep_writing = false;
        }
        else
        {
            int eno = errno;
            // Is EPIPE a normal error?
            if (eno == EAGAIN || eno == EWOULDBLOCK || eno == EPIPE)
            {
                // Done for now, no more can be written.
                keep_writing = false;
            }
            else if (eno == EINTR)
            {
                // Just try again.
            }
            else
            {
                // Unexpected error.
                if (!m_silence_errors)
                {
                    MXB_ERROR("Write to %s %s in state %s failed: %d, %s",
                              mxs::to_string(m_role), m_remote.c_str(), mxs::to_string(m_state),
                              eno, mxb_strerror(eno));
                }

                keep_writing = false;
            }
        }
    }

    if (total_written > 0)
    {
        MXB_DEBUG("Wrote %lu bytes to dcb %p (%s) in state %s fd %d.",
                  total_written, this, whoami().c_str(), mxs::to_string(m_state), m_fd);

        m_last_write = mxs_clock();
    }
}

std::tuple<uint8_t*, size_t> DCB::calc_read_limit_strict(size_t maxbytes)
{
    // Should only be called when have a valid read limit and the limit is not yet reached.
    mxb_assert(maxbytes > m_readq.length());
    // Strict read limit, cannot read more than allowed from socket. Assume that maxbytes is
    // reasonable.
    auto max_read_limit = maxbytes - m_readq.length();
    auto [ptr, _1] = m_readq.prepare_to_write(max_read_limit);
    return {ptr, max_read_limit};
}

bool DCB::add_callback(Reason reason,
                       int (* callback)(DCB*, Reason, void*),
                       void* userdata)
{
    CALLBACK* cb;
    CALLBACK* ptr;
    CALLBACK* lastcb = NULL;

    if ((ptr = (CALLBACK*)MXB_MALLOC(sizeof(CALLBACK))) == NULL)
    {
        return false;
    }
    ptr->reason = reason;
    ptr->cb = callback;
    ptr->userdata = userdata;
    ptr->next = NULL;
    cb = m_callbacks;

    while (cb)
    {
        if (cb->reason == reason && cb->cb == callback
            && cb->userdata == userdata)
        {
            /* Callback is a duplicate, abandon it */
            MXB_FREE(ptr);
            return false;
        }
        lastcb = cb;
        cb = cb->next;
    }
    if (NULL == lastcb)
    {
        m_callbacks = ptr;
    }
    else
    {
        lastcb->next = ptr;
    }

    return true;
}

bool DCB::remove_callback(Reason reason,
                          int (* callback)(DCB*, Reason, void*),
                          void* userdata)
{
    bool rval = false;

    CALLBACK* pcb = NULL;
    CALLBACK* cb = m_callbacks;

    while (cb)
    {
        if (cb->reason == reason
            && cb->cb == callback
            && cb->userdata == userdata)
        {
            if (pcb != NULL)
            {
                pcb->next = cb->next;
            }
            else
            {
                m_callbacks = cb->next;
            }

            MXB_FREE(cb);
            rval = true;
            break;
        }
        pcb = cb;
        cb = cb->next;
    }

    return rval;
}

void DCB::remove_callbacks()
{
    while (m_callbacks)
    {
        CALLBACK* cb = m_callbacks;
        m_callbacks = m_callbacks->next;
        MXB_FREE(cb);
    }
}

/**
 * Call the set of callbacks registered for a particular reason.
 *
 * @param dcb           The DCB to call the callbacks regarding
 * @param reason        The reason that has triggered the call
 */
void DCB::call_callback(Reason reason)
{
    CALLBACK* cb;
    CALLBACK* nextcb;
    cb = m_callbacks;

    while (cb)
    {
        if (cb->reason == reason)
        {
            nextcb = cb->next;
            cb->cb(this, reason, cb->userdata);
            cb = nextcb;
        }
        else
        {
            cb = cb->next;
        }
    }
}

struct dcb_role_count
{
    int       count;
    DCB::Role role;
};

bool count_by_role_cb(DCB* dcb, void* data)
{
    struct dcb_role_count* d = (struct dcb_role_count*)data;

    if (dcb->role() == d->role)
    {
        d->count++;
    }

    return true;
}

/**
 * Create the SSL structure for this DCB.
 * This function creates the SSL structure for the given SSL context.
 * This context should be the context of the service.
 * @param       dcb
 * @return      True on success, false on error.
 */
bool DCB::create_SSL(const mxs::SSLContext& ssl)
{
    m_encryption.verify_host = ssl.config().verify_host;
    m_encryption.handle = ssl.open();
    if (!m_encryption.handle)
    {
        MXB_ERROR("Failed to initialize SSL for connection.");
        return false;
    }

    if (SSL_set_fd(m_encryption.handle, m_fd) == 0)
    {
        MXB_ERROR("Failed to set file descriptor for SSL connection.");
        return false;
    }

    return true;
}

bool DCB::verify_peer_host()
{
    bool rval = true;
#ifdef OPENSSL_1_1
    if (m_encryption.verify_host)
    {
        auto r = remote();
        X509* cert = SSL_get_peer_certificate(m_encryption.handle);

        if (cert)
        {
            if (X509_check_ip_asc(cert, r.c_str(), 0) != 1
                && X509_check_host(cert, r.c_str(), 0, 0, nullptr) != 1)
            {
                char buf[1024] = "";
                X509_NAME_oneline(X509_get_subject_name(cert), buf, sizeof(buf));
                MXB_ERROR("Peer host '%s' does not match certificate: %s", r.c_str(), buf);
                rval = false;
            }

            X509_free(cert);
        }
    }
#endif

    return rval;
}

/**
 * @brief Set socket options, log an error if fails
 *
 * Simply calls the setsockopt function with the same parameters, but also
 * checks for success and logs an error if necessary.
 *
 * @param sockfd  Socket file descriptor
 * @param level   Will always be SOL_SOCKET for socket level operations
 * @param optname Option name
 * @param optval  Option value
 * @param optlen  Length of option value
 * @return 0 if successful, otherwise -1
 */
static int dcb_set_socket_option(int sockfd, int level, int optname, void* optval, socklen_t optlen)
{
    if (setsockopt(sockfd, level, optname, optval, optlen) != 0)
    {
        MXB_ERROR("Failed to set socket options: %d, %s",
                  errno,
                  mxb_strerror(errno));
        return -1;
    }
    return 0;
}

/** Helper class for serial iteration over all DCBs */
class SerialDcbTask : public Worker::Task
{
public:

    SerialDcbTask(bool (*func)(DCB*, void*), void* data)
        : m_func(func)
        , m_data(data)
    {
    }

    void execute(Worker& worker) override final
    {
        RoutingWorker& rworker = static_cast<RoutingWorker&>(worker);
        const auto& dcbs = rworker.dcbs();

        for (auto it = dcbs.begin(); it != dcbs.end() && m_more; ++it)
        {
            DCB* dcb = *it;

            if (dcb->session())
            {
                if (!m_func(dcb, m_data))
                {
                    m_more = false;
                    break;
                }
            }
            else
            {
                /**
                 *  TODO: Fix this. m_persistentstart is now in BackendDCB.
                 *  mxb_assert_message(dcb->m_persistentstart > 0, "The DCB must be in a connection pool");
                 */
            }
        }
    }

    bool more() const
    {
        return m_more;
    }

private:
    bool (* m_func)(DCB* dcb, void* data);
    void* m_data;

    std::atomic_bool m_more {true};
};

uint32_t DCB::process_events(uint32_t events)
{
    mxb_assert(m_owner == RoutingWorker::get_current());

    uint32_t rc = mxb::poll_action::NOP;

    /*
     * It isn't obvious that this is impossible
     * mxb_assert(dcb->state() != State::DISCONNECTED);
     */
    if (State::DISCONNECTED == m_state)
    {
        mxb_assert(!true);
        return rc;
    }

    if (!m_open)
    {
        mxb_assert(!true);
        return rc;
    }

    /**
     * Any of these callbacks might close the DCB. Hence, the value of 'n_close'
     * must be checked after each callback invocation.
     *
     * The order in which the events are processed is meaningful and should not be changed. EPOLLERR is
     * handled first to get the best possible error message in the log message in case EPOLLERR is returned
     * with another event from epoll_wait. EPOLLOUT and EPOLLIN are processed before EPOLLHUP and EPOLLRDHUP
     * so that all client events are processed in case EPOLLIN and EPOLLRDHUP events arrive in the same
     * epoll_wait.
     */

    if ((events & EPOLLERR) && (m_open))
    {
        mxb_assert(m_handler);

        rc |= mxb::poll_action::ERROR;

        m_handler->error(this);
    }

    if ((events & EPOLLOUT) && (m_open))
    {
        mxb_assert(m_handler);

        rc |= mxb::poll_action::WRITE;

        m_handler->write_ready(this);
    }

    if ((events & EPOLLIN) && (m_open))
    {
        mxb_assert(m_handler);

        rc |= mxb::poll_action::READ;

        int return_code = 1;
        /** SSL authentication is still going on, we need to call DCB::ssl_handehake
         * until it return 1 for success or -1 for error */
        if (m_encryption.state == SSLState::HANDSHAKE_REQUIRED)
        {
            return_code = ssl_handshake();
        }
        if (1 == return_code)
        {
            m_incomplete_read = false;
            m_read_amount = 0;
            m_handler->ready_for_reading(this);

            if (m_incomplete_read)
            {
                // If 'max_read_amount' has been specified, there may be a fake EPOLLIN event
                // that now must be removed.
                m_triggered_event &= ~EPOLLIN;

                rc |= mxb::poll_action::INCOMPLETE_READ;
                m_incomplete_read = false;
            }
        }
        else if (-1 == return_code)
        {
            m_handler->error(this);
        }
    }

    if ((events & EPOLLHUP) && (m_open))
    {
        mxb_assert(m_handler);

        rc |= mxb::poll_action::HUP;

        if (!m_hanged_up)
        {
            m_handler->hangup(this);

            m_hanged_up = true;
        }
    }

#ifdef EPOLLRDHUP
    if ((events & EPOLLRDHUP) && (m_open))
    {
        mxb_assert(m_handler);

        rc |= mxb::poll_action::HUP;

        if (!m_hanged_up)
        {
            m_handler->hangup(this);

            m_hanged_up = true;
        }
    }
#endif

    if (m_session)
    {
        // By design we don't distinguish between real I/O activity and
        // fake activity. In both cases, the session is busy.
        static_cast<Session*>(m_session)->book_io_activity();
    }

    return rc;
}

uint32_t DCB::event_handler(uint32_t events)
{
    this_thread.current_dcb = this;
    uint32_t rv = process_events(events);

    // When all I/O events have been handled, we will immediately
    // process an added fake event. As the handling of a fake event
    // may lead to the addition of another fake event we loop until
    // there is no fake event or the dcb has been closed.

    while ((m_open) && (m_triggered_event != 0))
    {
        events = m_triggered_event;
        m_triggered_event = 0;

        m_is_fake_event = true;
        rv |= process_events(events);
        m_is_fake_event = false;
    }

    this_thread.current_dcb = nullptr;

    return rv;
}

int DCB::poll_fd() const
{
    return m_fd;
}

uint32_t DCB::handle_poll_events(mxb::Worker* worker, uint32_t events, Pollable::Context context)
{
    mxb_assert(worker == m_owner);

    uint32_t rval = 0;

    /**
     * Fake hangup events (e.g. from monitors) can cause a DCB to be closed
     * before the real events are processed. This makes it look like a closed
     * DCB is receiving events when in reality the events were received at the
     * same time the DCB was closed. If a closed DCB receives events they should
     * be ignored.
     *
     * @see FakeEventTask()
     */
    if (m_open)
    {
        rval = event_handler(events);
    }

    return rval;
}

class DCB::FakeEventTask : public Worker::DisposableTask
{
public:
    FakeEventTask(const FakeEventTask&) = delete;
    FakeEventTask& operator=(const FakeEventTask&) = delete;

    FakeEventTask(DCB* dcb, uint32_t ev)
        : m_dcb(dcb)
        , m_ev(ev)
        , m_uid(dcb->uid())
    {
    }

    void execute(Worker& worker) override final
    {
        mxb_assert(&worker == RoutingWorker::get_current());

        RoutingWorker& rworker = static_cast<RoutingWorker&>(worker);

        if (rworker.dcbs().count(m_dcb) != 0    // If the dcb is found in the book-keeping,
            && m_dcb->is_open()                 // it has not been closed, and
            && m_dcb->uid() == m_uid)           // it really is the one (not another one that just
                                                // happened to get the same address).
        {
            mxb_assert(m_dcb->m_owner == RoutingWorker::get_current());
            m_dcb->m_is_fake_event = true;
            m_dcb->handle_poll_events(m_dcb->m_owner, m_ev, Pollable::NEW_CALL);
            m_dcb->m_is_fake_event = false;
        }
    }

private:
    DCB*     m_dcb;
    uint32_t m_ev;
    uint64_t m_uid;     /**< DCB UID guarantees we deliver the event to the correct DCB */
};

void DCB::add_event_via_loop(uint32_t ev)
{
    FakeEventTask* task = new(std::nothrow) FakeEventTask(this, ev);

    if (task)
    {
        m_owner->execute(std::unique_ptr<FakeEventTask>(task), Worker::EXECUTE_QUEUED);
    }
    else
    {
        MXB_OOM();
    }
}

void DCB::add_event(uint32_t ev)
{
    if (this == this_thread.current_dcb)
    {
        mxb_assert(m_owner == RoutingWorker::get_current());
        // If the fake event is added to the current DCB, we arrange for
        // it to be handled immediately in DCB::event_handler() when the handling
        // of the current events are done...

        m_triggered_event = ev;
    }
    else
    {
        // ... otherwise we post the fake event using the messaging mechanism.
<<<<<<< HEAD
        add_event_via_loop(ev);
=======
        auto task = std::make_unique<FakeEventTask>(this, ev);
        RoutingWorker* worker = static_cast<RoutingWorker*>(this->owner);

        if (worker == RoutingWorker::get_current())
        {
            // If the event is for a DCB on the same worker but it's not the one being processed, we have to
            // use a lcall to execute it. Otherwise the worker writes to its own message queue and it fills up
            // with nobody reading from it. As events are not abandoned, this would end up in a deadlock.
            std::shared_ptr<FakeEventTask> shared_task = std::move(task);
            worker->lcall([worker, shared_task](){
                shared_task->execute(*worker);
            });
        }
        else
        {
            worker->execute(std::move(task), Worker::EXECUTE_QUEUED);
        }
>>>>>>> 7e3801ce
    }
}

void DCB::trigger_read_event()
{
    add_event(EPOLLIN);
}

void DCB::trigger_hangup_event()
{
#ifdef EPOLLRDHUP
    uint32_t ev = EPOLLRDHUP;
#else
    uint32_t ev = EPOLLHUP;
#endif
    add_event(ev);
}

void DCB::trigger_write_event()
{
    add_event(EPOLLOUT);
}

bool DCB::enable_events()
{
    mxb_assert(m_state == State::CREATED || m_state == State::NOPOLLING);

    bool rv = false;
    mxb_assert(m_owner == RoutingWorker::get_current());

    if (m_owner->add_pollable(THIS_UNIT::poll_events, this))
    {
        m_state = State::POLLING;
        // Add old manually triggered events from before event disabling. epoll seems to trigger on its own
        // once enabled.
        m_triggered_event |= m_triggered_event_old;
        m_triggered_event_old = 0;
        rv = true;
    }
    return rv;
}

bool DCB::disable_events()
{
    mxb_assert(m_state == State::POLLING);
    mxb_assert(m_fd != FD_CLOSED);

    bool rv = true;
    mxb_assert(m_owner == RoutingWorker::get_current());

    // We unconditionally set the state, even if the actual removal might fail.
    m_state = State::NOPOLLING;

    // When BLR creates an internal DCB, it will set its state to
    // State::NOPOLLING and the fd will be FD_CLOSED.
    if (m_fd != FD_CLOSED)
    {
        // Remove any manually added read events, then remove fd from epoll.
        m_triggered_event_old = m_triggered_event;
        m_triggered_event = 0;
        if (!m_owner->remove_pollable(this))
        {
            rv = false;
        }
    }

    return rv;
}

/**
 * @brief DCB callback for upstream throtting
 * Called by any backend dcb when its writeq is above high water mark or
 * it has reached high water mark and now it is below low water mark,
 * Calling `poll_remove_dcb` or `poll_add_dcb' on client dcb to throttle
 * network traffic from client to mxs.
 *
 * @param dcb      Backend dcb
 * @param reason   Why the callback was called
 * @param userdata Data provided when the callback was added
 * @return Always 0
 */
static int upstream_throttle_callback(DCB* dcb, DCB::Reason reason, void* userdata)
{
    auto session = dcb->session();
    auto client_dcb = session->client_connection()->dcb();

    // The fd is removed manually here due to the fact that poll_add_dcb causes the DCB to be added to the
    // worker's list of DCBs but poll_remove_dcb doesn't remove it from it. This is due to the fact that the
    // DCBs are only removed from the list when they are closed.
    if (reason == DCB::Reason::HIGH_WATER)
    {
        MXB_INFO("High water mark hit for '%s'@'%s', not reading data until low water mark is hit",
                 session->user().c_str(), client_dcb->remote().c_str());

        client_dcb->disable_events();
    }
    else if (reason == DCB::Reason::LOW_WATER)
    {
        MXB_INFO("Low water mark hit for '%s'@'%s', accepting new data",
                 session->user().c_str(), client_dcb->remote().c_str());

        if (!client_dcb->enable_events())
        {
            MXB_ERROR("Could not re-enable I/O events for client connection whose I/O events "
                      "earlier were disabled due to the high water mark having been hit. "
                      "Closing session.");
            client_dcb->trigger_hangup_event();
        }
    }

    return 0;
}

bool backend_dcb_remove_func(DCB* dcb, void* data)
{
    MXS_SESSION* session = (MXS_SESSION*)data;

    if (dcb->session() == session && dcb->role() == DCB::Role::BACKEND)
    {
        BackendDCB* backend_dcb = static_cast<BackendDCB*>(dcb);
        MXB_INFO("High water mark hit for connection to '%s' from %s'@'%s', not reading data until low water "
                 "mark is hit", backend_dcb->server()->name(),
                 session->user().c_str(), session->client_remote().c_str());

        backend_dcb->disable_events();
    }

    return true;
}

bool backend_dcb_add_func(DCB* dcb, void* data)
{
    MXS_SESSION* session = (MXS_SESSION*)data;

    if (dcb->session() == session && dcb->role() == DCB::Role::BACKEND)
    {
        BackendDCB* backend_dcb = static_cast<BackendDCB*>(dcb);
        auto client_dcb = session->client_connection()->dcb();
        MXB_INFO("Low water mark hit for connection to '%s' from '%s'@'%s', accepting new data",
                 backend_dcb->server()->name(),
                 session->user().c_str(), client_dcb->remote().c_str());

        if (!backend_dcb->enable_events())
        {
            MXB_ERROR("Could not re-enable I/O events for backend connection whose I/O events "
                      "earlier were disabled due to the high water mark having been hit. "
                      "Closing session.");
            client_dcb->trigger_hangup_event();
        }
    }

    return true;
}

/**
 * @brief DCB callback for downstream throtting
 * Called by client dcb when its writeq is above high water mark or
 * it has reached high water mark and now it is below low water mark,
 * Calling `poll_remove_dcb` or `poll_add_dcb' on all backend dcbs to
 * throttle network traffic from server to mxs.
 *
 * @param dcb      client dcb
 * @param reason   Why the callback was called
 * @param userdata Data provided when the callback was added
 * @return Always 0
 */
static int downstream_throttle_callback(DCB* dcb, DCB::Reason reason, void* userdata)
{
    if (reason == DCB::Reason::HIGH_WATER)
    {
        dcb_foreach_local(backend_dcb_remove_func, dcb->session());
    }
    else if (reason == DCB::Reason::LOW_WATER)
    {
        dcb_foreach_local(backend_dcb_add_func, dcb->session());
    }

    return 0;
}

SERVICE* DCB::service() const
{
    return m_session->service;
}

/**
 * ClientDCB
 */
void ClientDCB::shutdown()
{
    // Close protocol and router session
    if ((m_session->state() == MXS_SESSION::State::STARTED
         || m_session->state() == MXS_SESSION::State::STOPPING))
    {
        m_session->close();
    }
    m_protocol->finish_connection();
}

std::string ClientDCB::whoami() const
{
    return m_session->user_and_host();
}

ClientDCB::ClientDCB(int fd,
                     const std::string& remote,
                     const sockaddr_storage& ip,
                     MXS_SESSION* session,
                     std::unique_ptr<ClientConnection> protocol,
                     DCB::Manager* manager)
    : ClientDCB(fd,
                remote,
                ip,
                DCB::Role::CLIENT,
                session,
                std::move(protocol),
                manager)
{
}

ClientDCB::ClientDCB(int fd,
                     const std::string& remote,
                     const sockaddr_storage& ip,
                     DCB::Role role,
                     MXS_SESSION* session,
                     std::unique_ptr<ClientConnection> protocol,
                     Manager* manager)
    : DCB(fd, remote, role, session, protocol.get(), manager)
    , m_ip(ip)
    , m_protocol(std::move(protocol))
{
    if (DCB_THROTTLING_ENABLED(this))
    {
        add_callback(Reason::HIGH_WATER, downstream_throttle_callback, NULL);
        add_callback(Reason::LOW_WATER, downstream_throttle_callback, NULL);
    }
}

ClientDCB::ClientDCB(int fd, const std::string& remote, DCB::Role role, MXS_SESSION* session)
    : ClientDCB(fd, remote, sockaddr_storage {}, role, session, nullptr, nullptr)
{
}

ClientDCB::~ClientDCB()
{
    // TODO: move m_data to authenticators so it's freed
}

bool ClientDCB::release_from(MXS_SESSION* session)
{
    /**
     * The client DCB is only freed once all other DCBs that the session
     * uses have been freed. This will guarantee that the authentication
     * data will be usable for all DCBs even if the client DCB has already
     * been closed.
     */
    session_put_ref(session);
    return false;
}

ClientDCB* ClientDCB::create(int fd,
                             const std::string& remote,
                             const sockaddr_storage& ip,
                             MXS_SESSION* session,
                             std::unique_ptr<ClientConnection> protocol,
                             DCB::Manager* manager)
{
    ClientDCB* dcb = new(std::nothrow) ClientDCB(fd, remote, ip, session, std::move(protocol), manager);
    if (!dcb)
    {
        ::close(fd);
    }

    return dcb;
}

mxs::ClientConnection* ClientDCB::protocol() const
{
    return m_protocol.get();
}

/**
 * Accept a SSL connection and do the SSL authentication handshake.
 * This function accepts a client connection to a DCB. It assumes that the SSL
 * structure has the underlying method of communication set and this method is ready
 * for usage. It then proceeds with the SSL handshake and stops only if an error
 * occurs or the client has not yet written enough data to complete the handshake.
 * @param dcb DCB which should accept the SSL connection
 * @return 1 if the handshake was successfully completed, 0 if the handshake is
 * still ongoing and another call to dcb_SSL_accept should be made or -1 if an
 * error occurred during the handshake and the connection should be terminated.
 */
int ClientDCB::ssl_handshake()
{
    if (!m_session->listener_data()->m_ssl.valid()
        || (!m_encryption.handle && !create_SSL(m_session->listener_data()->m_ssl)))
    {
        return -1;
    }

    set_SSL_mode_bits(m_encryption.handle);
    int ssl_rval = SSL_accept(m_encryption.handle);

    switch (SSL_get_error(m_encryption.handle, ssl_rval))
    {
    case SSL_ERROR_NONE:
        MXB_DEBUG("SSL_accept done for %s", m_remote.c_str());
        m_encryption.state = SSLState::ESTABLISHED;
        m_encryption.read_want_write = false;
        return verify_peer_host() ? 1 : -1;

    case SSL_ERROR_WANT_READ:
        MXB_DEBUG("SSL_accept ongoing want read for %s", m_remote.c_str());
        return 0;

    case SSL_ERROR_WANT_WRITE:
        MXB_DEBUG("SSL_accept ongoing want write for %s", m_remote.c_str());
        m_encryption.read_want_write = true;
        return 0;

    case SSL_ERROR_ZERO_RETURN:
        MXB_DEBUG("SSL error, shut down cleanly during SSL accept %s", m_remote.c_str());
        log_errors_SSL(0);
        trigger_hangup_event();
        return 0;

    case SSL_ERROR_SYSCALL:
        MXB_DEBUG("SSL connection SSL_ERROR_SYSCALL error during accept %s", m_remote.c_str());
        if (log_errors_SSL(ssl_rval) < 0)
        {
            m_encryption.state = SSLState::HANDSHAKE_FAILED;
            trigger_hangup_event();
            return -1;
        }
        else
        {
            return 0;
        }

    default:
        MXB_DEBUG("SSL connection shut down with error during SSL accept %s", m_remote.c_str());
        if (log_errors_SSL(ssl_rval) < 0)
        {
            m_encryption.state = SSLState::HANDSHAKE_FAILED;
            trigger_hangup_event();
            return -1;
        }
        else
        {
            return 0;
        }
    }
}

int ClientDCB::port() const
{
    int rval = -1;

    if (m_ip.ss_family == AF_INET)
    {
        struct sockaddr_in* ip = (struct sockaddr_in*)&m_ip;
        rval = ntohs(ip->sin_port);
    }
    else if (m_ip.ss_family == AF_INET6)
    {
        struct sockaddr_in6* ip = (struct sockaddr_in6*)&m_ip;
        rval = ntohs(ip->sin6_port);
    }
    else
    {
        mxb_assert(m_ip.ss_family == AF_UNIX);
    }

    return rval;
}

void ClientDCB::close(ClientDCB* dcb)
{
    DCB::close(dcb);
}

void DCB::close(DCB* dcb)
{
#if defined (SS_DEBUG)
    mxb_assert(dcb->m_state != State::DISCONNECTED && dcb->m_fd != FD_CLOSED && dcb->m_manager);
    auto* current = RoutingWorker::get_current();
    mxb_assert(current && current == dcb->m_owner);
#endif

    if (dcb->m_open)
    {
        dcb->m_open = false;
        dcb->m_manager->destroy(dcb);
    }
    else
    {
        // TODO: Will this happen on a regular basis?
        MXB_WARNING("DCB::close(%p) called on a closed dcb.", dcb);
        mxb_assert(!true);
    }
}

size_t DCB::readq_peek(size_t n_bytes, uint8_t* dst) const
{
    return m_readq.copy_data(0, n_bytes, dst);
}

void DCB::unread(GWBUF* buffer)
{
    if (buffer)
    {
        m_readq.merge_front(move(*buffer));
        delete buffer;
    }
}

void DCB::unread(GWBUF&& buffer)
{
    m_readq.merge_front(move(buffer));
}

/**
 * BackendDCB
 */
BackendDCB* BackendDCB::connect(SERVER* server, MXS_SESSION* session, DCB::Manager* manager)
{
    BackendDCB* rval = nullptr;
    // Start the watchdog notifier, the getaddrinfo call done by connect_socket() can take a long time in some
    // corner cases.
    session->worker()->start_watchdog_workaround();
    int fd = connect_socket(server->address(), server->port());
    session->worker()->stop_watchdog_workaround();

    if (fd >= 0)
    {
        rval = new(std::nothrow) BackendDCB(server, fd, session, manager);
        if (!rval)
        {
            ::close(fd);
        }
    }
    return rval;
}

void BackendDCB::reset(MXS_SESSION* session)
{
    m_last_read = mxs_clock();
    m_last_write = mxs_clock();
    m_session = session;

    if (DCB_THROTTLING_ENABLED(this))
    {
        // Register upstream throttling callbacks
        add_callback(Reason::HIGH_WATER, upstream_throttle_callback, NULL);
        add_callback(Reason::LOW_WATER, upstream_throttle_callback, NULL);
    }
}

// static
void BackendDCB::hangup_cb(const SERVER* server)
{
    auto* rworker = RoutingWorker::get_current();
    DCB* old_current = this_thread.current_dcb;

    for (DCB* dcb : rworker->dcbs())
    {
        if (dcb->state() == State::POLLING && dcb->role() == Role::BACKEND)
        {
            // TODO: Remove the need for downcast.
            BackendDCB* backend_dcb = static_cast<BackendDCB*>(dcb);

            if (backend_dcb->m_server == server && backend_dcb->is_open())
            {
                if (!backend_dcb->m_hanged_up)
                {
                    this_thread.current_dcb = backend_dcb;
                    backend_dcb->m_is_fake_event = true;
                    backend_dcb->m_protocol->hangup(dcb);
                    backend_dcb->m_is_fake_event = false;
                    backend_dcb->m_hanged_up = true;
                }
            }
        }
    }

    this_thread.current_dcb = old_current;
}

/**
 * Call all the callbacks on all DCB's that match the server and the reason given
 */
// static
void BackendDCB::hangup(const SERVER* server)
{
    auto hangup_server = [server]() {
            hangup_cb(server);
        };
    mxs::RoutingWorker::broadcast(hangup_server, mxs::RoutingWorker::EXECUTE_QUEUED);
}

mxs::BackendConnection* BackendDCB::protocol() const
{
    return m_protocol.get();
}

/**
 * Initiate an SSL client connection to a server
 *
 * This functions starts an SSL client connection to a server which is expecting
 * an SSL handshake. The DCB should already have a TCP connection to the server and
 * this connection should be in a state that expects an SSL handshake.
 * THIS CODE IS UNUSED AND UNTESTED as at 4 Jan 2016
 * @param dcb DCB to connect
 * @return 1 on success, -1 on error and 0 if the SSL handshake is still ongoing
 */
int BackendDCB::ssl_handshake()
{
    int ssl_rval;
    int return_code;

    if (!m_ssl || (!m_encryption.handle && !create_SSL(*m_ssl)))
    {
        mxb_assert(m_ssl);
        return -1;
    }

    set_SSL_mode_bits(m_encryption.handle);
    m_encryption.state = SSLState::HANDSHAKE_REQUIRED;
    ssl_rval = SSL_connect(m_encryption.handle);

    switch (SSL_get_error(m_encryption.handle, ssl_rval))
    {
    case SSL_ERROR_NONE:
        MXB_DEBUG("SSL_connect done for %s", m_remote.c_str());
        m_encryption.state = SSLState::ESTABLISHED;
        m_encryption.read_want_write = false;
        return_code = verify_peer_host() ? 1 : -1;
        break;

    case SSL_ERROR_WANT_READ:
        MXB_DEBUG("SSL_connect ongoing want read for %s", m_remote.c_str());
        return_code = 0;
        break;

    case SSL_ERROR_WANT_WRITE:
        MXB_DEBUG("SSL_connect ongoing want write for %s", m_remote.c_str());
        m_encryption.read_want_write = true;
        return_code = 0;
        break;

    case SSL_ERROR_ZERO_RETURN:
        MXB_DEBUG("SSL error, shut down cleanly during SSL connect %s", m_remote.c_str());
        if (log_errors_SSL(0) < 0)
        {
            trigger_hangup_event();
        }
        return_code = 0;
        break;

    case SSL_ERROR_SYSCALL:
        MXB_DEBUG("SSL connection shut down with SSL_ERROR_SYSCALL during SSL connect %s", m_remote.c_str());
        if (log_errors_SSL(ssl_rval) < 0)
        {
            m_encryption.state = SSLState::HANDSHAKE_FAILED;
            trigger_hangup_event();
            return_code = -1;
        }
        else
        {
            return_code = 0;
        }
        break;

    default:
        MXB_DEBUG("SSL connection shut down with error during SSL connect %s", m_remote.c_str());
        if (log_errors_SSL(ssl_rval) < 0)
        {
            m_encryption.state = SSLState::HANDSHAKE_FAILED;
            trigger_hangup_event();
            return -1;
        }
        else
        {
            return 0;
        }
        break;
    }
    return return_code;
}

BackendDCB::BackendDCB(SERVER* server, int fd, MXS_SESSION* session,
                       DCB::Manager* manager)
    : DCB(fd, server->address(), DCB::Role::BACKEND, session, nullptr, manager)
    , m_server(server)
    , m_ssl(static_cast<Server*>(server)->ssl())
{
    mxb_assert(m_server);

    if (DCB_THROTTLING_ENABLED(this))
    {
        // Register upstream throttling callbacks
        add_callback(Reason::HIGH_WATER, upstream_throttle_callback, NULL);
        add_callback(Reason::LOW_WATER, upstream_throttle_callback, NULL);
    }
}

void BackendDCB::shutdown()
{
    // Close protocol and router session
    m_protocol->finish_connection();
}

bool BackendDCB::release_from(MXS_SESSION* session)
{
    auto ses = static_cast<Session*>(session);
    ses->unlink_backend_connection(m_protocol.get());
    return true;
}

void BackendDCB::set_connection(std::unique_ptr<mxs::BackendConnection> conn)
{
    m_handler = conn.get();
    m_protocol = std::move(conn);
}

void BackendDCB::close(BackendDCB* dcb)
{
    mxb_assert(dcb->m_state != State::CREATED);
    DCB::close(dcb);
}

BackendDCB::Manager* BackendDCB::manager() const
{
    return static_cast<Manager*>(m_manager);
}

std::string BackendDCB::whoami() const
{
    return m_server->name();
}

/**
 * Free Functions
 */
namespace maxscale
{

const char* to_string(DCB::Role role)
{
    switch (role)
    {
    case DCB::Role::CLIENT:
        return "Client DCB";

    case DCB::Role::BACKEND:
        return "Backend DCB";

    default:
        mxb_assert(!true);
        return "Unknown DCB";
    }
}

const char* to_string(DCB::State state)
{
    switch (state)
    {
    case DCB::State::CREATED:
        return "DCB::State::CREATED";

    case DCB::State::POLLING:
        return "DCB::State::POLLING";

    case DCB::State::DISCONNECTED:
        return "DCB::State::DISCONNECTED";

    case DCB::State::NOPOLLING:
        return "DCB::State::NOPOLLING";

    default:
        assert(!true);
        return "DCB::State::UNKNOWN";
    }
}
}

int dcb_count_by_role(DCB::Role role)
{
    struct dcb_role_count val = {};
    val.count = 0;
    val.role = role;

    dcb_foreach(count_by_role_cb, &val);

    return val.count;
}

uint64_t dcb_get_session_id(DCB* dcb)
{
    return (dcb && dcb->session()) ? dcb->session()->id() : 0;
}

bool dcb_foreach(bool (* func)(DCB* dcb, void* data), void* data)
{
    mxb_assert(mxs::MainWorker::is_main_worker());
    SerialDcbTask task(func, data);
    RoutingWorker::execute_serially(task);
    return task.more();
}

void dcb_foreach_local(bool (* func)(DCB* dcb, void* data), void* data)
{
    RoutingWorker* worker = RoutingWorker::get_current();
    const auto& dcbs = worker->dcbs();

    for (DCB* dcb : dcbs)
    {
        if (dcb->session())
        {
            if (!func(dcb, data))
            {
                break;
            }
        }
        else
        {
            /**
             *  TODO: Fix this. m_persistentstart is now in BackendDCB.
             *  mxb_assert_message(dcb->m_persistentstart > 0, "The DCB must be in a connection pool");
             */
        }
    }
}

DCB* dcb_get_current()
{
    return this_thread.current_dcb;
}

void dcb_set_current(DCB* dcb)
{
    this_thread.current_dcb = dcb;
}

void mxs::ClientConnectionBase::set_dcb(DCB* dcb)
{
    m_dcb = static_cast<ClientDCB*>(dcb);
}

ClientDCB* mxs::ClientConnectionBase::dcb()
{
    return m_dcb;
}

const ClientDCB* mxs::ClientConnectionBase::dcb() const
{
    return m_dcb;
}

json_t* maxscale::ClientConnectionBase::diagnostics() const
{
    json_t* rval = json_object();   // This is not currently used.
    return rval;
}

bool mxs::ClientConnectionBase::in_routing_state() const
{
    return m_dcb != nullptr;
}

size_t mxs::ClientConnectionBase::sizeof_buffers() const
{
    return m_dcb ? m_dcb->runtime_size() : 0;
}<|MERGE_RESOLUTION|>--- conflicted
+++ resolved
@@ -1540,27 +1540,7 @@
     else
     {
         // ... otherwise we post the fake event using the messaging mechanism.
-<<<<<<< HEAD
         add_event_via_loop(ev);
-=======
-        auto task = std::make_unique<FakeEventTask>(this, ev);
-        RoutingWorker* worker = static_cast<RoutingWorker*>(this->owner);
-
-        if (worker == RoutingWorker::get_current())
-        {
-            // If the event is for a DCB on the same worker but it's not the one being processed, we have to
-            // use a lcall to execute it. Otherwise the worker writes to its own message queue and it fills up
-            // with nobody reading from it. As events are not abandoned, this would end up in a deadlock.
-            std::shared_ptr<FakeEventTask> shared_task = std::move(task);
-            worker->lcall([worker, shared_task](){
-                shared_task->execute(*worker);
-            });
-        }
-        else
-        {
-            worker->execute(std::move(task), Worker::EXECUTE_QUEUED);
-        }
->>>>>>> 7e3801ce
     }
 }
 
@@ -2056,8 +2036,8 @@
 void BackendDCB::hangup(const SERVER* server)
 {
     auto hangup_server = [server]() {
-            hangup_cb(server);
-        };
+        hangup_cb(server);
+    };
     mxs::RoutingWorker::broadcast(hangup_server, mxs::RoutingWorker::EXECUTE_QUEUED);
 }
 
