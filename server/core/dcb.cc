/*
 * Copyright (c) 2016 MariaDB Corporation Ab
 *
 * Use of this software is governed by the Business Source License included
 * in the LICENSE.TXT file and at www.mariadb.com/bsl11.
 *
 * Change Date: 2023-11-12
 *
 * On the date above, in accordance with the Business Source License, use
 * of this software will be governed by version 2 or later of the General
 * Public License.
 */

/**
 * @file dcb.c  -  Descriptor Control Block generic functions
 *
 * Descriptor control blocks provide the key mechanism for the interface
 * with the non-blocking socket polling routines. The descriptor control
 * block is the user data that is handled by the epoll system and contains
 * the state data and pointers to other components that relate to the
 * use of a file descriptor.
 */
#include "internal/dcb.hh"

#include <arpa/inet.h>
#include <errno.h>
#include <inttypes.h>
#include <netinet/tcp.h>
#include <signal.h>
#include <stdarg.h>
#include <stdio.h>
#include <stdlib.h>
#include <string.h>
#include <sys/epoll.h>
#include <sys/ioctl.h>
#include <sys/socket.h>
#include <sys/stat.h>
#include <sys/un.h>
#include <time.h>

#include <atomic>

#include <maxbase/alloc.h>
#include <maxbase/atomic.h>
#include <maxbase/atomic.hh>
#include <maxscale/clock.h>
#include <maxscale/limits.h>
#include <maxscale/listener.hh>
#include <maxscale/poll.hh>
#include <maxscale/router.hh>
#include <maxscale/service.hh>
#include <maxscale/utils.h>
#include <maxscale/routingworker.hh>

#include "internal/modules.hh"
#include "internal/server.hh"
#include "internal/session.hh"

using maxscale::RoutingWorker;
using maxbase::Worker;
using std::string;

// #define DCB_LOG_EVENT_HANDLING
#if defined (DCB_LOG_EVENT_HANDLING)
#define DCB_EH_NOTICE(s, p) MXS_NOTICE(s, p)
#else
#define DCB_EH_NOTICE(s, p)
#endif

#ifdef EPOLLRDHUP
constexpr uint32_t poll_events = EPOLLIN | EPOLLOUT | EPOLLRDHUP | EPOLLHUP | EPOLLET;
#else
constexpr uint32_t poll_events = EPOLLIN | EPOLLOUT | EPOLLHUP | EPOLLET;
#endif

namespace
{

static struct
{
    DCB** all_dcbs;     /**< #workers sized array of pointers to DCBs where dcbs are listed. */

    bool                  check_timeouts;   /**< Should session timeouts be checked. */
    std::atomic<uint64_t> uid_generator {0};
} this_unit;

static thread_local struct
{
    long next_timeout_check;/** When to next check for idle sessions. */
    DCB* current_dcb;       /** The DCB currently being handled by event handlers. */
} this_thread;
}

static void        dcb_initialize(DCB* dcb);
static void        dcb_final_free(DCB* dcb);
static void        dcb_call_callback(DCB* dcb, DCB_REASON reason);
static int         dcb_null_write(DCB* dcb, GWBUF* buf);
static int         dcb_null_auth(DCB* dcb, SERVER* server, MXS_SESSION* session, GWBUF* buf);
static inline DCB* dcb_find_in_list(DCB* dcb);
static void        dcb_stop_polling_and_shutdown(DCB* dcb);
static bool        dcb_maybe_add_persistent(DCB*);
static inline bool dcb_write_parameter_check(DCB* dcb, GWBUF* queue);
static int         dcb_read_no_bytes_available(DCB* dcb, int nreadtotal);
static int         dcb_create_SSL(DCB* dcb, mxs::SSLContext* ssl);
static int         dcb_read_SSL(DCB* dcb, GWBUF** head);
static GWBUF*      dcb_basic_read(DCB* dcb,
                                  int bytesavailable,
                                  int maxbytes,
                                  int nreadtotal,
                                  int* nsingleread);
static GWBUF* dcb_basic_read_SSL(DCB* dcb, int* nsingleread);
static void   dcb_log_write_failure(DCB* dcb, GWBUF* queue, int eno);
static int    gw_write(DCB* dcb, GWBUF* writeq, bool* stop_writing);
static int    gw_write_SSL(DCB* dcb, GWBUF* writeq, bool* stop_writing);
static int    dcb_log_errors_SSL(DCB* dcb, int ret);
static int    dcb_listen_create_socket_inet(const char* host, uint16_t port);
static int    dcb_listen_create_socket_unix(const char* path);
static int    dcb_set_socket_option(int sockfd, int level, int optname, void* optval, socklen_t optlen);
static void   dcb_add_to_all_list(DCB* dcb);
static void   dcb_add_to_list(DCB* dcb);
static bool   dcb_add_to_worker(Worker* worker, DCB* dcb, uint32_t events);
static DCB*   dcb_find_free();
static void   dcb_remove_from_list(DCB* dcb);

static uint32_t dcb_poll_handler(MXB_POLL_DATA* data, MXB_WORKER* worker, uint32_t events);
static uint32_t dcb_process_poll_events(DCB* dcb, uint32_t ev);
static bool     dcb_session_check(DCB* dcb, const char*);
static int      upstream_throttle_callback(DCB* dcb, DCB_REASON reason, void* userdata);
static int      downstream_throttle_callback(DCB* dcb, DCB_REASON reason, void* userdata);

void dcb_global_init()
{
    int nthreads = config_threadcount();

    if ((this_unit.all_dcbs = (DCB**)MXS_CALLOC(nthreads, sizeof(DCB*))) == NULL)
    {
        MXS_OOM();
        raise(SIGABRT);
    }
}

void dcb_finish()
{
    // TODO: Free all resources.
}

uint64_t dcb_get_session_id(DCB* dcb)
{
    return (dcb && dcb->session) ? dcb->session->ses_id : 0;
}

static MXB_WORKER* get_dcb_owner()
{
    /** The DCB is owned by the thread that allocates it */
    mxb_assert(RoutingWorker::get_current_id() != -1);
    return RoutingWorker::get_current();
}

DCB::DCB(Role role, MXS_SESSION* session)
    : MXB_POLL_DATA{dcb_poll_handler, get_dcb_owner()}
    , role(role)
    , session(session)
    , high_water(config_writeq_high_water())
    , low_water(config_writeq_low_water())
    , service(session->service)
    , last_read(mxs_clock())
    , last_write(mxs_clock())
    , m_uid(this_unit.uid_generator.fetch_add(1, std::memory_order_relaxed))
{
    // TODO: Remove DCB::Role::INTERNAL to always have a valid listener
    if (session->listener)
    {
        func = session->listener->protocol_func();
        authfunc = session->listener->auth_func();
    }

    if (high_water && low_water)
    {
        dcb_add_callback(this, DCB_REASON_HIGH_WATER, downstream_throttle_callback, NULL);
        dcb_add_callback(this, DCB_REASON_LOW_WATER, downstream_throttle_callback, NULL);
    }
}

DCB::~DCB()
{
    if (data && authfunc.free)
    {
        authfunc.free(this);
    }

    if (authfunc.destroy)
    {
        authfunc.destroy(authenticator_data);
    }

    while (callbacks)
    {
        DCB_CALLBACK* tmp = callbacks;
        callbacks = callbacks->next;
        MXS_FREE(tmp);
    }

    if (ssl)
    {
        SSL_free(ssl);
    }

    MXS_FREE(remote);
    MXS_FREE(user);
    MXS_FREE(protocol);
    gwbuf_free(delayq);
    gwbuf_free(writeq);
    gwbuf_free(readq);
    gwbuf_free(fakeq);

    owner = reinterpret_cast<MXB_WORKER*>(0xdeadbeef);
}

/**
 * @brief Allocate a new DCB.
 *
 * This routine performs the generic initialisation on the DCB before returning
 * the newly allocated DCB.
 *
 * Remaining fields are set from the given parameters, and then the DCB is
 * flagged as ready for use.
 *
 * @param role     The role for the new DCB
 * @param listener The listener if applicable.
 * @param service  The service which is used
 *
 * @return An available DCB or NULL if none could be allocated.
 */
DCB* dcb_alloc(DCB::Role role, MXS_SESSION* session)
{
<<<<<<< HEAD
    return new(std::nothrow) DCB(role, session);
=======
    DCB* newdcb;

    if ((newdcb = (DCB*)MXS_MALLOC(sizeof(*newdcb))) == NULL)
    {
        return NULL;
    }

    dcb_initialize(newdcb);
    newdcb->dcb_role = role;
    newdcb->listener = listener;
    newdcb->last_read = mxs_clock();
    newdcb->low_water = config_writeq_low_water();
    newdcb->high_water = config_writeq_high_water();
    newdcb->m_uid = this_unit.uid_generator.fetch_add(1, std::memory_order_relaxed);
    newdcb->is_fake_event = false;

    if (role == DCB_ROLE_SERVICE_LISTENER)
    {
        /** All listeners are owned by the main thread (i.e. thread no. 0) */
        newdcb->poll.owner = RoutingWorker::get(RoutingWorker::MAIN);
    }
    else
    {
        /** Otherwise the DCB is owned by the thread that allocates it */
        mxb_assert(RoutingWorker::get_current_id() != -1);
        newdcb->poll.owner = RoutingWorker::get_current();
    }

    return newdcb;
>>>>>>> e057c751
}

/**
 * Free a DCB and remove it from the chain of all DCBs
 *
 * @param dcb The DCB to free
 */
static void dcb_final_free(DCB* dcb)
{
    mxb_assert_message(dcb->state == DCB_STATE_DISCONNECTED || dcb->state == DCB_STATE_ALLOC,
                       "dcb not in DCB_STATE_DISCONNECTED not in DCB_STATE_ALLOC state.");

    if (dcb->session)
    {
        /*<
         * Terminate client session.
         */
        MXS_SESSION* local_session = dcb->session;
        dcb->session = NULL;
        if (dcb->role == DCB::Role::BACKEND)
        {
            session_unlink_backend_dcb(local_session, dcb);
        }
        else
        {
            /**
             * The client DCB is only freed once all other DCBs that the session
             * uses have been freed. This will guarantee that the authentication
             * data will be usable for all DCBs even if the client DCB has already
             * been closed.
             */

            mxb_assert(dcb->role == DCB::Role::CLIENT || dcb->role == DCB::Role::INTERNAL);
            session_put_ref(local_session);
            return;
        }
    }

    dcb_free_all_memory(dcb);
}

/**
 * Free the memory belonging to a DCB
 *
 * NB The DCB is fully detached from all links except perhaps the session
 * dcb_client link.
 *
 * @param dcb The DCB to free
 */
void dcb_free_all_memory(DCB* dcb)
{
    // This needs to be done here because session_free() calls this directly.
    if (this_thread.current_dcb == dcb)
    {
        this_thread.current_dcb = NULL;
    }

    delete dcb;
}

/**
 * Remove a DCB from the poll list and trigger shutdown mechanisms.
 *
 * @param       dcb     The DCB to be processed
 */
static void dcb_stop_polling_and_shutdown(DCB* dcb)
{
    poll_remove_dcb(dcb);
    /**
     * close protocol and router session
     */
    if (dcb->func.close != NULL)
    {
        dcb->func.close(dcb);
    }
}

/**
 * Connect to a server
 *
 * This routine will create a server connection
 * If successful the new dcb will be put in
 * epoll set by dcb->func.connect
 *
 * @param srv           The server to connect to
 * @param session       The session this connection is being made for
 * @param protocol      The protocol module to use
 * @return              The new allocated dcb or NULL if the DCB was not connected
 */
DCB* dcb_connect(SERVER* srv, MXS_SESSION* session, const char* protocol)
{
    DCB* dcb;
    MXS_PROTOCOL* funcs;
    int fd;
    int rc;
    const char* user;
    Server* server = static_cast<Server*>(srv);
    user = session_get_user(session);
    if (user && strlen(user))
    {
        MXS_DEBUG("Looking for persistent connection DCB user %s protocol %s", user, protocol);
        dcb = server->get_persistent_dcb(user, session->client_dcb->remote, protocol,
                                         static_cast<RoutingWorker*>(session->client_dcb->owner)->id());
        if (dcb)
        {
            /**
             * Link dcb to session. Unlink is called in dcb_final_free
             */
            session_link_backend_dcb(session, dcb);

            MXS_DEBUG("Reusing a persistent connection, dcb %p", dcb);
            dcb->persistentstart = 0;
            dcb->was_persistent = true;
            dcb->last_read = mxs_clock();
            dcb->last_write = mxs_clock();
            mxb::atomic::add(&server->stats.n_from_pool, 1, mxb::atomic::RELAXED);
            /* All callbacks were removed when the dcb was put into the pool. */
            if (DCB_THROTTLING_ENABLED(dcb))
            {
                dcb_add_callback(dcb, DCB_REASON_HIGH_WATER, upstream_throttle_callback, NULL);
                dcb_add_callback(dcb, DCB_REASON_LOW_WATER, upstream_throttle_callback, NULL);
            }
            return dcb;
        }
        else
        {
            MXS_DEBUG("Failed to find a reusable persistent connection");
        }
    }

    if ((dcb = dcb_alloc(DCB::Role::BACKEND, session)) == NULL)
    {
        return NULL;
    }

    if ((funcs = (MXS_PROTOCOL*)load_module(protocol,
                                            MODULE_PROTOCOL)) == NULL)
    {
        dcb->state = DCB_STATE_DISCONNECTED;
        dcb_free_all_memory(dcb);
        MXS_ERROR("Failed to load protocol module '%s'", protocol);
        return NULL;
    }
    memcpy(&(dcb->func), funcs, sizeof(MXS_PROTOCOL));

    if (session->client_dcb->remote)
    {
        dcb->remote = MXS_STRDUP_A(session->client_dcb->remote);
    }

    string authenticator = server->get_authenticator();
    if (authenticator.empty())
    {
        if (dcb->func.auth_default)
        {
            authenticator = dcb->func.auth_default();
        }
        else
        {
            authenticator = "NullAuthDeny";
        }
    }

    MXS_AUTHENTICATOR* authfuncs = (MXS_AUTHENTICATOR*)load_module(authenticator.c_str(),
                                                                   MODULE_AUTHENTICATOR);
    if (authfuncs == NULL)
    {
        MXS_ERROR("Failed to load authenticator module '%s'", authenticator.c_str());
        dcb_free_all_memory(dcb);
        return NULL;
    }

    memcpy(&dcb->authfunc, authfuncs, sizeof(MXS_AUTHENTICATOR));

    /**
     * Link dcb to session. Unlink is called in dcb_final_free
     */
    session_link_backend_dcb(session, dcb);

    fd = dcb->func.connect(dcb, server, session);

    if (fd == DCBFD_CLOSED)
    {
        MXS_DEBUG("Failed to connect to server [%s]:%d, from backend dcb %p, client dcp %p fd %d",
                  server->address,
                  server->port,
                  dcb,
                  session->client_dcb,
                  session->client_dcb->fd);
        // Remove the inc ref that was done in session_link_backend_dcb().
        session_unlink_backend_dcb(dcb->session, dcb);
        dcb->session = NULL;
        dcb_free_all_memory(dcb);
        return NULL;
    }
    else
    {
        MXS_DEBUG("Connected to server [%s]:%d, from backend dcb %p, client dcp %p fd %d.",
                  server->address,
                  server->port,
                  dcb,
                  session->client_dcb,
                  session->client_dcb->fd);
    }
    /**
     * Successfully connected to backend. Assign file descriptor to dcb
     */
    dcb->fd = fd;

    /**
     * Add server pointer to dcb
     */
    dcb->server = server;

    dcb->was_persistent = false;

    /**
     * backend_dcb is connected to backend server, and once backend_dcb
     * is added to poll set, authentication takes place as part of
     * EPOLLOUT event that will be received once the connection
     * is established.
     */

    /** Allocate DCB specific authentication data */
    auto auth_create = dcb->authfunc.create;
    if (auth_create)
    {
        Server* server = static_cast<Server*>(dcb->server);
        if ((dcb->authenticator_data = auth_create(server->auth_instance())) == NULL)
        {
            MXS_ERROR("Failed to create authenticator for backend DCB.");
            close(dcb->fd);
            dcb->fd = DCBFD_CLOSED;
            // Remove the inc ref that was done in session_link_backend_dcb().
            session_unlink_backend_dcb(dcb->session, dcb);
            dcb->session = NULL;
            dcb_free_all_memory(dcb);
            return NULL;
        }
    }

    /**
     * Add the dcb in the poll set
     */
    rc = poll_add_dcb(dcb);

    if (rc != 0)
    {
        close(dcb->fd);
        dcb->fd = DCBFD_CLOSED;
        // Remove the inc ref that was done in session_link_backend_dcb().
        session_unlink_backend_dcb(dcb->session, dcb);
        dcb->session = NULL;
        dcb_free_all_memory(dcb);
        return NULL;
    }

    /* Register upstream throttling callbacks */
    if (DCB_THROTTLING_ENABLED(dcb))
    {
        dcb_add_callback(dcb, DCB_REASON_HIGH_WATER, upstream_throttle_callback, NULL);
        dcb_add_callback(dcb, DCB_REASON_LOW_WATER, upstream_throttle_callback, NULL);
    }
    /**
     * The dcb will be addded into poll set by dcb->func.connect
     */
    mxb::atomic::add(&server->stats.n_connections, 1, mxb::atomic::RELAXED);
    mxb::atomic::add(&server->stats.n_current, 1, mxb::atomic::RELAXED);

    return dcb;
}

/**
 * General purpose read routine to read data from a socket in the
 * Descriptor Control Block and append it to a linked list of buffers.
 * The list may be empty, in which case *head == NULL. The third
 * parameter indicates the maximum number of bytes to be read (needed
 * for SSL processing) with 0 meaning no limit.
 *
 * @param dcb       The DCB to read from
 * @param head      Pointer to linked list to append data to
 * @param maxbytes  Maximum bytes to read (0 = no limit)
 * @return          -1 on error, otherwise the total number of bytes read
 */
int dcb_read(DCB* dcb,
             GWBUF** head,
             int maxbytes)
{
    mxb_assert(dcb->owner == RoutingWorker::get_current());
    int nsingleread = 0;
    int nreadtotal = 0;

    if (dcb->readq)
    {
        *head = gwbuf_append(*head, dcb->readq);
        dcb->readq = NULL;
        nreadtotal = gwbuf_length(*head);
    }
    else if (dcb->fakeq)
    {
        *head = gwbuf_append(*head, dcb->fakeq);
        dcb->fakeq = NULL;
        nreadtotal = gwbuf_length(*head);
    }

    if (SSL_HANDSHAKE_DONE == dcb->ssl_state || SSL_ESTABLISHED == dcb->ssl_state)
    {
        return dcb_read_SSL(dcb, head);
    }

    if (dcb->fd == DCBFD_CLOSED)
    {
        MXS_ERROR("Read failed, dcb is closed.");
        return 0;
    }

    while (0 == maxbytes || nreadtotal < maxbytes)
    {
        int bytes_available;

        bytes_available = dcb_bytes_readable(dcb);
        if (bytes_available <= 0)
        {
            return bytes_available < 0 ? -1
                                       :/** Handle closed client socket */
                   dcb_read_no_bytes_available(dcb, nreadtotal);
        }
        else
        {
            GWBUF* buffer;
            dcb->last_read = mxs_clock();

            buffer = dcb_basic_read(dcb, bytes_available, maxbytes, nreadtotal, &nsingleread);
            if (buffer)
            {
                nreadtotal += nsingleread;
                MXS_DEBUG("Read %d bytes from dcb %p in state %s fd %d.",
                          nsingleread,
                          dcb,
                          STRDCBSTATE(dcb->state),
                          dcb->fd);

                /*< Assign the target server for the gwbuf */
                buffer->server = dcb->server;
                /*< Append read data to the gwbuf */
                *head = gwbuf_append(*head, buffer);
            }
            else
            {
                break;
            }
        }
    }   /*< while (0 == maxbytes || nreadtotal < maxbytes) */

    return nreadtotal;
}

/**
 * Find the number of bytes available for the DCB's socket
 *
 * @param dcb       The DCB to read from
 *
 * @return          -1 on error, otherwise the total number of bytes available
 */
int dcb_bytes_readable(DCB* dcb)
{
    int bytesavailable;

    if (-1 == ioctl(dcb->fd, FIONREAD, &bytesavailable))
    {
        MXS_ERROR("ioctl FIONREAD for dcb %p in state %s fd %d failed: %d, %s",
                  dcb,
                  STRDCBSTATE(dcb->state),
                  dcb->fd,
                  errno,
                  mxs_strerror(errno));
        return -1;
    }
    else
    {
        return bytesavailable;
    }
}

/**
 * Determine the return code needed when read has run out of data
 *
 * @param dcb           The DCB to read from
 * @param nreadtotal    Number of bytes that have been read
 * @return              -1 on error, 0 for conditions not treated as error
 */
static int dcb_read_no_bytes_available(DCB* dcb, int nreadtotal)
{
    /** Handle closed client socket */
    if (nreadtotal == 0 && DCB::Role::CLIENT == dcb->role)
    {
        char c;
        int l_errno = 0;
        long r = -1;

        /* try to read 1 byte, without consuming the socket buffer */
        r = recv(dcb->fd, &c, sizeof(char), MSG_PEEK);
        l_errno = errno;

        if (r <= 0
            && l_errno != EAGAIN
            && l_errno != EWOULDBLOCK
            && l_errno != 0)
        {
            return -1;
        }
    }
    return nreadtotal;
}

/**
 * Basic read function to carry out a single read operation on the DCB socket.
 *
 * @param dcb               The DCB to read from
 * @param bytesavailable    Pointer to linked list to append data to
 * @param maxbytes          Maximum bytes to read (0 = no limit)
 * @param nreadtotal        Total number of bytes already read
 * @param nsingleread       To be set as the number of bytes read this time
 * @return                  GWBUF* buffer containing new data, or null.
 */
static GWBUF* dcb_basic_read(DCB* dcb, int bytesavailable, int maxbytes, int nreadtotal, int* nsingleread)
{
    GWBUF* buffer;
    int bufsize = maxbytes == 0 ? bytesavailable : MXS_MIN(bytesavailable, maxbytes - nreadtotal);

    if ((buffer = gwbuf_alloc(bufsize)) == NULL)
    {
        *nsingleread = -1;
    }
    else
    {
        *nsingleread = read(dcb->fd, GWBUF_DATA(buffer), bufsize);
        dcb->stats.n_reads++;

        if (*nsingleread <= 0)
        {
            if (errno != 0 && errno != EAGAIN && errno != EWOULDBLOCK)
            {
                MXS_ERROR("Read failed, dcb %p in state %s fd %d: %d, %s",
                          dcb,
                          STRDCBSTATE(dcb->state),
                          dcb->fd,
                          errno,
                          mxs_strerror(errno));
            }
            gwbuf_free(buffer);
            buffer = NULL;
        }
    }
    return buffer;
}

/**
 * General purpose read routine to read data from a socket through the SSL
 * structure lined with this DCB and append it to a linked list of buffers.
 * The list may be empty, in which case *head == NULL. The SSL structure should
 * be initialized and the SSL handshake should be done.
 *
 * @param dcb   The DCB to read from
 * @param head  Pointer to linked list to append data to
 * @return      -1 on error, otherwise the total number of bytes read
 */
static int dcb_read_SSL(DCB* dcb, GWBUF** head)
{
    GWBUF* buffer;
    int nsingleread = 0, nreadtotal = 0;
    int start_length = *head ? gwbuf_length(*head) : 0;

    if (dcb->fd == DCBFD_CLOSED)
    {
        MXS_ERROR("Read failed, dcb is closed.");
        return -1;
    }

    if (dcb->ssl_write_want_read)
    {
        dcb_drain_writeq(dcb);
    }

    dcb->last_read = mxs_clock();
    buffer = dcb_basic_read_SSL(dcb, &nsingleread);
    if (buffer)
    {
        nreadtotal += nsingleread;
        *head = gwbuf_append(*head, buffer);

        while (buffer)
        {
            dcb->last_read = mxs_clock();
            buffer = dcb_basic_read_SSL(dcb, &nsingleread);
            if (buffer)
            {
                nreadtotal += nsingleread;
                /*< Append read data to the gwbuf */
                *head = gwbuf_append(*head, buffer);
            }
        }
    }

    mxb_assert((*head ? gwbuf_length(*head) : 0) == (size_t)(start_length + nreadtotal));

    return nsingleread < 0 ? nsingleread : nreadtotal;
}

/**
 * Basic read function to carry out a single read on the DCB's SSL connection
 *
 * @param dcb           The DCB to read from
 * @param nsingleread   To be set as the number of bytes read this time
 * @return              GWBUF* buffer containing the data, or null.
 */
static GWBUF* dcb_basic_read_SSL(DCB* dcb, int* nsingleread)
{
    const size_t MXS_SO_RCVBUF_SIZE = (128 * 1024);
    unsigned char temp_buffer[MXS_SO_RCVBUF_SIZE];
    GWBUF* buffer = NULL;

    *nsingleread = SSL_read(dcb->ssl, temp_buffer, MXS_SO_RCVBUF_SIZE);

    dcb->stats.n_reads++;

    switch (SSL_get_error(dcb->ssl, *nsingleread))
    {
    case SSL_ERROR_NONE:
        /* Successful read */
        if (*nsingleread && (buffer = gwbuf_alloc_and_load(*nsingleread, (void*)temp_buffer)) == NULL)
        {
            *nsingleread = -1;
            return NULL;
        }
        /* If we were in a retry situation, need to clear flag and attempt write */
        if (dcb->ssl_read_want_write || dcb->ssl_read_want_read)
        {
            dcb->ssl_read_want_write = false;
            dcb->ssl_read_want_read = false;
            dcb_drain_writeq(dcb);
        }
        break;

    case SSL_ERROR_ZERO_RETURN:
        /* react to the SSL connection being closed */
        poll_fake_hangup_event(dcb);
        *nsingleread = 0;
        break;

    case SSL_ERROR_WANT_READ:
        /* Prevent SSL I/O on connection until retried, return to poll loop */
        dcb->ssl_read_want_write = false;
        dcb->ssl_read_want_read = true;
        *nsingleread = 0;
        break;

    case SSL_ERROR_WANT_WRITE:
        /* Prevent SSL I/O on connection until retried, return to poll loop */
        dcb->ssl_read_want_write = true;
        dcb->ssl_read_want_read = false;
        *nsingleread = 0;
        break;

    case SSL_ERROR_SYSCALL:
        *nsingleread = dcb_log_errors_SSL(dcb, *nsingleread);
        break;

    default:
        *nsingleread = dcb_log_errors_SSL(dcb, *nsingleread);
        break;
    }
    return buffer;
}

/**
 * Log errors from an SSL operation
 *
 * @param dcb       The DCB of the client
 * @param ret       Return code from SSL operation if error is SSL_ERROR_SYSCALL
 * @return          -1 if an error found, 0 if no error found
 */
static int dcb_log_errors_SSL(DCB* dcb, int ret)
{
    char errbuf[MXS_STRERROR_BUFLEN];
    unsigned long ssl_errno;

    ssl_errno = ERR_get_error();
    if (0 == ssl_errno)
    {
        return 0;
    }
    if (ret || ssl_errno)
    {
        MXS_ERROR("SSL operation failed, dcb %p in state "
                  "%s fd %d return code %d. More details may follow.",
                  dcb,
                  STRDCBSTATE(dcb->state),
                  dcb->fd,
                  ret);
    }
    if (ret && !ssl_errno)
    {
        int local_errno = errno;
        MXS_ERROR("SSL error caused by TCP error %d %s",
                  local_errno,
                  mxs_strerror(local_errno));
    }
    else
    {
        while (ssl_errno != 0)
        {
            ERR_error_string_n(ssl_errno, errbuf, MXS_STRERROR_BUFLEN);
            MXS_ERROR("%s", errbuf);
            ssl_errno = ERR_get_error();
        }
    }
    return -1;
}

/**
 * General purpose routine to write to a DCB
 *
 * @param dcb   The DCB of the client
 * @param queue Queue of buffers to write
 * @return      0 on failure, 1 on success
 */
int dcb_write(DCB* dcb, GWBUF* queue)
{
    mxb_assert(dcb->owner == RoutingWorker::get_current());
    dcb->writeqlen += gwbuf_length(queue);
    // The following guarantees that queue is not NULL
    if (!dcb_write_parameter_check(dcb, queue))
    {
        return 0;
    }

    dcb->writeq = gwbuf_append(dcb->writeq, queue);
    dcb->stats.n_buffered++;
    dcb_drain_writeq(dcb);

    if (DCB_ABOVE_HIGH_WATER(dcb) && !dcb->high_water_reached)
    {
        dcb_call_callback(dcb, DCB_REASON_HIGH_WATER);
        dcb->high_water_reached = true;
        dcb->stats.n_high_water++;
    }

    return 1;
}

/**
 * Check the parameters for dcb_write
 *
 * @param dcb   The DCB of the client
 * @param queue Queue of buffers to write
 * @return true if parameters acceptable, false otherwise
 */
static inline bool dcb_write_parameter_check(DCB* dcb, GWBUF* queue)
{
    if (queue == NULL)
    {
        return false;
    }

    if (dcb->fd == DCBFD_CLOSED)
    {
        MXS_ERROR("Write failed, dcb is closed.");
        gwbuf_free(queue);
        return false;
    }

    if (dcb->session == NULL || dcb->session->state != SESSION_STATE_STOPPING)
    {
        /**
         * SESSION_STATE_STOPPING means that one of the backends is closing
         * the router session. Some backends may have not completed
         * authentication yet and thus they have no information about router
         * being closed. Session state is changed to SESSION_STATE_STOPPING
         * before router's closeSession is called and that tells that DCB may
         * still be writable.
         */
        if (dcb->state != DCB_STATE_ALLOC
            && dcb->state != DCB_STATE_POLLING
            && dcb->state != DCB_STATE_LISTENING
            && dcb->state != DCB_STATE_NOPOLLING)
        {
            MXS_DEBUG("Write aborted to dcb %p because it is in state %s",
                      dcb,
                      STRDCBSTATE(dcb->state));
            gwbuf_free(queue);
            return false;
        }
    }
    return true;
}

/**
 * Debug log write failure, except when it is COM_QUIT
 *
 * @param dcb   The DCB of the client
 * @param queue Queue of buffers to write
 * @param eno   Error number for logging
 */
static void dcb_log_write_failure(DCB* dcb, GWBUF* queue, int eno)
{
    if (eno != EPIPE
        && eno != EAGAIN
        && eno != EWOULDBLOCK)
    {
        MXS_ERROR("Write to dcb %p in state %s fd %d failed: %d, %s",
                  dcb,
                  STRDCBSTATE(dcb->state),
                  dcb->fd,
                  eno,
                  mxs_strerror(eno));
    }
}

/**
 * @brief Drain the write queue of a DCB
 *
 * This is called as part of the EPOLLOUT handling of a socket and will try to
 * send any buffered data from the write queue up until the point the write would block.
 *
 * @param dcb DCB to drain
 * @return The number of bytes written
 */
int dcb_drain_writeq(DCB* dcb)
{
    mxb_assert(dcb->owner == RoutingWorker::get_current());

    if (dcb->ssl_read_want_write)
    {
        /** The SSL library needs to write more data */
        poll_fake_read_event(dcb);
    }

    int total_written = 0;
    GWBUF* local_writeq = dcb->writeq;
    dcb->writeq = NULL;

    while (local_writeq)
    {
        int written;
        bool stop_writing = false;
        /* The value put into written will be >= 0 */
        if (dcb->ssl)
        {
            written = gw_write_SSL(dcb, local_writeq, &stop_writing);
        }
        else
        {
            written = gw_write(dcb, local_writeq, &stop_writing);
        }
        /*
         * If the stop_writing boolean is set, writing has become blocked,
         * so the remaining data is put back at the front of the write
         * queue.
         */
        if (written)
        {
            dcb->last_write = mxs_clock();
        }
        if (stop_writing)
        {
            dcb->writeq = dcb->writeq ? gwbuf_append(local_writeq, dcb->writeq) : local_writeq;
            local_writeq = NULL;
        }
        else
        {
            /** Consume the bytes we have written from the list of buffers,
             * and increment the total bytes written. */
            local_writeq = gwbuf_consume(local_writeq, written);
            total_written += written;
        }
    }

    if (dcb->writeq == NULL)
    {
        /* The write queue has drained, potentially need to call a callback function */
        dcb_call_callback(dcb, DCB_REASON_DRAINED);
    }

    mxb_assert(dcb->writeqlen >= (uint32_t)total_written);
    dcb->writeqlen -= total_written;

    if (dcb->high_water_reached && DCB_BELOW_LOW_WATER(dcb))
    {
        dcb_call_callback(dcb, DCB_REASON_LOW_WATER);
        dcb->high_water_reached = false;
        dcb->stats.n_low_water++;
    }

    return total_written;
}

static void log_illegal_dcb(DCB* dcb)
{
    const char* connected_to;

    switch (dcb->role)
    {
    case DCB::Role::BACKEND:
        connected_to = dcb->server->name();
        break;

    case DCB::Role::CLIENT:
        connected_to = dcb->remote;
        break;

    case DCB::Role::INTERNAL:
        connected_to = "Internal DCB";
        break;

    default:
        connected_to = "Illegal DCB role";
        break;
    }

    MXS_ERROR("Removing DCB %p but it is in state %s which is not legal for "
              "a call to dcb_close. The DCB is connected to: %s",
              dcb,
              STRDCBSTATE(dcb->state),
              connected_to);
}

/**
 * Closes a client/backend dcb, which in the former case always means that
 * the corrsponding socket fd is closed and the dcb itself is freed, and in
 * latter case either the same as in the former or that the dcb is put into
 * the persistent pool.
 *
 * @param dcb The DCB to close
 */
void dcb_close(DCB* dcb)
{
#if defined (SS_DEBUG)
    RoutingWorker* current = RoutingWorker::get_current();
    RoutingWorker* owner = static_cast<RoutingWorker*>(dcb->owner);
    if (current && (current != owner))
    {
        MXS_ALERT("dcb_close(%p) called by %d, owned by %d.",
                  dcb,
                  current->id(),
                  owner->id());
        mxb_assert(owner == RoutingWorker::get_current());
    }
#endif

    if ((DCB_STATE_UNDEFINED == dcb->state) || (DCB_STATE_DISCONNECTED == dcb->state))
    {
        log_illegal_dcb(dcb);
        raise(SIGABRT);
    }

    /**
     * dcb_close may be called for freshly created dcb, in which case
     * it only needs to be freed.
     */
    if (dcb->state == DCB_STATE_ALLOC && dcb->fd == DCBFD_CLOSED)
    {
        // A freshly created dcb that was closed before it was taken into use.
        dcb_final_free(dcb);
    }
    /*
     * If DCB is in persistent pool, mark it as an error and exit
     */
    else if (dcb->persistentstart > 0)
    {
        // A DCB in the persistent pool.

        // TODO: This dcb will now actually be closed when dcb_persistent_clean_count() is
        // TODO: called by either dcb_maybe_add_persistent() - another dcb is added to the
        // TODO: persistent pool - or server_get_persistent() - get a dcb from the persistent
        // TODO: pool - is called. There is no reason not to just remove this dcb from the
        // TODO: persistent pool here and now, and then close it immediately.
        dcb->dcb_errhandle_called = true;
    }
    else if (dcb->n_close == 0)
    {
        dcb->n_close = 1;

        RoutingWorker* worker = static_cast<RoutingWorker*>(dcb->owner);
        mxb_assert(worker);

        worker->register_zombie(dcb);
    }
    else
    {
        ++dcb->n_close;
        // TODO: Will this happen on a regular basis?
        MXS_WARNING("dcb_close(%p) called %u times.", dcb, dcb->n_close);
        mxb_assert(!true);
    }
}

static void cb_dcb_close_in_owning_thread(MXB_WORKER*, void* data)
{
    DCB* dcb = static_cast<DCB*>(data);
    mxb_assert(dcb);

    dcb_close(dcb);
}

void dcb_close_in_owning_thread(DCB* dcb)
{
    // TODO: If someone now calls dcb_close(dcb) from the owning thread while
    // TODO: the dcb is being delivered to the owning thread, there will be a
    // TODO: crash when dcb_close(dcb) is called anew. Also dcbs should be
    // TODO: reference counted, so that we could addref before posting, thus
    // TODO: preventing too early a deletion.

    MXB_WORKER* worker = static_cast<MXB_WORKER*>(dcb->owner);      // The owning worker
    mxb_assert(worker);

    intptr_t arg1 = (intptr_t)cb_dcb_close_in_owning_thread;
    intptr_t arg2 = (intptr_t)dcb;

    if (!mxb_worker_post_message(worker, MXB_WORKER_MSG_CALL, arg1, arg2))
    {
        MXS_ERROR("Could not post dcb for closing to the owning thread..");
    }
}

void dcb_final_close(DCB* dcb)
{
#if defined (SS_DEBUG)
    RoutingWorker* current = RoutingWorker::get_current();
    RoutingWorker* owner = static_cast<RoutingWorker*>(dcb->owner);
    if (current && (current != owner))
    {
        MXS_ALERT("dcb_final_close(%p) called by %d, owned by %d.",
                  dcb,
                  current->id(),
                  owner->id());
        mxb_assert(owner == current);
    }
#endif
    mxb_assert(dcb->n_close != 0);

    if (dcb->role == DCB::Role::BACKEND         // Backend DCB
        && dcb->state == DCB_STATE_POLLING      // Being polled
        && dcb->persistentstart == 0            /** Not already in (> 0) or being evicted from (-1)
                                                 * the persistent pool. */
        && dcb->server)                         // And has a server
    {
        /* May be a candidate for persistence, so save user name */
        const char* user;
        user = session_get_user(dcb->session);
        if (user && strlen(user) && !dcb->user)
        {
            dcb->user = MXS_STRDUP_A(user);
        }

        if (dcb_maybe_add_persistent(dcb))
        {
            dcb->n_close = 0;
        }
    }

    if (dcb->n_close != 0)
    {
        if (dcb->state == DCB_STATE_POLLING)
        {
            dcb_stop_polling_and_shutdown(dcb);
        }

        if (dcb->server && dcb->persistentstart == 0)
        {
            // This is now a DCB::Role::BACKEND_HANDLER.
            // TODO: Make decisions according to the role and assert
            // TODO: that what the role implies is preset.
            MXB_AT_DEBUG(int rc = ) mxb::atomic::add(&dcb->server->stats.n_current, -1, mxb::atomic::RELAXED);
            mxb_assert(rc > 0);
        }

        if (dcb->fd != DCBFD_CLOSED)
        {
            // TODO: How could we get this far with a dcb->fd <= 0?

            if (close(dcb->fd) < 0)
            {
                int eno = errno;
                errno = 0;
                MXS_ERROR("Failed to close socket %d on dcb %p: %d, %s",
                          dcb->fd,
                          dcb,
                          eno,
                          mxs_strerror(eno));
            }
            else
            {
                dcb->fd = DCBFD_CLOSED;

                MXS_DEBUG("Closed socket %d on dcb %p.", dcb->fd, dcb);
            }
        }
        else
        {
            // Only internal DCBs are closed with a fd of -1
            mxb_assert(dcb->role == DCB::Role::INTERNAL);
        }

        dcb->state = DCB_STATE_DISCONNECTED;
        dcb_remove_from_list(dcb);
        dcb_final_free(dcb);
    }
}

/**
 * Add DCB to persistent pool if it qualifies, close otherwise
 *
 * @param dcb   The DCB to go to persistent pool or be closed
 * @return      bool - whether the DCB was added to the pool
 *
 */
static bool dcb_maybe_add_persistent(DCB* dcb)
{
    RoutingWorker* owner = static_cast<RoutingWorker*>(dcb->owner);
    Server* server = static_cast<Server*>(dcb->server);
    if (dcb->user != NULL
        && (dcb->func.established == NULL || dcb->func.established(dcb))
        && strlen(dcb->user)
        && server
        && dcb->session
        && session_valid_for_pool(dcb->session)
        && server->persistpoolmax()
        && (server->status & SERVER_RUNNING)
        && !dcb->dcb_errhandle_called
        && dcb_persistent_clean_count(dcb, owner->id(), false) < server->persistpoolmax())
    {
        if (!mxb::atomic::add_limited(&server->stats.n_persistent, 1, (int)server->persistpoolmax()))
        {
            return false;
        }

        DCB_CALLBACK* loopcallback;
        MXS_DEBUG("Adding DCB to persistent pool, user %s.", dcb->user);
        dcb->was_persistent = false;
        dcb->persistentstart = time(NULL);
        session_unlink_backend_dcb(dcb->session, dcb);
        dcb->session = nullptr;

        while ((loopcallback = dcb->callbacks) != NULL)
        {
            dcb->callbacks = loopcallback->next;
            MXS_FREE(loopcallback);
        }

        /** Free all buffered data */
        gwbuf_free(dcb->fakeq);
        gwbuf_free(dcb->readq);
        gwbuf_free(dcb->delayq);
        gwbuf_free(dcb->writeq);
        dcb->fakeq = NULL;
        dcb->readq = NULL;
        dcb->delayq = NULL;
        dcb->writeq = NULL;

        dcb->nextpersistent = server->persistent[owner->id()];
        server->persistent[owner->id()] = dcb;
        MXB_AT_DEBUG(int rc = ) mxb::atomic::add(&server->stats.n_current, -1, mxb::atomic::RELAXED);
        mxb_assert(rc > 0);
        return true;
    }

    return false;
}

/**
 * Diagnostic to print a DCB
 *
 * @param dcb   The DCB to print
 *
 */
void printDCB(DCB* dcb)
{
    printf("DCB: %p\n", (void*)dcb);
    printf("\tDCB state:            %s\n", gw_dcb_state2string(dcb->state));
    if (dcb->remote)
    {
        printf("\tConnected to:         %s\n", dcb->remote);
    }
    if (dcb->user)
    {
        printf("\tUsername:             %s\n", dcb->user);
    }
    if (dcb->session->listener)
    {
        printf("\tProtocol:             %s\n", dcb->session->listener->protocol());
    }
    if (dcb->writeq)
    {
        printf("\tQueued write data:    %u\n", gwbuf_length(dcb->writeq));
    }
    if (dcb->server)
    {
        string statusname = dcb->server->status_string();
        if (!statusname.empty())
        {
            printf("\tServer status:            %s\n", statusname.c_str());
        }
    }
    char* rolename = dcb_role_name(dcb);
    if (rolename)
    {
        printf("\tRole:                     %s\n", rolename);
        MXS_FREE(rolename);
    }
    printf("\tStatistics:\n");
    printf("\t\tNo. of Reads:                       %d\n",
           dcb->stats.n_reads);
    printf("\t\tNo. of Writes:                      %d\n",
           dcb->stats.n_writes);
    printf("\t\tNo. of Buffered Writes:             %d\n",
           dcb->stats.n_buffered);
    printf("\t\tNo. of Accepts:                     %d\n",
           dcb->stats.n_accepts);
    printf("\t\tNo. of High Water Events:   %d\n",
           dcb->stats.n_high_water);
    printf("\t\tNo. of Low Water Events:    %d\n",
           dcb->stats.n_low_water);
}
/**
 * Display an entry from the spinlock statistics data
 *
 * @param       dcb     The DCB to print to
 * @param       desc    Description of the statistic
 * @param       value   The statistic value
 */
static void spin_reporter(void* dcb, char* desc, int value)
{
    dcb_printf((DCB*)dcb, "\t\t%-40s  %d\n", desc, value);
}

bool printAllDCBs_cb(DCB* dcb, void* data)
{
    printDCB(dcb);
    return true;
}

/**
 * Diagnostic to print all DCB allocated in the system
 *
 */
void printAllDCBs()
{
    dcb_foreach(printAllDCBs_cb, NULL);
}

/**
 * Diagnostic to print one DCB in the system
 *
 * @param       pdcb    DCB to print results to
 * @param       dcb     DCB to be printed
 */
void dprintOneDCB(DCB* pdcb, DCB* dcb)
{
    dcb_printf(pdcb, "DCB: %p\n", (void*)dcb);
    dcb_printf(pdcb,
               "\tDCB state:          %s\n",
               gw_dcb_state2string(dcb->state));
    if (dcb->session && dcb->session->service)
    {
        dcb_printf(pdcb,
                   "\tService:            %s\n",
                   dcb->session->service->name());
    }
    if (dcb->remote)
    {
        dcb_printf(pdcb,
                   "\tConnected to:       %s\n",
                   dcb->remote);
    }
    if (dcb->server)
    {
        if (dcb->server->address)
        {
            dcb_printf(pdcb,
                       "\tServer name/IP:     %s\n",
                       dcb->server->address);
        }
        if (dcb->server->port)
        {
            dcb_printf(pdcb,
                       "\tPort number:        %d\n",
                       dcb->server->port);
        }
    }
    if (dcb->user)
    {
        dcb_printf(pdcb,
                   "\tUsername:           %s\n",
                   dcb->user);
    }
    if (dcb->session->listener)
    {
        dcb_printf(pdcb, "\tProtocol:           %s\n", dcb->session->listener->protocol());
    }
    if (dcb->writeq)
    {
        dcb_printf(pdcb,
                   "\tQueued write data:  %d\n",
                   gwbuf_length(dcb->writeq));
    }
    if (dcb->server)
    {
        string statusname = dcb->server->status_string();
        if (!statusname.empty())
        {
            dcb_printf(pdcb, "\tServer status:            %s\n", statusname.c_str());
        }
    }
    char* rolename = dcb_role_name(dcb);
    if (rolename)
    {
        dcb_printf(pdcb, "\tRole:                     %s\n", rolename);
        MXS_FREE(rolename);
    }
    dcb_printf(pdcb, "\tStatistics:\n");
    dcb_printf(pdcb, "\t\tNo. of Reads:             %d\n", dcb->stats.n_reads);
    dcb_printf(pdcb, "\t\tNo. of Writes:            %d\n", dcb->stats.n_writes);
    dcb_printf(pdcb, "\t\tNo. of Buffered Writes:   %d\n", dcb->stats.n_buffered);
    dcb_printf(pdcb, "\t\tNo. of Accepts:           %d\n", dcb->stats.n_accepts);
    dcb_printf(pdcb, "\t\tNo. of High Water Events: %d\n", dcb->stats.n_high_water);
    dcb_printf(pdcb, "\t\tNo. of Low Water Events:  %d\n", dcb->stats.n_low_water);

    if (dcb->persistentstart)
    {
        char buff[20];
        struct tm timeinfo;
        localtime_r(&dcb->persistentstart, &timeinfo);
        strftime(buff, sizeof(buff), "%b %d %H:%M:%S", &timeinfo);
        dcb_printf(pdcb, "\t\tAdded to persistent pool:       %s\n", buff);
    }
}

static bool dprint_all_dcbs_cb(DCB* dcb, void* data)
{
    DCB* pdcb = (DCB*)data;
    dprintOneDCB(pdcb, dcb);
    return true;
}

/**
 * Diagnostic to print all DCB allocated in the system
 *
 * @param       pdcb    DCB to print results to
 */
void dprintAllDCBs(DCB* pdcb)
{
    dcb_foreach(dprint_all_dcbs_cb, pdcb);
}

static bool dlist_dcbs_cb(DCB* dcb, void* data)
{
    DCB* pdcb = (DCB*)data;
    dcb_printf(pdcb,
               " %-16p | %-26s | %-18s | %s\n",
               dcb,
               gw_dcb_state2string(dcb->state),
               ((dcb->session && dcb->session->service) ? dcb->session->service->name() : ""),
               (dcb->remote ? dcb->remote : ""));
    return true;
}

/**
 * Diagnostic routine to print DCB data in a tabular form.
 *
 * @param       pdcb    DCB to print results to
 */
void dListDCBs(DCB* pdcb)
{
    dcb_printf(pdcb, "Descriptor Control Blocks\n");
    dcb_printf(pdcb, "------------------+----------------------------+--------------------+----------\n");
    dcb_printf(pdcb,
               " %-16s | %-26s | %-18s | %s\n",
               "DCB",
               "State",
               "Service",
               "Remote");
    dcb_printf(pdcb, "------------------+----------------------------+--------------------+----------\n");
    dcb_foreach(dlist_dcbs_cb, pdcb);
    dcb_printf(pdcb, "------------------+----------------------------+--------------------+----------\n\n");
}

static bool dlist_clients_cb(DCB* dcb, void* data)
{
    DCB* pdcb = (DCB*)data;

    if (dcb->role == DCB::Role::CLIENT)
    {
        dcb_printf(pdcb,
                   " %-15s | %16p | %-20s | %10p\n",
                   (dcb->remote ? dcb->remote : ""),
                   dcb,
                   (dcb->session->service ?
                    dcb->session->service->name() : ""),
                   dcb->session);
    }

    return true;
}

/**
 * Diagnostic routine to print client DCB data in a tabular form.
 *
 * @param       pdcb    DCB to print results to
 */
void dListClients(DCB* pdcb)
{
    dcb_printf(pdcb, "Client Connections\n");
    dcb_printf(pdcb, "-----------------+------------------+----------------------+------------\n");
    dcb_printf(pdcb,
               " %-15s | %-16s | %-20s | %s\n",
               "Client",
               "DCB",
               "Service",
               "Session");
    dcb_printf(pdcb, "-----------------+------------------+----------------------+------------\n");
    dcb_foreach(dlist_clients_cb, pdcb);
    dcb_printf(pdcb, "-----------------+------------------+----------------------+------------\n\n");
}

/**
 * Diagnostic to print a DCB to another DCB
 *
 * @param pdcb  The DCB to which send the output
 * @param dcb   The DCB to print
 */
void dprintDCB(DCB* pdcb, DCB* dcb)
{
    dcb_printf(pdcb, "DCB: %p\n", (void*)dcb);
    dcb_printf(pdcb, "\tDCB state:          %s\n", gw_dcb_state2string(dcb->state));
    if (dcb->session && dcb->session->service)
    {
        dcb_printf(pdcb,
                   "\tService:            %s\n",
                   dcb->session->service->name());
    }
    if (dcb->remote)
    {
        dcb_printf(pdcb, "\tConnected to:               %s\n", dcb->remote);
    }
    if (dcb->user)
    {
        dcb_printf(pdcb,
                   "\tUsername:                   %s\n",
                   dcb->user);
    }
    if (dcb->session->listener)
    {
        dcb_printf(pdcb, "\tProtocol:                   %s\n", dcb->session->listener->protocol());
    }

    if (dcb->session)
    {
        dcb_printf(pdcb, "\tOwning Session:     %" PRIu64 "\n", dcb->session->ses_id);
    }

    if (dcb->writeq)
    {
        dcb_printf(pdcb, "\tQueued write data:  %d\n", gwbuf_length(dcb->writeq));
    }
    if (dcb->delayq)
    {
        dcb_printf(pdcb, "\tDelayed write data: %d\n", gwbuf_length(dcb->delayq));
    }
    if (dcb->server)
    {
        string statusname = dcb->server->status_string();
        if (!statusname.empty())
        {
            dcb_printf(pdcb, "\tServer status:            %s\n", statusname.c_str());
        }
    }
    char* rolename = dcb_role_name(dcb);
    if (rolename)
    {
        dcb_printf(pdcb, "\tRole:                     %s\n", rolename);
        MXS_FREE(rolename);
    }
    dcb_printf(pdcb, "\tStatistics:\n");
    dcb_printf(pdcb,
               "\t\tNo. of Reads:                     %d\n",
               dcb->stats.n_reads);
    dcb_printf(pdcb,
               "\t\tNo. of Writes:                    %d\n",
               dcb->stats.n_writes);
    dcb_printf(pdcb,
               "\t\tNo. of Buffered Writes:           %d\n",
               dcb->stats.n_buffered);
    dcb_printf(pdcb,
               "\t\tNo. of Accepts:                   %d\n",
               dcb->stats.n_accepts);
    dcb_printf(pdcb,
               "\t\tNo. of High Water Events: %d\n",
               dcb->stats.n_high_water);
    dcb_printf(pdcb,
               "\t\tNo. of Low Water Events:  %d\n",
               dcb->stats.n_low_water);

    if (dcb->persistentstart)
    {
        char buff[20];
        struct tm timeinfo;
        localtime_r(&dcb->persistentstart, &timeinfo);
        strftime(buff, sizeof(buff), "%b %d %H:%M:%S", &timeinfo);
        dcb_printf(pdcb, "\t\tAdded to persistent pool:       %s\n", buff);
    }
}

/**
 * Return a string representation of a DCB state.
 *
 * @param state The DCB state
 * @return String representation of the state
 *
 */
const char* gw_dcb_state2string(dcb_state_t state)
{
    switch (state)
    {
    case DCB_STATE_ALLOC:
        return "DCB Allocated";

    case DCB_STATE_POLLING:
        return "DCB in the polling loop";

    case DCB_STATE_NOPOLLING:
        return "DCB not in polling loop";

    case DCB_STATE_LISTENING:
        return "DCB for listening socket";

    case DCB_STATE_DISCONNECTED:
        return "DCB socket closed";

    case DCB_STATE_UNDEFINED:
        return "DCB undefined state";

    default:
        return "DCB (unknown - erroneous)";
    }
}

/**
 * A  DCB based wrapper for printf. Allows formatting printing to
 * a descriptor control block.
 *
 * @param dcb   Descriptor to write to
 * @param fmt   A printf format string
 * @param ...   Variable arguments for the print format
 */
void dcb_printf(DCB* dcb, const char* fmt, ...)
{
    va_list args;
    va_start(args, fmt);
    int n = vsnprintf(nullptr, 0, fmt, args);
    va_end(args);

    GWBUF* buf = gwbuf_alloc(n + 1);

    if (buf)
    {
        va_start(args, fmt);
        vsnprintf((char*)GWBUF_DATA(buf), n + 1, fmt, args);
        va_end(args);

        // Remove the trailing null character
        GWBUF_RTRIM(buf, 1);
        dcb->func.write(dcb, buf);
    }
}

/**
 * Write data to a DCB socket through an SSL structure. The SSL structure is
 * linked from the DCB. All communication is encrypted and done via the SSL
 * structure. Data is written from the DCB write queue.
 *
 * @param dcb           The DCB having an SSL connection
 * @param writeq        A buffer list containing the data to be written
 * @param stop_writing  Set to true if the caller should stop writing, false otherwise
 * @return              Number of written bytes
 */
static int gw_write_SSL(DCB* dcb, GWBUF* writeq, bool* stop_writing)
{
    int written;

    written = SSL_write(dcb->ssl, GWBUF_DATA(writeq), GWBUF_LENGTH(writeq));

    *stop_writing = false;
    switch ((SSL_get_error(dcb->ssl, written)))
    {
    case SSL_ERROR_NONE:
        /* Successful write */
        dcb->ssl_write_want_read = false;
        dcb->ssl_write_want_write = false;
        break;

    case SSL_ERROR_ZERO_RETURN:
        /* react to the SSL connection being closed */
        *stop_writing = true;
        poll_fake_hangup_event(dcb);
        break;

    case SSL_ERROR_WANT_READ:
        /* Prevent SSL I/O on connection until retried, return to poll loop */
        *stop_writing = true;
        dcb->ssl_write_want_read = true;
        dcb->ssl_write_want_write = false;
        break;

    case SSL_ERROR_WANT_WRITE:
        /* Prevent SSL I/O on connection until retried, return to poll loop */
        *stop_writing = true;
        dcb->ssl_write_want_read = false;
        dcb->ssl_write_want_write = true;
        break;

    case SSL_ERROR_SYSCALL:
        *stop_writing = true;
        if (dcb_log_errors_SSL(dcb, written) < 0)
        {
            poll_fake_hangup_event(dcb);
        }
        break;

    default:
        /* Report error(s) and shutdown the connection */
        *stop_writing = true;
        if (dcb_log_errors_SSL(dcb, written) < 0)
        {
            poll_fake_hangup_event(dcb);
        }
        break;
    }

    return written > 0 ? written : 0;
}

/**
 * Write data to a DCB. The data is taken from the DCB's write queue.
 *
 * @param dcb           The DCB to write buffer
 * @param writeq        A buffer list containing the data to be written
 * @param stop_writing  Set to true if the caller should stop writing, false otherwise
 * @return              Number of written bytes
 */
static int gw_write(DCB* dcb, GWBUF* writeq, bool* stop_writing)
{
    int written = 0;
    int fd = dcb->fd;
    size_t nbytes = GWBUF_LENGTH(writeq);
    void* buf = GWBUF_DATA(writeq);
    int saved_errno;

    errno = 0;

    if (fd != DCBFD_CLOSED)
    {
        written = write(fd, buf, nbytes);
    }

    saved_errno = errno;
    errno = 0;

    if (written < 0)
    {
        *stop_writing = true;
        if (saved_errno != EAGAIN && saved_errno != EWOULDBLOCK && saved_errno != EPIPE)
        {
            MXS_ERROR("Write to %s %s in state %s failed: %d, %s",
                      dcb->type(),
                      dcb->remote,
                      STRDCBSTATE(dcb->state),
                      saved_errno,
                      mxs_strerror(saved_errno));
        }
    }
    else
    {
        *stop_writing = false;
    }

    return written > 0 ? written : 0;
}

/**
 * Add a callback
 *
 * Duplicate registrations are not allowed, therefore an error will be
 * returned if the specific function, reason and userdata triple
 * are already registered.
 * An error will also be returned if the is insufficient memeory available to
 * create the registration.
 *
 * @param dcb           The DCB to add the callback to
 * @param reason        The callback reason
 * @param callback      The callback function to call
 * @param userdata      User data to send in the call
 * @return              Non-zero (true) if the callback was added
 */
int dcb_add_callback(DCB* dcb,
                     DCB_REASON reason,
                     int (* callback)(DCB*, DCB_REASON, void*),
                     void* userdata)
{
    DCB_CALLBACK* cb, * ptr, * lastcb = NULL;

    if ((ptr = (DCB_CALLBACK*)MXS_MALLOC(sizeof(DCB_CALLBACK))) == NULL)
    {
        return 0;
    }
    ptr->reason = reason;
    ptr->cb = callback;
    ptr->userdata = userdata;
    ptr->next = NULL;
    cb = dcb->callbacks;

    while (cb)
    {
        if (cb->reason == reason && cb->cb == callback
            && cb->userdata == userdata)
        {
            /* Callback is a duplicate, abandon it */
            MXS_FREE(ptr);
            return 0;
        }
        lastcb = cb;
        cb = cb->next;
    }
    if (NULL == lastcb)
    {
        dcb->callbacks = ptr;
    }
    else
    {
        lastcb->next = ptr;
    }

    return 1;
}

/**
 * Remove a callback from the callback list for the DCB
 *
 * Searches down the linked list to find the callback with a matching reason, function
 * and userdata.
 *
 * @param dcb           The DCB to add the callback to
 * @param reason        The callback reason
 * @param callback      The callback function to call
 * @param userdata      User data to send in the call
 * @return              Non-zero (true) if the callback was removed
 */
int dcb_remove_callback(DCB* dcb,
                        DCB_REASON reason,
                        int (* callback)(DCB*, DCB_REASON, void*),
                        void* userdata)
{
    DCB_CALLBACK* cb, * pcb = NULL;
    int rval = 0;
    cb = dcb->callbacks;

    if (cb == NULL)
    {
        rval = 0;
    }
    else
    {
        while (cb)
        {
            if (cb->reason == reason
                && cb->cb == callback
                && cb->userdata == userdata)
            {
                if (pcb != NULL)
                {
                    pcb->next = cb->next;
                }
                else
                {
                    dcb->callbacks = cb->next;
                }

                MXS_FREE(cb);
                rval = 1;
                break;
            }
            pcb = cb;
            cb = cb->next;
        }
    }

    return rval;
}

/**
 * Call the set of callbacks registered for a particular reason.
 *
 * @param dcb           The DCB to call the callbacks regarding
 * @param reason        The reason that has triggered the call
 */
static void dcb_call_callback(DCB* dcb, DCB_REASON reason)
{
    DCB_CALLBACK* cb, * nextcb;
    cb = dcb->callbacks;

    while (cb)
    {
        if (cb->reason == reason)
        {
            nextcb = cb->next;
            cb->cb(dcb, reason, cb->userdata);
            cb = nextcb;
        }
        else
        {
            cb = cb->next;
        }
    }
}

static void dcb_hangup_foreach_worker(MXB_WORKER* worker, struct SERVER* server)
{
    RoutingWorker* rworker = static_cast<RoutingWorker*>(worker);
    int id = rworker->id();
    DCB* old_current = this_thread.current_dcb;

    for (DCB* dcb = this_unit.all_dcbs[id]; dcb; dcb = dcb->thread.next)
    {
        if (dcb->state == DCB_STATE_POLLING && dcb->server && dcb->server == server && dcb->n_close == 0)
        {
<<<<<<< HEAD
            if (!dcb->dcb_errhandle_called)
            {
                this_thread.current_dcb = dcb;
                dcb->func.hangup(dcb);
                dcb->dcb_errhandle_called = true;
            }
=======
            this_thread.current_dcb = dcb;
            dcb->flags |= DCBF_HUNG;
            dcb->is_fake_event = true;
            dcb->func.hangup(dcb);
            dcb->is_fake_event = false;
>>>>>>> e057c751
        }
    }

    this_thread.current_dcb = old_current;
}

/**
 * Call all the callbacks on all DCB's that match the server and the reason given
 *
 * @param reason        The DCB_REASON that triggers the callback
 */
void dcb_hangup_foreach(struct SERVER* server)
{
    intptr_t arg1 = (intptr_t)dcb_hangup_foreach_worker;
    intptr_t arg2 = (intptr_t)server;

    RoutingWorker::broadcast_message(MXB_WORKER_MSG_CALL, arg1, arg2);
}

/**
 * Check persistent pool for expiry or excess size and count
 *
 * @param dcb           The DCB being closed.
 * @param id            Thread ID
 * @param cleanall      Boolean, if true the whole pool is cleared for the
 *                      server related to the given DCB
 * @return              A count of the DCBs remaining in the pool
 */
int dcb_persistent_clean_count(DCB* dcb, int id, bool cleanall)
{
    int count = 0;
    if (dcb && dcb->server)
    {
        Server* server = static_cast<Server*>(dcb->server);
        DCB* previousdcb = NULL;
        DCB* persistentdcb, * nextdcb;
        DCB* disposals = NULL;

        persistentdcb = server->persistent[id];
        while (persistentdcb)
        {
            nextdcb = persistentdcb->nextpersistent;
            if (cleanall
                || persistentdcb->dcb_errhandle_called
                || count >= server->persistpoolmax()
                || persistentdcb->server == NULL
                || !(persistentdcb->server->status & SERVER_RUNNING)
                || (time(NULL) - persistentdcb->persistentstart) > server->persistmaxtime())
            {
                /* Remove from persistent pool */
                if (previousdcb)
                {
                    previousdcb->nextpersistent = nextdcb;
                }
                else
                {
                    server->persistent[id] = nextdcb;
                }
                /* Add removed DCBs to disposal list for processing outside spinlock */
                persistentdcb->nextpersistent = disposals;
                disposals = persistentdcb;
                mxb::atomic::add(&server->stats.n_persistent, -1);
            }
            else
            {
                count++;
                previousdcb = persistentdcb;
            }
            persistentdcb = nextdcb;
        }
        server->persistmax = MXS_MAX(server->persistmax, count);

        /** Call possible callback for this DCB in case of close */
        while (disposals)
        {
            nextdcb = disposals->nextpersistent;
            disposals->persistentstart = -1;
            if (DCB_STATE_POLLING == disposals->state)
            {
                dcb_stop_polling_and_shutdown(disposals);
            }
            dcb_close(disposals);
            disposals = nextdcb;
        }
    }
    return count;
}

struct dcb_usage_count
{
    int       count;
    DCB_USAGE type;
};

bool count_by_usage_cb(DCB* dcb, void* data)
{
    struct dcb_usage_count* d = (struct dcb_usage_count*)data;

    switch (d->type)
    {
    case DCB_USAGE_CLIENT:
        if (DCB::Role::CLIENT == dcb->role)
        {
            d->count++;
        }
        break;

    case DCB_USAGE_LISTENER:
        if (dcb->state == DCB_STATE_LISTENING)
        {
            d->count++;
        }
        break;

    case DCB_USAGE_BACKEND:
        if (dcb->role == DCB::Role::BACKEND)
        {
            d->count++;
        }
        break;

    case DCB_USAGE_INTERNAL:
        if (dcb->role == DCB::Role::CLIENT
            || dcb->role == DCB::Role::BACKEND)
        {
            d->count++;
        }
        break;

    case DCB_USAGE_ALL:
        d->count++;
        break;
    }

    return true;
}

/**
 * Return DCB counts optionally filtered by usage
 *
 * @param       usage   The usage of the DCB
 * @return      A count of DCBs in the desired state
 */
int dcb_count_by_usage(DCB_USAGE usage)
{
    struct dcb_usage_count val = {};
    val.count = 0;
    val.type = usage;

    dcb_foreach(count_by_usage_cb, &val);

    return val.count;
}

/**
 * Create the SSL structure for this DCB.
 * This function creates the SSL structure for the given SSL context.
 * This context should be the context of the service.
 * @param       dcb
 * @return      -1 on error, 0 otherwise.
 */
static int dcb_create_SSL(DCB* dcb, mxs::SSLContext* ssl)
{
    dcb->ssl = ssl->open();

    if (!dcb->ssl)
    {
        MXS_ERROR("Failed to initialize SSL for connection.");
        return -1;
    }

    if (SSL_set_fd(dcb->ssl, dcb->fd) == 0)
    {
        MXS_ERROR("Failed to set file descriptor for SSL connection.");
        return -1;
    }

    return 0;
}

/**
 * Accept a SSL connection and do the SSL authentication handshake.
 * This function accepts a client connection to a DCB. It assumes that the SSL
 * structure has the underlying method of communication set and this method is ready
 * for usage. It then proceeds with the SSL handshake and stops only if an error
 * occurs or the client has not yet written enough data to complete the handshake.
 * @param dcb DCB which should accept the SSL connection
 * @return 1 if the handshake was successfully completed, 0 if the handshake is
 * still ongoing and another call to dcb_SSL_accept should be made or -1 if an
 * error occurred during the handshake and the connection should be terminated.
 */
int dcb_accept_SSL(DCB* dcb)
{
    if (!dcb->session->listener->ssl().context()
        || (!dcb->ssl && dcb_create_SSL(dcb, dcb->session->listener->ssl().context()) != 0))
    {
        return -1;
    }

    MXB_AT_DEBUG(const char* remote = dcb->remote ? dcb->remote : "");
    MXB_AT_DEBUG(const char* user = dcb->user ? dcb->user : "");

    int ssl_rval = SSL_accept(dcb->ssl);

    switch (SSL_get_error(dcb->ssl, ssl_rval))
    {
    case SSL_ERROR_NONE:
        MXS_DEBUG("SSL_accept done for %s@%s", user, remote);
        dcb->ssl_state = SSL_ESTABLISHED;
        dcb->ssl_read_want_write = false;
        return 1;

    case SSL_ERROR_WANT_READ:
        MXS_DEBUG("SSL_accept ongoing want read for %s@%s", user, remote);
        return 0;

    case SSL_ERROR_WANT_WRITE:
        MXS_DEBUG("SSL_accept ongoing want write for %s@%s", user, remote);
        dcb->ssl_read_want_write = true;
        return 0;

    case SSL_ERROR_ZERO_RETURN:
        MXS_DEBUG("SSL error, shut down cleanly during SSL accept %s@%s", user, remote);
        dcb_log_errors_SSL(dcb, 0);
        poll_fake_hangup_event(dcb);
        return 0;

    case SSL_ERROR_SYSCALL:
        MXS_DEBUG("SSL connection SSL_ERROR_SYSCALL error during accept %s@%s", user, remote);
        if (dcb_log_errors_SSL(dcb, ssl_rval) < 0)
        {
            dcb->ssl_state = SSL_HANDSHAKE_FAILED;
            poll_fake_hangup_event(dcb);
            return -1;
        }
        else
        {
            return 0;
        }

    default:
        MXS_DEBUG("SSL connection shut down with error during SSL accept %s@%s", user, remote);
        if (dcb_log_errors_SSL(dcb, ssl_rval) < 0)
        {
            dcb->ssl_state = SSL_HANDSHAKE_FAILED;
            poll_fake_hangup_event(dcb);
            return -1;
        }
        else
        {
            return 0;
        }
    }
}

/**
 * Initiate an SSL client connection to a server
 *
 * This functions starts an SSL client connection to a server which is expecting
 * an SSL handshake. The DCB should already have a TCP connection to the server and
 * this connection should be in a state that expects an SSL handshake.
 * THIS CODE IS UNUSED AND UNTESTED as at 4 Jan 2016
 * @param dcb DCB to connect
 * @return 1 on success, -1 on error and 0 if the SSL handshake is still ongoing
 */
int dcb_connect_SSL(DCB* dcb)
{
    int ssl_rval;
    int return_code;

    if ((NULL == dcb->server || NULL == dcb->server->ssl().context())
        || (NULL == dcb->ssl && dcb_create_SSL(dcb, dcb->server->ssl().context()) != 0))
    {
        mxb_assert((NULL != dcb->server) && (NULL != dcb->server->ssl().context()));
        return -1;
    }
    dcb->ssl_state = SSL_HANDSHAKE_REQUIRED;
    ssl_rval = SSL_connect(dcb->ssl);
    switch (SSL_get_error(dcb->ssl, ssl_rval))
    {
    case SSL_ERROR_NONE:
        MXS_DEBUG("SSL_connect done for %s", dcb->remote);
        dcb->ssl_state = SSL_ESTABLISHED;
        dcb->ssl_read_want_write = false;
        return_code = 1;
        break;

    case SSL_ERROR_WANT_READ:
        MXS_DEBUG("SSL_connect ongoing want read for %s", dcb->remote);
        return_code = 0;
        break;

    case SSL_ERROR_WANT_WRITE:
        MXS_DEBUG("SSL_connect ongoing want write for %s", dcb->remote);
        dcb->ssl_read_want_write = true;
        return_code = 0;
        break;

    case SSL_ERROR_ZERO_RETURN:
        MXS_DEBUG("SSL error, shut down cleanly during SSL connect %s", dcb->remote);
        if (dcb_log_errors_SSL(dcb, 0) < 0)
        {
            poll_fake_hangup_event(dcb);
        }
        return_code = 0;
        break;

    case SSL_ERROR_SYSCALL:
        MXS_DEBUG("SSL connection shut down with SSL_ERROR_SYSCALL during SSL connect %s", dcb->remote);
        if (dcb_log_errors_SSL(dcb, ssl_rval) < 0)
        {
            dcb->ssl_state = SSL_HANDSHAKE_FAILED;
            poll_fake_hangup_event(dcb);
            return_code = -1;
        }
        else
        {
            return_code = 0;
        }
        break;

    default:
        MXS_DEBUG("SSL connection shut down with error during SSL connect %s", dcb->remote);
        if (dcb_log_errors_SSL(dcb, ssl_rval) < 0)
        {
            dcb->ssl_state = SSL_HANDSHAKE_FAILED;
            poll_fake_hangup_event(dcb);
            return -1;
        }
        else
        {
            return 0;
        }
        break;
    }
    return return_code;
}

/**
 * @brief Set socket options, log an error if fails
 *
 * Simply calls the setsockopt function with the same parameters, but also
 * checks for success and logs an error if necessary.
 *
 * @param sockfd  Socket file descriptor
 * @param level   Will always be SOL_SOCKET for socket level operations
 * @param optname Option name
 * @param optval  Option value
 * @param optlen  Length of option value
 * @return 0 if successful, otherwise -1
 */
static int dcb_set_socket_option(int sockfd, int level, int optname, void* optval, socklen_t optlen)
{
    if (setsockopt(sockfd, level, optname, optval, optlen) != 0)
    {
        MXS_ERROR("Failed to set socket options: %d, %s",
                  errno,
                  mxs_strerror(errno));
        return -1;
    }
    return 0;
}

/**
 * Convert a DCB role to a string, the returned
 * string has been malloc'd and must be free'd by the caller
 *
 * @param DCB    The DCB to return the role of
 * @return       A string representation of the DCB role
 */
char* dcb_role_name(DCB* dcb)
{
    char* name = (char*)MXS_MALLOC(64);

    if (name)
    {
        name[0] = 0;
        if (DCB::Role::CLIENT == dcb->role)
        {
            strcat(name, "Client Request Handler");
        }
        else if (DCB::Role::BACKEND == dcb->role)
        {
            strcat(name, "Backend Request Handler");
        }
        else if (DCB::Role::INTERNAL == dcb->role)
        {
            strcat(name, "Internal");
        }
        else
        {
            strcat(name, "Unknown");
        }
    }
    return name;
}

static void dcb_add_to_list_cb(int thread_id, void* data)
{
    DCB* dcb = (DCB*)data;

    mxb_assert(thread_id == static_cast<RoutingWorker*>(dcb->owner)->id());

    dcb_add_to_list(dcb);
}

static void dcb_add_to_list(DCB* dcb)
{
    if (dcb->thread.next == NULL && dcb->thread.tail == NULL)
    {
        /**
         * This is a DCB which is either not a listener or it is a listener which
         * is not in the list. Stopped listeners are not removed from the list.
         */

        int id = static_cast<RoutingWorker*>(dcb->owner)->id();
        mxb_assert(id == RoutingWorker::get_current_id());

        if (this_unit.all_dcbs[id] == NULL)
        {
            this_unit.all_dcbs[id] = dcb;
            this_unit.all_dcbs[id]->thread.tail = dcb;
        }
        else
        {
            mxb_assert(this_unit.all_dcbs[id]->thread.tail->thread.next != dcb);
            this_unit.all_dcbs[id]->thread.tail->thread.next = dcb;
            this_unit.all_dcbs[id]->thread.tail = dcb;
        }
    }
}

/**
 * Remove a DCB from the owner's list
 *
 * @param dcb DCB to remove
 */
static void dcb_remove_from_list(DCB* dcb)
{
    int id = static_cast<RoutingWorker*>(dcb->owner)->id();

    if (dcb == this_unit.all_dcbs[id])
    {
        DCB* tail = this_unit.all_dcbs[id]->thread.tail;
        this_unit.all_dcbs[id] = this_unit.all_dcbs[id]->thread.next;

        if (this_unit.all_dcbs[id])
        {
            this_unit.all_dcbs[id]->thread.tail = tail;
        }
    }
    else
    {
        // If the creation of the DCB failed, it will not have been added
        // to the list at all. And if it happened to be the first DCB to be
        // created, then `prev` is NULL at this point.
        DCB* prev = this_unit.all_dcbs[id];
        DCB* current = prev ? prev->thread.next : NULL;

        while (current)
        {
            if (current == dcb)
            {
                if (current == this_unit.all_dcbs[id]->thread.tail)
                {
                    this_unit.all_dcbs[id]->thread.tail = prev;
                }
                prev->thread.next = current->thread.next;
                break;
            }
            prev = current;
            current = current->thread.next;
        }
    }

    /** Reset the next and tail pointers so that if this DCB is added to the list
     * again, it will be in a clean state. */
    dcb->thread.next = NULL;
    dcb->thread.tail = NULL;
}

/**
 * Enable the timing out of idle connections.
 */
void dcb_enable_session_timeouts()
{
    this_unit.check_timeouts = true;
}

/**
 * Close sessions that have been idle or write to the socket has taken for too long.
 *
 * If the time since a session last sent data is greater than the set connection_timeout
 * value in the service, it is disconnected. If the time since last write
 * to the socket is greater net_write_timeout the session is also disconnected.
 * The timeouts are disabled by default.
 */
void dcb_process_timeouts(int thr)
{
    if (this_unit.check_timeouts && mxs_clock() >= this_thread.next_timeout_check)
    {
        /** Because the resolutions of the timeouts is one second, we only need to
         * check them once per second. One heartbeat is 100 milliseconds. */
        this_thread.next_timeout_check = mxs_clock() + 10;

        for (DCB* dcb = this_unit.all_dcbs[thr]; dcb; dcb = dcb->thread.next)
        {
            if (dcb->role == DCB::Role::CLIENT && dcb->state == DCB_STATE_POLLING)
            {
                SERVICE* service = dcb->session->service;

                if (service->conn_idle_timeout)
                {
                    int64_t idle = mxs_clock() - dcb->last_read;
                    // Multiply by 10 to match conn_idle_timeout resolution
                    // to the 100 millisecond tics.
                    int64_t timeout = service->conn_idle_timeout * 10;

                    if (idle > timeout)
                    {
                        MXS_WARNING("Timing out '%s'@%s, idle for %.1f seconds",
                                    dcb->user ? dcb->user : "<unknown>",
                                    dcb->remote ? dcb->remote : "<unknown>",
                                    (float)idle / 10.f);
                        dcb->session->close_reason = SESSION_CLOSE_TIMEOUT;
                        poll_fake_hangup_event(dcb);
                    }
                }

                if (service->net_write_timeout && dcb->writeqlen > 0)
                {
                    int64_t idle = mxs_clock() - dcb->last_write;
                    // Multiply by 10 to match net_write_timeout resolution
                    // to the 100 millisecond tics.
                    if (idle > dcb->service->net_write_timeout * 10)
                    {
                        MXS_WARNING("network write timed out for '%s'@%s, ",
                                    dcb->user ? dcb->user : "<unknown>",
                                    dcb->remote ? dcb->remote : "<unknown>");
                        dcb->session->close_reason = SESSION_CLOSE_TIMEOUT;
                        poll_fake_hangup_event(dcb);
                    }
                }
            }
        }
    }
}

/** Helper class for serial iteration over all DCBs */
class SerialDcbTask : public Worker::Task
{
public:

    SerialDcbTask(bool (*func)(DCB*, void*), void* data)
        : m_func(func)
        , m_data(data)
        , m_more(1)
    {
    }

    void execute(Worker& worker)
    {
        RoutingWorker& rworker = static_cast<RoutingWorker&>(worker);
        int thread_id = rworker.id();

        for (DCB* dcb = this_unit.all_dcbs[thread_id];
             dcb && atomic_load_int32(&m_more);
             dcb = dcb->thread.next)
        {
            if (dcb->session)
            {
                if (!m_func(dcb, m_data))
                {
                    atomic_store_int32(&m_more, 0);
                    break;
                }
            }
            else
            {
                mxb_assert_message(dcb->persistentstart > 0, "The DCB must be in a connection pool");
            }
        }
    }

    bool more() const
    {
        return m_more;
    }

private:
    bool (* m_func)(DCB* dcb, void* data);
    void* m_data;
    int   m_more;
};

bool dcb_foreach(bool (* func)(DCB* dcb, void* data), void* data)
{
    mxb_assert(RoutingWorker::get_current() == RoutingWorker::get(RoutingWorker::MAIN));
    SerialDcbTask task(func, data);
    RoutingWorker::execute_serially(task);
    return task.more();
}

void dcb_foreach_local(bool (* func)(DCB* dcb, void* data), void* data)
{
    int thread_id = RoutingWorker::get_current_id();

    for (DCB* dcb = this_unit.all_dcbs[thread_id]; dcb; dcb = dcb->thread.next)
    {
        if (dcb->session)
        {
            mxb_assert(dcb->thread.next != dcb);

            if (!func(dcb, data))
            {
                break;
            }
        }
        else
        {
            mxb_assert_message(dcb->persistentstart > 0, "The DCB must be in a connection pool");
        }
    }
}

int dcb_get_port(const DCB* dcb)
{
    int rval = -1;

    if (dcb->ip.ss_family == AF_INET)
    {
        struct sockaddr_in* ip = (struct sockaddr_in*)&dcb->ip;
        rval = ntohs(ip->sin_port);
    }
    else if (dcb->ip.ss_family == AF_INET6)
    {
        struct sockaddr_in6* ip = (struct sockaddr_in6*)&dcb->ip;
        rval = ntohs(ip->sin6_port);
    }
    else
    {
        mxb_assert(dcb->ip.ss_family == AF_UNIX);
    }

    return rval;
}

static uint32_t dcb_process_poll_events(DCB* dcb, uint32_t events)
{
    RoutingWorker* owner = static_cast<RoutingWorker*>(dcb->owner);
    mxb_assert(owner == RoutingWorker::get_current());

    uint32_t rc = MXB_POLL_NOP;

    /*
     * It isn't obvious that this is impossible
     * mxb_assert(dcb->state != DCB_STATE_DISCONNECTED);
     */
    if (DCB_STATE_DISCONNECTED == dcb->state)
    {
        return rc;
    }

    if (dcb->n_close != 0)
    {
        MXS_WARNING("Events reported for dcb(%p), owned by %d, that has been closed %" PRIu32 " times.",
                    dcb,
                    owner->id(),
                    dcb->n_close);
        mxb_assert(!true);
        return rc;
    }

    /**
     * Any of these callbacks might close the DCB. Hence, the value of 'n_close'
     * must be checked after each callback invocation.
     */

    if ((events & EPOLLOUT) && (dcb->n_close == 0))
    {
        int eno = 0;
        eno = gw_getsockerrno(dcb->fd);

        if (eno == 0)
        {
            rc |= MXB_POLL_WRITE;

            if (dcb_session_check(dcb, "write_ready"))
            {
                DCB_EH_NOTICE("Calling dcb->func.write_ready(%p)", dcb);
                dcb->func.write_ready(dcb);
            }
        }
        else
        {
            char errbuf[MXS_STRERROR_BUFLEN];
            MXS_DEBUG("%lu [poll_waitevents] "
                      "EPOLLOUT due %d, %s. "
                      "dcb %p, fd %i",
                      pthread_self(),
                      eno,
                      strerror_r(eno, errbuf, sizeof(errbuf)),
                      dcb,
                      dcb->fd);
        }
    }
    if ((events & EPOLLIN) && (dcb->n_close == 0))
    {
        MXS_DEBUG("%lu [poll_waitevents] "
                  "Read in dcb %p fd %d",
                  pthread_self(),
                  dcb,
                  dcb->fd);
        rc |= MXB_POLL_READ;

        if (dcb_session_check(dcb, "read"))
        {
            int return_code = 1;
            /** SSL authentication is still going on, we need to call dcb_accept_SSL
             * until it return 1 for success or -1 for error */
            if (dcb->ssl_state == SSL_HANDSHAKE_REQUIRED)
            {
                return_code = (DCB::Role::CLIENT == dcb->role) ?
                    dcb_accept_SSL(dcb) :
                    dcb_connect_SSL(dcb);
            }
            if (1 == return_code)
            {
                DCB_EH_NOTICE("Calling dcb->func.read(%p)", dcb);
                dcb->func.read(dcb);
            }
        }
    }
    if ((events & EPOLLERR) && (dcb->n_close == 0))
    {
        int eno = gw_getsockerrno(dcb->fd);
        if (eno != 0)
        {
            char errbuf[MXS_STRERROR_BUFLEN];
            MXS_DEBUG("%lu [poll_waitevents] "
                      "EPOLLERR due %d, %s.",
                      pthread_self(),
                      eno,
                      strerror_r(eno, errbuf, sizeof(errbuf)));
        }
        rc |= MXB_POLL_ERROR;

        if (dcb_session_check(dcb, "error"))
        {
            DCB_EH_NOTICE("Calling dcb->func.error(%p)", dcb);
            dcb->func.error(dcb);
        }
    }

    if ((events & EPOLLHUP) && (dcb->n_close == 0))
    {
        MXB_AT_DEBUG(int eno = gw_getsockerrno(dcb->fd));
        MXB_AT_DEBUG(char errbuf[MXS_STRERROR_BUFLEN]);
        MXS_DEBUG("%lu [poll_waitevents] "
                  "EPOLLHUP on dcb %p, fd %d. "
                  "Errno %d, %s.",
                  pthread_self(),
                  dcb,
                  dcb->fd,
                  eno,
                  strerror_r(eno, errbuf, sizeof(errbuf)));
        rc |= MXB_POLL_HUP;

        if (!dcb->dcb_errhandle_called)
        {
            if (dcb_session_check(dcb, "hangup EPOLLHUP"))
            {
                DCB_EH_NOTICE("Calling dcb->func.hangup(%p)", dcb);
                dcb->func.hangup(dcb);
            }

            dcb->dcb_errhandle_called = true;
        }
    }

#ifdef EPOLLRDHUP
    if ((events & EPOLLRDHUP) && (dcb->n_close == 0))
    {
        MXB_AT_DEBUG(int eno = gw_getsockerrno(dcb->fd));
        MXB_AT_DEBUG(char errbuf[MXS_STRERROR_BUFLEN]);
        MXS_DEBUG("%lu [poll_waitevents] "
                  "EPOLLRDHUP on dcb %p, fd %d. "
                  "Errno %d, %s.",
                  pthread_self(),
                  dcb,
                  dcb->fd,
                  eno,
                  strerror_r(eno, errbuf, sizeof(errbuf)));
        rc |= MXB_POLL_HUP;

        if (!dcb->dcb_errhandle_called)
        {
            if (dcb_session_check(dcb, "hangup EPOLLRDHUP"))
            {
                DCB_EH_NOTICE("Calling dcb->func.hangup(%p)", dcb);
                dcb->func.hangup(dcb);
            }

            dcb->dcb_errhandle_called = true;
        }
    }
#endif

    return rc;
}

static uint32_t dcb_handler(DCB* dcb, uint32_t events)
{
    this_thread.current_dcb = dcb;
    uint32_t rv = dcb_process_poll_events(dcb, events);

    // When all I/O events have been handled, we will immediately
    // process an added fake event. As the handling of a fake event
    // may lead to the addition of another fake event we loop until
    // there is no fake event or the dcb has been closed.

    while ((dcb->n_close == 0) && (dcb->fake_event != 0))
    {
        events = dcb->fake_event;
        dcb->fake_event = 0;

        dcb->is_fake_event = true;
        rv |= dcb_process_poll_events(dcb, events);
        dcb->is_fake_event = false;
    }

    this_thread.current_dcb = NULL;

    return rv;
}

static uint32_t dcb_poll_handler(MXB_POLL_DATA* data, MXB_WORKER* worker, uint32_t events)
{
    uint32_t rval = 0;
    DCB* dcb = (DCB*)data;

    /**
     * Fake hangup events (e.g. from monitors) can cause a DCB to be closed
     * before the real events are processed. This makes it look like a closed
     * DCB is receiving events when in reality the events were received at the
     * same time the DCB was closed. If a closed DCB receives events they should
     * be ignored.
     *
     * @see FakeEventTask()
     */
    if (dcb->n_close == 0)
    {
        rval = dcb_handler(dcb, events);
    }

    return rval;
}

static bool dcb_is_still_valid(DCB* target, int id)
{
    bool rval = false;

    for (DCB* dcb = this_unit.all_dcbs[id];
         dcb; dcb = dcb->thread.next)
    {
        if (target == dcb)
        {
            if (dcb->n_close == 0)
            {
                rval = true;
            }
            break;
        }
    }

    return rval;
}

class FakeEventTask : public Worker::DisposableTask
{
    FakeEventTask(const FakeEventTask&);
    FakeEventTask& operator=(const FakeEventTask&);

public:
    FakeEventTask(DCB* dcb, GWBUF* buf, uint32_t ev)
        : m_dcb(dcb)
        , m_buffer(buf)
        , m_ev(ev)
        , m_uid(dcb->m_uid)
    {
    }

    void execute(Worker& worker)
    {
        mxb_assert(&worker == RoutingWorker::get_current());

        RoutingWorker& rworker = static_cast<RoutingWorker&>(worker);
        if (dcb_is_still_valid(m_dcb, rworker.id()) && m_dcb->m_uid == m_uid)
        {
            mxb_assert(m_dcb->owner == RoutingWorker::get_current());
            m_dcb->fakeq = m_buffer;
            dcb_handler(m_dcb, m_ev);
        }
        else
        {
            gwbuf_free(m_buffer);
        }
    }

private:
    DCB*     m_dcb;
    GWBUF*   m_buffer;
    uint32_t m_ev;
    uint64_t m_uid;     /**< DCB UID guarantees we deliver the event to the correct DCB */
};

static void poll_add_event_to_dcb(DCB* dcb, GWBUF* buf, uint32_t ev)
{
    if (dcb == this_thread.current_dcb)
    {
        mxb_assert(dcb->owner == RoutingWorker::get_current());
        // If the fake event is added to the current DCB, we arrange for
        // it to be handled immediately in dcb_handler() when the handling
        // of the current events are done...

        if (dcb->fake_event != 0)
        {
            MXS_WARNING("Events have already been injected to current DCB, discarding existing.");
            gwbuf_free(dcb->fakeq);
            dcb->fake_event = 0;
        }

        dcb->fakeq = buf;
        dcb->fake_event = ev;
    }
    else
    {
        // ... otherwise we post the fake event using the messaging mechanism.

        FakeEventTask* task = new(std::nothrow) FakeEventTask(dcb, buf, ev);

        if (task)
        {
            RoutingWorker* worker = static_cast<RoutingWorker*>(dcb->owner);
            worker->execute(std::unique_ptr<FakeEventTask>(task), Worker::EXECUTE_QUEUED);
        }
        else
        {
            MXS_OOM();
        }
    }
}

void poll_add_epollin_event_to_dcb(DCB* dcb, GWBUF* buf)
{
    poll_add_event_to_dcb(dcb, buf, EPOLLIN);
}

void poll_fake_write_event(DCB* dcb)
{
    poll_add_event_to_dcb(dcb, NULL, EPOLLOUT);
}

void poll_fake_read_event(DCB* dcb)
{
    poll_add_event_to_dcb(dcb, NULL, EPOLLIN);
}

void poll_fake_hangup_event(DCB* dcb)
{
#ifdef EPOLLRDHUP
    uint32_t ev = EPOLLRDHUP;
#else
    uint32_t ev = EPOLLHUP;
#endif
    poll_add_event_to_dcb(dcb, NULL, ev);
}

/**
 * Check that the DCB has a session link before processing.
 * If not, log an error.  Processing will be bypassed
 *
 * @param   dcb         The DCB to check
 * @param   function    The name of the function about to be called
 * @return  bool        Does the DCB have a non-null session link
 */
static bool dcb_session_check(DCB* dcb, const char* function)
{
    if (dcb->session || dcb->persistentstart)
    {
        return true;
    }
    else
    {
        MXS_ERROR("%lu [%s] The dcb %p that was about to be processed by %s does not "
                  "have a non-null session pointer ",
                  pthread_self(),
                  __func__,
                  dcb,
                  function);
        return false;
    }
}

/** DCB Sanity checks */
static inline void dcb_sanity_check(DCB* dcb)
{
    if (dcb->state == DCB_STATE_DISCONNECTED || dcb->state == DCB_STATE_UNDEFINED)
    {
        MXS_ERROR("[poll_add_dcb] Error : existing state of dcb %p "
                  "is %s, but this should be impossible, crashing.",
                  dcb,
                  STRDCBSTATE(dcb->state));
        raise(SIGABRT);
    }
    else if (dcb->state == DCB_STATE_POLLING || dcb->state == DCB_STATE_LISTENING)
    {
        MXS_ERROR("[poll_add_dcb] Error : existing state of dcb %p "
                  "is %s, but this is probably an error, not crashing.",
                  dcb,
                  STRDCBSTATE(dcb->state));
    }
}

namespace
{

class AddDcbToWorker : public Worker::DisposableTask
{
public:
    AddDcbToWorker(const AddDcbToWorker&) = delete;
    AddDcbToWorker& operator=(const AddDcbToWorker&) = delete;

    AddDcbToWorker(DCB* dcb, uint32_t events)
        : m_dcb(dcb)
        , m_events(events)
    {
    }

    void execute(Worker& worker)
    {
        RoutingWorker& rworker = static_cast<RoutingWorker&>(worker);

        mxb_assert(rworker.id() == static_cast<RoutingWorker*>(m_dcb->owner)->id());

        bool added = dcb_add_to_worker(&rworker, m_dcb, m_events);
        mxb_assert(added);

        if (!added)
        {
            dcb_close(m_dcb);
        }
    }

private:
    DCB*     m_dcb;
    uint32_t m_events;
};
}

static bool add_fd_to_routing_workers(int fd, uint32_t events, MXB_POLL_DATA* data)
{
    bool rv = true;
    MXB_WORKER* previous_owner = data->owner;

    rv = RoutingWorker::add_shared_fd(fd, events, data);

    if (rv)
    {
        // The DCB will appear on the list of the calling thread.
        RoutingWorker* worker = RoutingWorker::get_current();

        if (!worker)
        {
            // TODO: Listeners are created before the workers have been started.
            // TODO: Hence there will be no current worker. So, we just store them
            // TODO: in the main worker.
            worker = RoutingWorker::get(RoutingWorker::MAIN);
        }

        data->owner = worker;
    }
    else
    {
        // Restore the situation.
        data->owner = previous_owner;
    }

    return rv;
}

static bool dcb_add_to_worker(Worker* worker, DCB* dcb, uint32_t events)
{
    mxb_assert(worker == dcb->owner);
    bool rv = false;

    if (worker == RoutingWorker::get_current())
    {
        // If the DCB should end up on the current thread, we can both add it
        // to the epoll-instance and to the DCB book-keeping immediately.
        if (worker->add_fd(dcb->fd, events, (MXB_POLL_DATA*)dcb))
        {
            dcb_add_to_list(dcb);
            rv = true;
        }
    }
    else
    {
        // Otherwise we'll move the whole operation to the correct worker.
        // This will only happen for "cli" and "maxinfo" services that must
        // be served by one thread as there otherwise deadlocks can occur.
        AddDcbToWorker* task = new(std::nothrow) AddDcbToWorker(dcb, events);
        mxb_assert(task);

        if (task)
        {
            Worker* worker = static_cast<RoutingWorker*>(dcb->owner);
            mxb_assert(worker);

            if (worker->execute(std::unique_ptr<AddDcbToWorker>(task), Worker::EXECUTE_QUEUED))
            {
                rv = true;
            }
            else
            {
                MXS_ERROR("Could not post task to add DCB to worker.");
            }
        }
        else
        {
            MXS_OOM();
        }
    }

    return rv;
}

int poll_add_dcb(DCB* dcb)
{
    dcb_sanity_check(dcb);
    int rc = 0;
    RoutingWorker* owner = static_cast<RoutingWorker*>(dcb->owner);
    mxb_assert(owner == RoutingWorker::get_current());

    /**
     * Assign the new state before adding the DCB to the worker and store the
     * old state in case we need to revert it.
     */
    dcb_state_t old_state = dcb->state;
    dcb->state = DCB_STATE_POLLING;

    if (!dcb_add_to_worker(owner, dcb, poll_events))
    {
        /**
         * We failed to add the DCB to a worker. Revert the state so that it
         * will be treated as a DCB in the correct state.
         */
        dcb->state = old_state;
        rc = -1;
    }

    return rc;
}

int poll_remove_dcb(DCB* dcb)
{
    int dcbfd, rc = 0;
    struct  epoll_event ev;

    /*< It is possible that dcb has already been removed from the set */
    if (dcb->state == DCB_STATE_NOPOLLING)
    {
        return 0;
    }
    if (DCB_STATE_POLLING != dcb->state
        && DCB_STATE_LISTENING != dcb->state)
    {
        MXS_ERROR("%lu [poll_remove_dcb] Error : existing state of dcb %p "
                  "is %s, but this is probably an error, not crashing.",
                  pthread_self(),
                  dcb,
                  STRDCBSTATE(dcb->state));
    }
    /*<
     * Set state to NOPOLLING and remove dcb from poll set.
     */
    dcb->state = DCB_STATE_NOPOLLING;

    /**
     * Only positive fds can be removed from epoll set.
     */
    dcbfd = dcb->fd;
    mxb_assert(dcbfd != DCBFD_CLOSED || dcb->role == DCB::Role::INTERNAL);

    if (dcbfd != DCBFD_CLOSED)
    {
        rc = -1;

        Worker* worker = static_cast<Worker*>(dcb->owner);
        mxb_assert(worker);

        if (worker->remove_fd(dcbfd))
        {
            rc = 0;
        }
    }
    return rc;
}

DCB* dcb_get_current()
{
    return this_thread.current_dcb;
}

/**
 * @brief DCB callback for upstream throtting
 * Called by any backend dcb when its writeq is above high water mark or
 * it has reached high water mark and now it is below low water mark,
 * Calling `poll_remove_dcb` or `poll_add_dcb' on client dcb to throttle
 * network traffic from client to mxs.
 *
 * @param dcb      Backend dcb
 * @param reason   Why the callback was called
 * @param userdata Data provided when the callback was added
 * @return Always 0
 */
static int upstream_throttle_callback(DCB* dcb, DCB_REASON reason, void* userdata)
{
    DCB* client_dcb = dcb->session->client_dcb;
    mxb::Worker* worker = static_cast<mxb::Worker*>(client_dcb->owner);

    // The fd is removed manually here due to the fact that poll_add_dcb causes the DCB to be added to the
    // worker's list of DCBs but poll_remove_dcb doesn't remove it from it. This is due to the fact that the
    // DCBs are only removed from the list when they are closed.
    if (reason == DCB_REASON_HIGH_WATER)
    {
        MXS_INFO("High water mark hit for '%s'@'%s', not reading data until low water mark is hit",
                 client_dcb->user, client_dcb->remote);
        worker->remove_fd(client_dcb->fd);
        client_dcb->state = DCB_STATE_NOPOLLING;
    }
    else if (reason == DCB_REASON_LOW_WATER)
    {
        MXS_INFO("Low water mark hit for '%s'@'%s', accepting new data", client_dcb->user,
                 client_dcb->remote);
        worker->add_fd(client_dcb->fd, poll_events, (MXB_POLL_DATA*)client_dcb);
        client_dcb->state = DCB_STATE_POLLING;
    }

    return 0;
}

bool backend_dcb_remove_func(DCB* dcb, void* data)
{
    MXS_SESSION* session = (MXS_SESSION*)data;

    if (dcb->session == session && dcb->role == DCB::Role::BACKEND)
    {
        DCB* client_dcb = dcb->session->client_dcb;
        MXS_INFO("High water mark hit for connection to '%s' from %s'@'%s', not reading data until low water "
                 "mark is hit", dcb->server->name(), client_dcb->user, client_dcb->remote);

        mxb::Worker* worker = static_cast<mxb::Worker*>(dcb->owner);
        worker->remove_fd(dcb->fd);
        dcb->state = DCB_STATE_NOPOLLING;
    }

    return true;
}

bool backend_dcb_add_func(DCB* dcb, void* data)
{
    MXS_SESSION* session = (MXS_SESSION*)data;

    if (dcb->session == session && dcb->role == DCB::Role::BACKEND)
    {
        DCB* client_dcb = dcb->session->client_dcb;
        MXS_INFO("Low water mark hit for  connection to '%s' from '%s'@'%s', accepting new data",
                 dcb->server->name(), client_dcb->user, client_dcb->remote);

        mxb::Worker* worker = static_cast<mxb::Worker*>(dcb->owner);
        worker->add_fd(dcb->fd, poll_events, (MXB_POLL_DATA*)dcb);
        dcb->state = DCB_STATE_POLLING;
    }

    return true;
}

/**
 * @brief DCB callback for downstream throtting
 * Called by client dcb when its writeq is above high water mark or
 * it has reached high water mark and now it is below low water mark,
 * Calling `poll_remove_dcb` or `poll_add_dcb' on all backend dcbs to
 * throttle network traffic from server to mxs.
 *
 * @param dcb      client dcb
 * @param reason   Why the callback was called
 * @param userdata Data provided when the callback was added
 * @return Always 0
 */
static int downstream_throttle_callback(DCB* dcb, DCB_REASON reason, void* userdata)
{
    if (reason == DCB_REASON_HIGH_WATER)
    {
        dcb_foreach_local(backend_dcb_remove_func, dcb->session);
    }
    else if (reason == DCB_REASON_LOW_WATER)
    {
        dcb_foreach_local(backend_dcb_add_func, dcb->session);
    }

    return 0;
}

json_t* dcb_to_json(DCB* dcb)
{
    json_t* obj = json_object();

    char buf[25];
    snprintf(buf, sizeof(buf), "%p", dcb);
    json_object_set_new(obj, "id", json_string(buf));
    json_object_set_new(obj, "server", json_string(dcb->server->name()));

    if (dcb->func.diagnostics_json)
    {
        json_t* json = dcb->func.diagnostics_json(dcb);
        mxb_assert(json);
        json_object_set_new(obj, "protocol_diagnostics", json);
    }

    return obj;
}

const char* DCB::type()
{
    switch (role)
    {
    case DCB::Role::CLIENT:
        return "Client DCB";

    case DCB::Role::BACKEND:
        return "Backend DCB";

    case DCB::Role::INTERNAL:
        return "Internal DCB";

    default:
        mxb_assert(!true);
        return "Unknown DCB";
    }
}<|MERGE_RESOLUTION|>--- conflicted
+++ resolved
@@ -233,39 +233,7 @@
  */
 DCB* dcb_alloc(DCB::Role role, MXS_SESSION* session)
 {
-<<<<<<< HEAD
     return new(std::nothrow) DCB(role, session);
-=======
-    DCB* newdcb;
-
-    if ((newdcb = (DCB*)MXS_MALLOC(sizeof(*newdcb))) == NULL)
-    {
-        return NULL;
-    }
-
-    dcb_initialize(newdcb);
-    newdcb->dcb_role = role;
-    newdcb->listener = listener;
-    newdcb->last_read = mxs_clock();
-    newdcb->low_water = config_writeq_low_water();
-    newdcb->high_water = config_writeq_high_water();
-    newdcb->m_uid = this_unit.uid_generator.fetch_add(1, std::memory_order_relaxed);
-    newdcb->is_fake_event = false;
-
-    if (role == DCB_ROLE_SERVICE_LISTENER)
-    {
-        /** All listeners are owned by the main thread (i.e. thread no. 0) */
-        newdcb->poll.owner = RoutingWorker::get(RoutingWorker::MAIN);
-    }
-    else
-    {
-        /** Otherwise the DCB is owned by the thread that allocates it */
-        mxb_assert(RoutingWorker::get_current_id() != -1);
-        newdcb->poll.owner = RoutingWorker::get_current();
-    }
-
-    return newdcb;
->>>>>>> e057c751
 }
 
 /**
@@ -2001,20 +1969,14 @@
     {
         if (dcb->state == DCB_STATE_POLLING && dcb->server && dcb->server == server && dcb->n_close == 0)
         {
-<<<<<<< HEAD
             if (!dcb->dcb_errhandle_called)
             {
                 this_thread.current_dcb = dcb;
+                dcb->is_fake_event = true;
                 dcb->func.hangup(dcb);
+                dcb->is_fake_event = false;
                 dcb->dcb_errhandle_called = true;
             }
-=======
-            this_thread.current_dcb = dcb;
-            dcb->flags |= DCBF_HUNG;
-            dcb->is_fake_event = true;
-            dcb->func.hangup(dcb);
-            dcb->is_fake_event = false;
->>>>>>> e057c751
         }
     }
 
