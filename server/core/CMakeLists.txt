--- conflicted
+++ resolved
@@ -84,13 +84,6 @@
   uuid
 )
 
-<<<<<<< HEAD
-if(WITH_ASAN AND ASAN_FOUND)
-  target_link_libraries(maxscale-common ${ASAN_LIBRARIES})
-elseif(WITH_UBSAN AND UBSAN_FOUND)
-  target_link_libraries(maxscale-common ${UBSAN_LIBRARIES})
-endif()
-
 if (BUILD_KMIP_KEY_MANAGER)
   include(${CMAKE_SOURCE_DIR}/cmake/BuildLibKMIP.cmake)
   add_dependencies(maxscale-common libkmip)
@@ -117,8 +110,6 @@
   endif()
 endif()
 
-=======
->>>>>>> 2f3a9a54
 find_library(HAVE_LIBDL NAMES dl)
 if (HAVE_LIBDL)
   # libdl just exposes libc functionality on most systems.  This means that if
