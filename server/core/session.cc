--- conflicted
+++ resolved
@@ -1946,11 +1946,11 @@
     return m_log_level & (1 << level) || service->log_is_enabled(level);
 }
 
-<<<<<<< HEAD
 void MXS_SESSION::set_host(string&& host)
 {
     m_host = std::move(host);
-=======
+}
+
 namespace maxscale
 {
 void unexpected_situation(const char* msg)
@@ -1969,5 +1969,4 @@
         }
     }
 }
->>>>>>> ef49b82e
 }