--- conflicted
+++ resolved
@@ -389,13 +389,8 @@
             // an idle session.
             if (m_idle_pool_call_id == mxb::Worker::NO_CALL)
             {
-<<<<<<< HEAD
-                m_idle_pool_call_id = m_worker->delayed_call(m_pooling_time, &Session::pool_backends_cb,
-                                                             this);
-=======
-                m_idle_pool_call_id = m_worker->dcall(m_pooling_time_ms, &Session::pool_backends_cb,
+                m_idle_pool_call_id = m_worker->dcall(m_pooling_time, &Session::pool_backends_cb,
                                                       this);
->>>>>>> 64fcc363
             }
         }
     }
@@ -623,23 +618,11 @@
     Worker* worker = Worker::get_current();
     mxb_assert(worker == session->client_connection()->dcb()->owner);
 
-<<<<<<< HEAD
     auto task = std::make_unique<DelayedRoutingTask>(session, buffer, std::move(fn));
-=======
-    try
-    {
-        Worker* worker = Worker::get_current();
-        mxb_assert(worker == session->client_connection()->dcb()->owner);
-        std::unique_ptr<DelayedRoutingTask> task(new DelayedRoutingTask(session, down, buffer));
-
-        // Delay the routing for at least a millisecond
-        int32_t delay = 1 + seconds * 1000;
-        worker->dcall(delay, delayed_routing_cb, task.release());
->>>>>>> 64fcc363
 
     // Delay the routing for at least a millisecond
     int32_t delay = 1 + seconds * 1000;
-    worker->delayed_call(std::chrono::milliseconds(delay), delayed_routing_cb, task.release());
+    worker->dcall(std::chrono::milliseconds(delay), delayed_routing_cb, task.release());
 }
 
 void session_delay_routing(MXS_SESSION* session, mxs::Routable* down, GWBUF* buffer, int seconds)
@@ -1785,11 +1768,7 @@
 
             // TODO: Nicer if delayed call could modify its own timing.
             call_again = false;
-<<<<<<< HEAD
-            m_idle_pool_call_id = m_worker->delayed_call(1000ms, &Session::pool_backends_cb, this);
-=======
-            m_idle_pool_call_id = m_worker->dcall(1000, &Session::pool_backends_cb, this);
->>>>>>> 64fcc363
+            m_idle_pool_call_id = m_worker->dcall(1000ms, &Session::pool_backends_cb, this);
         }
     }
     else
