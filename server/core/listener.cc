/*
 * Copyright (c) 2016 MariaDB Corporation Ab
 * Copyright (c) 2023 MariaDB plc, Finnish Branch
 *
 * Use of this software is governed by the Business Source License included
 * in the LICENSE.TXT file and at www.mariadb.com/bsl11.
 *
 * Change Date: 2027-11-30
 *
 * On the date above, in accordance with the Business Source License, use
 * of this software will be governed by version 2 or later of the General
 * Public License.
 */

#include <maxscale/listener.hh>

#include <arpa/inet.h>
#include <cstdio>
#include <cstring>
#include <sys/epoll.h>
#include <sys/stat.h>
#include <unistd.h>

#include <chrono>
#include <fstream>
#include <list>
#include <memory>
#include <mutex>
#include <string>
#include <unordered_set>

#include <maxbase/log.hh>
#include <maxscale/json_api.hh>
#include <maxscale/protocol2.hh>
#include <maxscale/routingworker.hh>
#include <maxscale/secrets.hh>
#include <maxscale/service.hh>
#include <maxscale/ssl.hh>
#include <maxscale/utils.hh>

#include "internal/config.hh"
#include "internal/modules.hh"
#include "internal/session.hh"

using std::chrono::seconds;
using std::map;
using std::move;
using std::string;
using std::unique_ptr;
using std::vector;
using mxs::ListenerData;

constexpr int BLOCK_TIME = 60;

namespace
{

const char CN_CONNECTION_INIT_SQL_FILE[] = "connection_init_sql_file";
const char CN_PROXY_PROTOCOL_NETWORKS[] = "proxy_protocol_networks";

constexpr std::string_view TX_ISOLATION = "tx_isolation";
constexpr std::string_view TRANSACTION_ISOLATION = "transaction_isolation";

namespace cfg = mxs::config;

const auto RUNTIME = cfg::Param::Modifiable::AT_RUNTIME;

class ListenerSpecification : public cfg::Specification
{
public:
    using cfg::Specification::Specification;

protected:
    template<class Params>
    bool do_post_validate(Params& params) const;

    bool post_validate(const cfg::Configuration* config,
                       const mxs::ConfigParameters& params,
                       const std::map<std::string, mxs::ConfigParameters>& nested_params) const override
    {
        return do_post_validate(params);
    }

    bool post_validate(const cfg::Configuration* config,
                       json_t* params,
                       const std::map<std::string, json_t*>& nested_params) const override
    {
        return do_post_validate(params);
    }
};

ListenerSpecification s_spec("listener", cfg::Specification::LISTENER);

cfg::ParamString s_type(&s_spec, CN_TYPE, "Object type", "listener");
cfg::ParamModule s_protocol(&s_spec, CN_PROTOCOL, "Listener protocol to use",
                            mxs::ModuleType::PROTOCOL, "mariadb");
cfg::ParamString s_authenticator(&s_spec, CN_AUTHENTICATOR, "Listener authenticator", "");
cfg::ParamString s_authenticator_options(&s_spec, CN_AUTHENTICATOR_OPTIONS, "Authenticator options", "");
cfg::ParamService s_service(&s_spec, CN_SERVICE, "Service to which the listener connects to");
cfg::ParamString s_address(&s_spec, CN_ADDRESS, "Listener address", "::");
cfg::ParamString s_socket(&s_spec, CN_SOCKET, "Listener UNIX socket", "");
cfg::ParamCount s_port(&s_spec, CN_PORT, "Listener port", 0);
cfg::ParamBool s_ssl(&s_spec, CN_SSL, "Enable TLS for server", false, RUNTIME);
cfg::ParamPath s_ssl_key(&s_spec, CN_SSL_KEY, "TLS private key", cfg::ParamPath::R, "", RUNTIME);
cfg::ParamPath s_ssl_cert(&s_spec, CN_SSL_CERT, "TLS public certificate", cfg::ParamPath::R, "", RUNTIME);
cfg::ParamPath s_ssl_ca(&s_spec, CN_SSL_CA, "TLS certificate authority", cfg::ParamPath::R, "", RUNTIME);
cfg::ParamDeprecated<cfg::ParamAlias> s_ssl_ca_cert(&s_spec, CN_SSL_CA_CERT, &s_ssl_ca);

cfg::ParamEnum<mxb::ssl_version::Version> s_ssl_version(
    &s_spec, CN_SSL_VERSION, "Minimum TLS protocol version",
    {
        {mxb::ssl_version::SSL_TLS_MAX, "MAX"},
        {mxb::ssl_version::TLS10, "TLSv10"},
        {mxb::ssl_version::TLS11, "TLSv11"},
        {mxb::ssl_version::TLS12, "TLSv12"},
        {mxb::ssl_version::TLS13, "TLSv13"}
    }, mxb::ssl_version::SSL_TLS_MAX, RUNTIME);

cfg::ParamString s_ssl_cipher(&s_spec, CN_SSL_CIPHER, "TLS cipher list", "", RUNTIME);
cfg::ParamString s_ssl_crl(&s_spec, CN_SSL_CRL, "TLS certificate revocation list", "", RUNTIME);

cfg::ParamCount s_ssl_cert_verify_depth(
    &s_spec, CN_SSL_CERT_VERIFY_DEPTH, "TLS certificate verification depth", 9, RUNTIME);

cfg::ParamBool s_ssl_verify_peer_certificate(
    &s_spec, CN_SSL_VERIFY_PEER_CERTIFICATE, "Verify TLS peer certificate", false, RUNTIME);

cfg::ParamBool s_ssl_verify_peer_host(
    &s_spec, CN_SSL_VERIFY_PEER_HOST, "Verify TLS peer host", false, RUNTIME);

cfg::ParamEnum<mxs::Parser::SqlMode> s_sql_mode(&s_spec, CN_SQL_MODE, "SQL parsing mode",
    {
        {mxs::Parser::SqlMode::DEFAULT, "default"},
        {mxs::Parser::SqlMode::ORACLE, "oracle"}
    }, mxs::Parser::SqlMode::DEFAULT, RUNTIME);

cfg::ParamPath s_connection_init_sql_file(
    &s_spec, CN_CONNECTION_INIT_SQL_FILE, "Path to connection initialization SQL", cfg::ParamPath::R, "",
    RUNTIME);

cfg::ParamPath s_user_mapping_file(
    &s_spec, "user_mapping_file", "Path to user and group mapping file", cfg::ParamPath::R, "",
    RUNTIME);

cfg::ParamString s_proxy_networks(
    &s_spec, CN_PROXY_PROTOCOL_NETWORKS, "Allowed (sub)networks for proxy protocol connections. Should be "
                                         "a comma-separated list of IPv4 or IPv6 addresses.", "", RUNTIME);

cfg::ParamStringList s_connection_metadata(
    &s_spec, "connection_metadata",
    "Metadata that's sent to all connecting clients.",
    ",",
    {
        "character_set_client=auto",
        "character_set_connection=auto",
        "character_set_results=auto",
        "max_allowed_packet=auto",
        "system_time_zone=auto",
        "time_zone=auto",
        "tx_isolation=auto",
    },
    RUNTIME);

template<class Params>
bool ListenerSpecification::do_post_validate(Params& params) const
{
    bool ok = true;

    if (s_ssl.get(params))
    {
        if (s_ssl_key.get(params).empty())
        {
            MXB_ERROR("The 'ssl_key' parameter must be defined when a listener is configured with SSL.");
            ok = false;
        }

        if (s_ssl_cert.get(params).empty())
        {
            MXB_ERROR("The 'ssl_cert' parameter must be defined when a listener is configured with SSL.");
            ok = false;
        }
    }

    if (auto values = s_connection_metadata.get(params); !values.empty())
    {
        for (const auto& val : values)
        {
            if (val.find("=") == std::string::npos)
            {
                MXB_ERROR("Invalid key-value list for '%s': %s",
                          s_connection_metadata.name().c_str(), val.c_str());
                ok = false;
            }
        }
    }

    auto pn_parse_res = mxb::proxy_protocol::parse_networks_from_string(s_proxy_networks.get(params));
    if (!pn_parse_res.errmsg.empty())
    {
        MXB_ERROR("Failed to parse %s. %s", CN_PROXY_PROTOCOL_NETWORKS, pn_parse_res.errmsg.c_str());
        ok = false;
    }
    return ok;
}

class RateLimit
{
public:
    /**
     * Mark authentication from a host as failed
     *
     * @param remote The host from which the connection originated
     *
     * @return True if this was the failure that caused the host to be blocked
     */
    bool mark_auth_as_failed(const std::string& remote)
    {
        bool rval = false;

        if (int limit = mxs::Config::get().max_auth_errors_until_block.get())
        {
            auto& u = m_failures[remote];
            u.last_failure = maxbase::Clock::now(maxbase::NowType::EPollTick);
            rval = ++u.failures == limit;
        }

        return rval;
    }

    bool is_blocked(const std::string& remote)
    {
        bool rval = false;

        if (int limit = mxs::Config::get().max_auth_errors_until_block.get())
        {
            auto it = m_failures.find(remote);

            if (it != m_failures.end())
            {
                auto& u = it->second;

                if (maxbase::Clock::now() - u.last_failure > seconds(BLOCK_TIME))
                {
                    u.last_failure = maxbase::Clock::now(maxbase::NowType::EPollTick);
                    u.failures = 0;
                }

                rval = u.failures >= limit;
            }
        }

        return rval;
    }

private:
    struct Failure
    {
        maxbase::TimePoint last_failure = maxbase::Clock::now(maxbase::NowType::EPollTick);
        int                failures = 0;
    };

    std::unordered_map<std::string, Failure> m_failures;
};

thread_local RateLimit rate_limit;
thread_local std::vector<std::string> listen_errors;

static bool redirect_listener_errors(int level, std::string_view msg)
{
    // Lower is more severe. Include warnings as they bring context to the automatic re-bind to IPv4 that is
    // done if the IPv6 binding fails.
    if (level < LOG_NOTICE)
    {
        // The suppression message should not be included in the actual message. This would look really odd if
        // shown to the client. If it's not found, the substr() call ends up just copying the whole string.
        auto pos = msg.find(" (subsequent similar messages");
        listen_errors.emplace_back(msg.substr(0, pos));
        return true;
    }

    return false;
}

// Helper function for extracting the best candidate server from a set of servers based on a set of status
// bits. The status bits given as template parameters are in increasing priority, that is, the worst candidate
// type is first and the best one is the last.
template<uint64_t ... Bits>
SERVER* best_server(const std::vector<SERVER*>& container)
{
    constexpr std::array<int, sizeof...(Bits)> bit_array{Bits ...};
    SERVER* rval = nullptr;
    int best = -1;

    for (SERVER* t : container)
    {
        int status = t->status();
        int rank = -1;

        for (int i = 0; i < (int)bit_array.size(); i++)
        {
            if (status & bit_array[i])
            {
                rank = i;
            }
        }

        if (rank > best)
        {
            rval = t;
            best = rank;
        }
    }

    return rval;
}
}

bool is_all_iface(const std::string& iface)
{
    return iface == "::" || iface == "0.0.0.0";
}

bool is_all_iface(const std::string& a, const std::string& b)
{
    return is_all_iface(a) || is_all_iface(b);
}

namespace maxscale
{

/**
 * ListenerData
 */
ListenerData::ListenerData(SSLContext ssl, mxs::Parser::SqlMode default_sql_mode,
                           std::unique_ptr<mxs::ProtocolModule> protocol_module,
                           const std::string& listener_name,
                           std::vector<SAuthenticator>&& authenticators,
                           ListenerData::ConnectionInitSql&& init_sql, SMappingInfo mapping,
                           mxb::proxy_protocol::SubnetArray&& proxy_networks)
    : m_ssl(move(ssl))
    , m_default_sql_mode(default_sql_mode)
    , m_proto_module(move(protocol_module))
    , m_listener_name(listener_name)
    , m_authenticators(move(authenticators))
    , m_conn_init_sql(std::move(init_sql))
    , m_mapping_info(move(mapping))
    , m_proxy_networks(std::move(proxy_networks))
{
}

/**
 * Listener::Manager
 */

class Listener::Manager
{
public:
    template<class Params>
    SListener create(const std::string& name, Params params);

    void                   clear();
    void                   remove(const SListener& listener);
    json_t*                to_json_collection(const char* host);
    SListener              find(const std::string& name);
    std::vector<SListener> find_by_service(const SERVICE* service);
    void                   stop_all();
    bool                   reload_tls();
    std::vector<SListener> get_started_listeners();
    void                   server_variables_changed(SERVER* server);

private:
    std::list<SListener> m_listeners;
    std::mutex           m_lock;

    bool listener_is_duplicate(const SListener& listener);
};

bool Listener::Manager::listener_is_duplicate(const SListener& listener)
{
    std::string name = listener->name();
    std::string address = listener->address();
    std::lock_guard<std::mutex> guard(m_lock);

    for (const auto& other : m_listeners)
    {
        if (name == other->name())
        {
            MXB_ERROR("Listener '%s' already exists", name.c_str());
            return true;
        }
        else if (listener->type() == Listener::Type::UNIX_SOCKET && address == other->address())
        {
            MXB_ERROR("Listener '%s' already listens on '%s'", other->name(), address.c_str());
            return true;
        }
        else if (other->port() == listener->port()
                 && (address == other->address() || is_all_iface(listener->address(), other->address())))
        {
            MXB_ERROR("Listener '%s' already listens at [%s]:%d",
                      other->name(), address.c_str(), listener->port());
            return true;
        }
    }

    return false;
}

template<class Params>
SListener Listener::Manager::create(const std::string& name, Params params)
{
    SListener rval;

    if (s_spec.validate(params))
    {
        SListener listener(new Listener(name));

        if (listener->m_config.configure(params))
        {
            listener->set_type();

            if (!listener_is_duplicate(listener))
            {
                std::lock_guard<std::mutex> guard(m_lock);
                m_listeners.push_back(listener);
                rval = std::move(listener);
            }
        }
    }

    return rval;
}

void Listener::Manager::clear()
{
    std::lock_guard<std::mutex> guard(m_lock);
    m_listeners.clear();
}

void Listener::Manager::remove(const SListener& listener)
{
    std::lock_guard<std::mutex> guard(m_lock);
    m_listeners.remove(listener);
}

void Listener::Manager::stop_all()
{
    std::lock_guard<std::mutex> guard(m_lock);

    for (const auto& a : m_listeners)
    {
        a->stop();
    }
}

bool Listener::Manager::reload_tls()
{
    bool ok = true;
    std::lock_guard<std::mutex> guard(m_lock);

    for (const auto& a : m_listeners)
    {
        if (!a->force_config_reload())
        {
            ok = false;
            break;
        }
    }

    return ok;
}

vector<SListener> Listener::Manager::get_started_listeners()
{
    // Not all unit tests have a MainWorker.
    mxb_assert(!mxb::Worker::get_current() || mxs::MainWorker::is_current());

    vector<SListener> started_listeners;

    for (auto listener : m_listeners)
    {
        if (listener->m_state == Listener::STARTED)
        {
            started_listeners.push_back(listener);
        }
    }

    return started_listeners;
}

void Listener::Manager::server_variables_changed(SERVER* server)
{
    std::lock_guard<std::mutex> guard(m_lock);

    for (const auto& a : m_listeners)
    {
        auto servers = a->service()->reachable_servers();

        if (std::find(servers.begin(), servers.end(), server) != servers.end())
        {
            auto listener_data = a->m_shared_data->listener_data;
            a->m_shared_data.assign(SharedData {std::move(listener_data), a->create_connection_metadata()});
        }
    }
}

SListener Listener::Manager::find(const std::string& name)
{
    SListener rval;
    std::lock_guard<std::mutex> guard(m_lock);

    for (const auto& a : m_listeners)
    {
        if (a->name() == name)
        {
            rval = a;
            break;
        }
    }

    return rval;
}

std::vector<SListener> Listener::Manager::find_by_service(const SERVICE* service)
{
    std::vector<SListener> rval;
    std::lock_guard<std::mutex> guard(m_lock);

    for (const auto& a : m_listeners)
    {
        if (a->service() == service)
        {
            rval.push_back(a);
        }
    }

    return rval;
}

json_t* Listener::Manager::to_json_collection(const char* host)
{
    json_t* arr = json_array();
    std::lock_guard<std::mutex> guard(m_lock);

    for (const auto& listener : m_listeners)
    {
        json_array_append_new(arr, listener->to_json(host));
    }

    return mxs_json_resource(host, MXS_JSON_API_LISTENERS, arr);
}

/**
 * Listener::Config
 */
Listener::Config::Config(const std::string& name, Listener* listener)
    : mxs::config::Configuration(name, &s_spec)
    , m_listener(listener)
{
    add_native(&Listener::Config::type, &s_type);
    add_native(&Listener::Config::protocol, &s_protocol);
    add_native(&Listener::Config::authenticator, &s_authenticator);
    add_native(&Listener::Config::authenticator_options, &s_authenticator_options);
    add_native(&Listener::Config::service, &s_service);
    add_native(&Listener::Config::address, &s_address);
    add_native(&Listener::Config::socket, &s_socket);
    add_native(&Listener::Config::port, &s_port);
    add_native(&Listener::Config::ssl, &s_ssl);
    add_native(&Listener::Config::ssl_key, &s_ssl_key);
    add_native(&Listener::Config::ssl_cert, &s_ssl_cert);
    add_native(&Listener::Config::ssl_ca, &s_ssl_ca);
    add_native(&Listener::Config::ssl_version, &s_ssl_version);
    add_native(&Listener::Config::ssl_cipher, &s_ssl_cipher);
    add_native(&Listener::Config::ssl_crl, &s_ssl_crl);
    add_native(&Listener::Config::ssl_cert_verify_depth, &s_ssl_cert_verify_depth);
    add_native(&Listener::Config::ssl_verify_peer_certificate, &s_ssl_verify_peer_certificate);
    add_native(&Listener::Config::ssl_verify_peer_host, &s_ssl_verify_peer_host);
    add_native(&Listener::Config::sql_mode, &s_sql_mode);
    add_native(&Listener::Config::connection_init_sql_file, &s_connection_init_sql_file);
    add_native(&Listener::Config::user_mapping_file, &s_user_mapping_file);
    add_native(&Listener::Config::proxy_networks, &s_proxy_networks);
    add_native(&Listener::Config::connection_metadata, &s_connection_metadata);
}

bool Listener::Config::post_configure(const std::map<std::string, mxs::ConfigParameters>& nested_params)
{
    std::string protocol_name = mxb::lower_case_copy(protocol->name);
    mxb_assert(nested_params.size() <= 1);
    mxb_assert(nested_params.size() == 0
               || (nested_params.size() == 1
                   && nested_params.find(protocol_name) != nested_params.end()));

    if (port > 0 && !socket.empty())
    {
        MXB_ERROR("Creation of listener '%s' failed because both 'socket' and 'port' "
                  "are defined. Only one of them is allowed.",
                  name().c_str());
        return false;
    }
    else if (port == 0 && socket.empty())
    {
        MXB_ERROR("Listener '%s' is missing the port or socket parameter.", name().c_str());
        return false;
    }
    else if (!socket.empty() && socket[0] != '/')
    {
        MXB_ERROR("Invalid path given for listener '%s' for parameter '%s': %s",
                  name().c_str(), CN_SOCKET, socket.c_str());
        return false;
    }

    mxs::ConfigParameters params;
    auto it = nested_params.find(protocol_name);

    if (it != nested_params.end())
    {
        params = it->second;
    }

    return m_listener->post_configure(params);
}

bool Listener::Config::configure(const mxs::ConfigParameters& params,
                                 mxs::ConfigParameters* pUnrecognized)
{
    m_listener->m_params = params;
    return mxs::config::Configuration::configure(params, pUnrecognized);
}

bool Listener::Config::configure(json_t* json, std::set<std::string>* pUnrecognized)
{
    m_listener->m_params = mxs::ConfigParameters::from_json(json);
    return mxs::config::Configuration::configure(json, pUnrecognized);
}

/**
 * Listener
 */

// static
Listener::Manager Listener::s_manager;

// static
mxs::config::Specification* Listener::specification()
{
    return &s_spec;
}

Listener::Listener(const std::string& name)
    : mxb::Pollable(mxb::Pollable::SHARED)
    , m_config(name, this)
    , m_name(name)
    , m_state(CREATED)
{
}

Listener::~Listener()
{
    MXB_INFO("Destroying '%s'", m_name.c_str());
}

SListener Listener::create(const std::string& name, const mxs::ConfigParameters& params)
{
    mxb::LogScope scope(name.c_str());
    return s_manager.create(name, params);
}

SListener Listener::create(const std::string& name, json_t* params)
{
    mxb::LogScope scope(name.c_str());
    return s_manager.create(name, params);
}

void Listener::set_type()
{
    // Setting the type only once avoids it being repeatedly being set in the post_configure method.

    if (!m_config.socket.empty())
    {
        m_type = Type::UNIX_SOCKET;
    }
    else if (mxs::have_so_reuseport())
    {
        m_type = Type::UNIQUE_TCP;
    }
    else
    {
        m_type = Type::SHARED_TCP;
    }
}

bool Listener::force_config_reload()
{
    mxb::LogScope scope(name());
    mxb::Json js(json_parameters(), mxb::Json::RefType::STEAL);
    js.remove_nulls();

    return m_config.specification().validate(js.get_json()) && m_config.configure(js.get_json());
}

void Listener::clear()
{
    s_manager.clear();
}

std::vector<std::shared_ptr<Listener>> Listener::get_started_listeners()
{
    return s_manager.get_started_listeners();
}

void Listener::close_all_fds()
{
    if (m_type == Type::UNIQUE_TCP)
    {
        mxs::RoutingWorker::execute_concurrently(
            [this]() {
            close(*m_local_fd);
            *m_local_fd = -1;
        });
    }
    else
    {
        close(m_shared_fd);
        m_shared_fd = -1;
    }
}

void Listener::destroy(const SListener& listener)
{
    // Remove the listener from all workers. This makes sure that there's no concurrent access while we're
    // closing things up.
    listener->stop();

    listener->close_all_fds();
    listener->m_state = DESTROYED;

    s_manager.remove(listener);
}

// static
void Listener::stop_all()
{
    s_manager.stop_all();
}

// static
bool Listener::reload_tls()
{
    return s_manager.reload_tls();
}

// static
void Listener::mark_auth_as_failed(const std::string& remote)
{
    if (rate_limit.mark_auth_as_failed(remote))
    {
        MXB_NOTICE("Host '%s' blocked for %d seconds due to too many authentication failures.",
                   remote.c_str(), BLOCK_TIME);
    }
}

// static
void Listener::server_variables_changed(SERVER* server)
{
    mxs::MainWorker::get()->execute([server](){
        s_manager.server_variables_changed(server);
    }, mxb::Worker::EXECUTE_AUTO);
}

// Helper function that executes a function on all workers and checks the result
static bool execute_and_check(const std::function<bool ()>& func)
{
    std::atomic<size_t> n_ok {0};
    auto wrapper = [func, &n_ok]() {
        if (func())
        {
            ++n_ok;
        }
    };

    size_t n_executed = mxs::RoutingWorker::execute_concurrently(wrapper);
    return n_executed == n_ok;
}

bool Listener::stop()
{
    mxb::LogScope scope(name());
    bool rval = (m_state == STOPPED);

    if (m_state == STARTED)
    {
        if (m_type == Type::UNIQUE_TCP)
        {
            if (execute_and_check([this]() {
                bool rv = true;
                if (*m_local_fd != -1)
                {
                    auto worker = mxs::RoutingWorker::get_current();
                    rv = worker->remove_pollable(this);
                }
                return rv;
            }))
            {
                m_state = STOPPED;
                rval = true;
            }
        }
        else
        {
            if (mxs::RoutingWorker::remove_listener(this))
            {
                m_state = STOPPED;
                rval = true;
            }
        }
    }

    return rval;
}

bool Listener::start()
{
    mxb::LogScope scope(name());
    bool rval = (m_state == STARTED);

    if (m_state == STOPPED)
    {
        if (m_type == Type::UNIQUE_TCP)
        {
            if (execute_and_check([this]() {
                mxb_assert(*m_local_fd != -1);
                auto worker = mxs::RoutingWorker::get_current();
                return worker->add_pollable(EPOLLIN, this);
            }))
            {
                m_state = STARTED;
                rval = true;
            }
        }
        else
        {
            if (mxs::RoutingWorker::add_listener(this))
            {
                m_state = STARTED;
                rval = true;
            }
        }
    }

    return rval;
}

// static
SListener Listener::find(const std::string& name)
{
    return s_manager.find(name);
}

// static
std::vector<SListener> Listener::find_by_service(const SERVICE* service)
{
    return s_manager.find_by_service(service);
}

std::ostream& Listener::persist(std::ostream& os) const
{
    m_config.persist(os, {s_type.name()});
    m_shared_data->listener_data->m_proto_module->getConfiguration().persist_append(os);
    return os;
}

json_t* Listener::json_parameters() const
{
    json_t* params = m_config.to_json();
    json_t* tmp = m_shared_data->listener_data->m_proto_module->getConfiguration().to_json();
    json_object_update(params, tmp);
    json_decref(tmp);

    return params;
}

json_t* Listener::to_json(const char* host) const
{
    const char CN_AUTHENTICATOR_DIAGNOSTICS[] = "authenticator_diagnostics";

    json_t* attr = json_object();
    json_object_set_new(attr, CN_STATE, json_string(state()));
    json_object_set_new(attr, CN_SOURCE, mxs::Config::object_source_to_json(name()));

    auto& protocol_module = m_shared_data->listener_data->m_proto_module;

    json_object_set_new(attr, CN_PARAMETERS, json_parameters());

    json_t* diag = protocol_module->print_auth_users_json();
    if (diag)
    {
        json_object_set_new(attr, CN_AUTHENTICATOR_DIAGNOSTICS, diag);
    }

    json_t* rval = json_object();
    json_object_set_new(rval, CN_ID, json_string(m_name.c_str()));
    json_object_set_new(rval, CN_TYPE, json_string(CN_LISTENERS));
    json_object_set_new(rval, CN_ATTRIBUTES, attr);

    json_t* rel = json_object();
    std::string self = std::string(MXS_JSON_API_LISTENERS) + name() + "/relationships/services/";
    json_t* service = mxs_json_relationship(host, self.c_str(), MXS_JSON_API_SERVICES);
    mxs_json_add_relation(service, m_config.service->name(), CN_SERVICES);
    json_object_set_new(rel, CN_SERVICES, service);
    json_object_set_new(rval, CN_RELATIONSHIPS, rel);

    return rval;
}

// static
json_t* Listener::to_json_collection(const char* host)
{
    return s_manager.to_json_collection(host);
}

json_t* Listener::to_json_resource(const char* host) const
{
    std::string self = MXS_JSON_API_LISTENERS + m_name;
    return mxs_json_resource(host, self.c_str(), to_json(host));
}

const char* Listener::name() const
{
    return m_name.c_str();
}

const char* Listener::address() const
{
    return m_type == Type::UNIX_SOCKET ? m_config.socket.c_str() : m_config.address.c_str();
}

uint16_t Listener::port() const
{
    return m_config.port;
}

SERVICE* Listener::service() const
{
    return m_config.service;
}

const char* Listener::protocol() const
{
    mxb_assert(m_config.protocol);
    return m_config.protocol->name;
}

const char* Listener::state() const
{
    switch (m_state)
    {
    case CREATED:
        return "Created";

    case STARTED:
        return "Running";

    case STOPPED:
        return "Stopped";

    case FAILED:
        return "Failed";

    case DESTROYED:
        return "Destroyed";

    default:
        mxb_assert(!true);
        return "Unknown";
    }
}

namespace
{

/**
 * @brief Create a Unix domain socket
 *
 * @param path The socket path
 * @return     The opened socket or -1 on error
 */
static int create_unix_socket(const char* path)
{
    if (unlink(path) == -1 && errno != ENOENT)
    {
        MXB_ERROR("Failed to unlink Unix Socket %s: %d %s", path, errno, mxb_strerror(errno));
    }

    struct sockaddr_un local_addr;
    int listener_socket = open_unix_socket(MxsSocketType::LISTEN, &local_addr, path);

    if (listener_socket >= 0 && chmod(path, 0777) < 0)
    {
        MXB_ERROR("Failed to change permissions on UNIX Domain socket '%s': %d, %s",
                  path, errno, mxb_strerror(errno));
    }

    return listener_socket;
}

/**
 * @brief Create a listener, add new information to the given DCB
 *
 * First creates and opens a socket, either TCP or Unix according to the
 * configuration data provided.  Then try to listen on the socket and
 * record the socket in the given DCB.  Add the given DCB into the poll
 * list.  The protocol name does not affect the logic, but is used in
 * log messages.
 *
 * @param config Configuration for port to listen on
 *
 * @return New socket or -1 on error
 */
int start_listening(const std::string& host, uint16_t port)
{
    mxb_assert(host[0] == '/' || port != 0);

    int listener_socket = -1;

    if (host[0] == '/')
    {
        listener_socket = create_unix_socket(host.c_str());
    }
    else if (port > 0)
    {
        listener_socket = open_listener_network_socket(host.c_str(), port);

        if (listener_socket == -1 && host == "::")
        {
            /** Attempt to bind to the IPv4 if the default IPv6 one is used */
            MXB_WARNING("Failed to bind on default IPv6 host '::', attempting "
                        "to bind on IPv4 version '0.0.0.0'");
            listener_socket = open_listener_network_socket("0.0.0.0", port);
        }
    }

    if (listener_socket != -1)
    {
        /**
         * The use of INT_MAX for backlog length in listen() allows the end-user to
         * control the backlog length with the net.ipv4.tcp_max_syn_backlog kernel
         * option since the parameter is silently truncated to the configured value.
         *
         * @see man 2 listen
         */
        if (listen(listener_socket, INT_MAX) != 0)
        {
            MXB_ERROR("Failed to start listening on [%s]:%u: %d, %s", host.c_str(), port, errno,
                      mxb_strerror(errno));
            close(listener_socket);
            return -1;
        }
    }

    return listener_socket;
}

// Helper struct that contains the network information of an accepted connection
struct ClientConn
{
    int              fd;
    sockaddr_storage addr;
    char             host[INET6_ADDRSTRLEN + 1];
};

/**
 * @brief Accept a new client connection
 *
 * @param fd File descriptor to accept from
 *
 * @return ClientConn with fd set to -1 on failure
 */
static ClientConn accept_one_connection(int fd)
{
    ClientConn conn = {};
    sockaddr_storage addr {};
    socklen_t client_len = sizeof(addr);
    conn.fd = accept4(fd, (sockaddr*)&addr, &client_len, SOCK_NONBLOCK | SOCK_CLOEXEC);

    if (conn.fd != -1)
    {
        mxb::get_normalized_ip(addr, &conn.addr);
        void* ptr = nullptr;

        if (conn.addr.ss_family == AF_INET)
        {
            ptr = &((struct sockaddr_in*)&conn.addr)->sin_addr;
        }
        else if (conn.addr.ss_family == AF_INET6)
        {
            ptr = &((struct sockaddr_in6*)&conn.addr)->sin6_addr;
        }

        if (ptr)
        {
            inet_ntop(conn.addr.ss_family, ptr, conn.host, sizeof(conn.host) - 1);
        }
        else
        {
            strcpy(conn.host, "localhost");
        }

        configure_network_socket(conn.fd, conn.addr.ss_family);
    }
    else if (errno != EAGAIN && errno != EWOULDBLOCK)
    {
        MXB_ERROR("Failed to accept new client connection: %d, %s", errno, mxb_strerror(errno));
    }

    return conn;
}
}

ClientDCB* Listener::accept_one_dcb(int fd, const sockaddr_storage* addr, const char* host,
                                    const SharedData& shared_data)
{
    const auto& sdata = shared_data.listener_data;
    auto* session = new(std::nothrow) Session(sdata, shared_data.metadata, m_config.service, host);
    if (!session)
    {
        MXB_OOM();
        close(fd);
        return NULL;
    }

    auto client_protocol = sdata->m_proto_module->create_client_protocol(session, session);
    if (!client_protocol)
    {
        delete session;
        return nullptr;
    }

    mxs::RoutingWorker* worker = mxs::RoutingWorker::get_current();
    mxb_assert(worker);

    auto pProtocol = client_protocol.get();
    ClientDCB* client_dcb = ClientDCB::create(fd, host, *addr, session, std::move(client_protocol), worker);
    if (!client_dcb)
    {
        MXB_OOM();
        delete session;
    }
    else
    {
        // Order is significant, since the session will extract the
        // client dcb from the client connection.
        pProtocol->set_dcb(client_dcb);
        session->set_client_connection(pProtocol);

        if (service()->has_too_many_connections())
        {
            // TODO: If connections can be queued, this is the place to put the
            // TODO: connection on that queue.
            pProtocol->connlimit(service()->config()->max_connections);

            // TODO: This is never used as the client connection is not up yet
            client_dcb->session()->close_reason = SESSION_CLOSE_TOO_MANY_CONNECTIONS;

            ClientDCB::close(client_dcb);
            client_dcb = NULL;
        }
        else if (session->is_enabled())
        {
            // TODO: Not quite alright that the listener enables the events
            // TODO: behind the session's back.
            if (!client_dcb->enable_events())
            {
                MXB_ERROR("Failed to add dcb %p for fd %d to epoll set.", client_dcb, fd);
                ClientDCB::close(client_dcb);
                client_dcb = NULL;
            }
        }
    }

    return client_dcb;
}

bool Listener::listen_shared()
{
    bool rval = false;
    int fd = start_listening(address(), port());

    if (fd != -1)
    {
        // All workers share the same fd, assign it here
        m_shared_fd = fd;
        if (mxs::RoutingWorker::add_listener(this))
        {
            rval = true;
            m_state = STARTED;
        }
        else
        {
            m_shared_fd = -1;
            close(fd);
        }
    }
    else
    {
        MXB_ERROR("Failed to listen on [%s]:%u", address(), port());
    }

    return rval;
}

bool Listener::listen_shared(mxs::RoutingWorker& worker)
{
    // Nothing can to be done; whether or not the worker reacts on
    // events on the listener fd, depends upon whether the worker
    // listens on events on the shared routing worker fd.
    return false;
}

bool Listener::unlisten_shared(mxs::RoutingWorker& worker)
{
    // Nothing can to be done; whether or not the worker reacts on
    // events on the listener fd, depends upon whether the worker
    // listens on events on the shared routing worker fd.
    return false;
}

bool Listener::open_unique_listener(mxs::RoutingWorker& worker, std::mutex& lock,
                                    std::vector<std::string>& errors)
{
    mxb::LogRedirect redirect(redirect_listener_errors);
    mxb::LogScope scope(name());
    bool rval = false;
    int fd = start_listening(address(), port());

    if (fd != -1)
    {
        // Set the worker-local fd to the unique value
        *m_local_fd = fd;
        rval = worker.add_pollable(EPOLLIN, this);

        if (!rval)
        {
            *m_local_fd = -1;
            close(fd);
        }
    }

    if (!rval)
    {
        std::lock_guard<std::mutex> guard(lock);

        for (auto&& msg : listen_errors)
        {
            if (std::find(errors.begin(), errors.end(), msg) == errors.end())
            {
                errors.emplace_back(std::move(msg));
            }
        }

        listen_errors.clear();
    }

    return rval;
}

bool Listener::listen_unique()
{
    std::mutex lock;
    std::vector<std::string> errors;
    auto open_socket = [&]() {
        mxb::LogScope scope(name());
        return open_unique_listener(*mxs::RoutingWorker::get_current(), lock, errors);
    };

    bool rval = execute_and_check(open_socket);

    if (!rval)
    {
        close_all_fds();
        std::lock_guard<std::mutex> guard(lock);
        mxb_assert_message(!errors.empty(), "Failure to listen should cause an error to be logged");

        for (const auto& msg : errors)
        {
            MXB_ERROR("%s", msg.c_str());
        }
    }

    return rval;
}

bool Listener::listen_unique(mxs::RoutingWorker& worker)
{
    bool rval = true;

    if (m_state == STARTED)
    {
        std::mutex lock;
        std::vector<std::string> errors;
        rval = false;

        auto open_socket = [&]() {
            mxb_assert(*m_local_fd == -1);
            mxb::LogScope scope(name());
            rval = open_unique_listener(worker, lock, errors);
        };

        if (!worker.call(open_socket))
        {
            MXB_ERROR("Could not call worker thread; it will not start listening "
                      "on listener socket.");
        }

        if (!rval)
        {
            std::lock_guard<std::mutex> guard(lock);
            mxb_assert_message(!errors.empty(), "Failure to listen should cause an error to be logged");

            for (const auto& msg : errors)
            {
                MXB_ERROR("%s", msg.c_str());
            }
        }
    }

    return rval;
}

bool Listener::unlisten_unique(mxs::RoutingWorker& worker)
{
    bool rval = true;

    if (m_state == STARTED)
    {
        rval = false;

        auto close_socket = [this, &worker, &rval]() {
            mxb_assert(*m_local_fd != -1);

            mxb::LogScope scope(name());

            rval = worker.remove_pollable(this);

            close(*m_local_fd);
            *m_local_fd = -1;
        };

        if (!worker.call(close_socket))
        {
            MXB_ERROR("Could not call worker thread; it will not stop listening "
                      "on listener socket.");
        }
    }

    return rval;
}

bool Listener::listen()
{
    mxb_assert(mxs::MainWorker::is_current());

    mxb::LogScope scope(name());
    m_state = FAILED;

    // TODO: Here would could load all users (using some functionality equivalent with
    // TODO: m_proto_module->load_auth_users(m_service)), return false if there is a
    // TODO: fatal error, and prepopulate the databases of all routing workers if there is not.


    bool rval = false;
    if (m_type == Type::UNIQUE_TCP)
    {
        rval = listen_unique();
    }
    else
    {
        rval = listen_shared();
    }

    if (rval)
    {
        m_state = STARTED;
        MXB_NOTICE("Listening for connections at [%s]:%u", address(), port());
    }

    return rval;
}

bool Listener::listen(mxs::RoutingWorker& worker)
{
    mxb_assert(mxs::MainWorker::is_current() || &worker == mxs::RoutingWorker::get_current());

    mxb::LogScope scope(name());

    bool rval = true;
    if (m_state == STARTED)
    {
        if (m_type == Type::UNIQUE_TCP)
        {
            rval = listen_unique(worker);
        }
        else
        {
            rval = listen_shared(worker);
        }
    }

    return rval;
}

bool Listener::unlisten(mxs::RoutingWorker& worker)
{
    mxb_assert(mxs::MainWorker::is_current() || &worker == mxs::RoutingWorker::get_current());

    mxb::LogScope scope(name());

    bool rval = true;
    if (m_state == STARTED)
    {
        if (m_type == Type::UNIQUE_TCP)
        {
            rval = unlisten_unique(worker);
        }
        else
        {
            rval = unlisten_shared(worker);
        }
    }

    return rval;
}

int Listener::poll_fd() const
{
    return fd();
}

uint32_t Listener::handle_poll_events(mxb::Worker* worker, uint32_t events, Pollable::Context)
{
    accept_connections();
    return mxb::poll_action::ACCEPT;
}

void Listener::reject_connection(int fd, const char* host)
{
    std::string message = mxb::cat("Host '", host, "' is temporarily blocked due ",
                                   "to too many authentication failures.");
    int errnum = 1129;      // This is ER_HOST_IS_BLOCKED
    const auto& sdata = m_shared_data->listener_data;

    if (GWBUF buf = sdata->m_proto_module->make_error(errnum, "HY000", message); !buf.empty())
    {
        write(fd, buf.data(), buf.length());
    }

    close(fd);
}

void Listener::accept_connections()
{
    mxb::LogScope scope(name());
    const auto& shared_data = *m_shared_data;

    for (ClientConn conn = accept_one_connection(fd()); conn.fd != -1; conn = accept_one_connection(fd()))
    {
        if (rate_limit.is_blocked(conn.host))
        {
            reject_connection(conn.fd, conn.host);
        }
        else if (type() == Type::UNIQUE_TCP)
        {
            if (ClientDCB* dcb = accept_one_dcb(conn.fd, &conn.addr, conn.host, shared_data))
            {
                if (!dcb->protocol()->init_connection())
                {
                    ClientDCB::close(dcb);
                }
            }
        }
        else
        {
            auto worker = mxs::RoutingWorker::pick_worker();
            worker->execute([this, conn]() {
                if (ClientDCB* dcb = accept_one_dcb(conn.fd, &conn.addr, conn.host, *m_shared_data))
                {
                    if (!dcb->protocol()->init_connection())
                    {
                        ClientDCB::close(dcb);
                    }
                }
            }, mxs::RoutingWorker::EXECUTE_AUTO);
        }
    }
}

Listener::SData Listener::create_shared_data(const mxs::ConfigParameters& protocol_params)
{
    using SProtocolModule = std::unique_ptr<mxs::ProtocolModule>;

    SData rval;

    auto protocol_api = reinterpret_cast<MXS_PROTOCOL_API*>(m_config.protocol->module_object);
    SProtocolModule protocol_module(protocol_api->create_protocol_module(m_name, this));
    auto svc = static_cast<Service*>(m_config.service);

    if (protocol_module && svc->protocol_is_compatible(*protocol_module)
        && protocol_module->getConfiguration().configure(protocol_params))
    {
        // TODO: The old behavior where the global sql_mode was used if the listener one isn't configured
        mxs::SSLContext ssl;
        ssl.set_usage(mxb::KeyUsage::SERVER);
        ListenerData::ConnectionInitSql init_sql;
        ListenerData::SMappingInfo mapping_info;
        mxb::proxy_protocol::SubnetArray proxy_networks;

        if (ssl.configure(create_ssl_config()) && read_connection_init_sql(*protocol_module, init_sql)
            && read_user_mapping(mapping_info) && read_proxy_networks(proxy_networks))
        {
            bool auth_modules_ok = true;
            std::vector<mxs::SAuthenticatorModule> authenticators;

            if (protocol_module->capabilities() & mxs::ProtocolModule::CAP_AUTH_MODULES)
            {
                // If the protocol uses separate authenticator modules, assume that at least
                // one must be created.
                authenticators = protocol_module->create_authenticators(m_params);
                if (authenticators.empty())
                {
                    auth_modules_ok = false;
                }
            }

            if (auth_modules_ok)
            {
                rval = std::make_shared<const mxs::ListenerData>(
                    move(ssl), m_config.sql_mode, move(protocol_module),
                    m_name, move(authenticators), move(init_sql), move(mapping_info),
                    std::move(proxy_networks));
            }
        }
    }
    else
    {
        MXB_ERROR("Failed to initialize protocol module '%s' for listener '%s'.",
                  m_config.protocol->name, m_name.c_str());
    }

    return rval;
}

Listener::SMetadata Listener::create_connection_metadata()
{
    std::map<std::string, std::string> metadata;
    std::map<int, mxs::Collation> collations;
    SERVER* srv = best_server<SERVER_RUNNING, SERVER_SLAVE, SERVER_MASTER>(
        m_config.service->reachable_servers());

    if (srv)
    {
        collations = srv->collations();
    }

    for (const auto& val : m_config.connection_metadata)
    {
        if (auto [key, value] = mxb::split(val, "="); value == "auto")
        {
            if (srv)
            {
                if (std::string var = srv->get_variable_value(key); !var.empty())
                {
                    if (key == TX_ISOLATION && srv->info().version_num().major > 10)
                    {
                        key = TRANSACTION_ISOLATION;
                    }

                    metadata.emplace(key, var);
                }
            }
        }
        else
        {
            metadata.emplace(key, value);
        }
    }

<<<<<<< HEAD
    return std::make_shared<MXS_SESSION::ConnectionMetadata>(std::move(metadata));
=======
    MXB_DEBUG("Metadata set to: %s", mxb::transform_join(metadata, [](const auto& kv){
        return mxb::cat(kv.first, "=", kv.second);
    }).c_str());

    return std::make_shared<mxs::ConnectionMetadata>(
        ConnectionMetadata{std::move(metadata), std::move(collations)});
>>>>>>> 9fdd54fd
}

mxb::SSLConfig Listener::create_ssl_config() const
{
    mxb::SSLConfig cfg;

    cfg.enabled = m_config.ssl;
    cfg.key = m_config.ssl_key;
    cfg.cert = m_config.ssl_cert;
    cfg.ca = m_config.ssl_ca;
    cfg.version = m_config.ssl_version;
    cfg.verify_peer = m_config.ssl_verify_peer_certificate;
    cfg.verify_host = m_config.ssl_verify_peer_host;
    cfg.crl = m_config.ssl_crl;
    cfg.verify_depth = m_config.ssl_cert_verify_depth;
    cfg.cipher = m_config.ssl_cipher;

    return cfg;
}

bool Listener::post_configure(const mxs::ConfigParameters& protocol_params)
{
    bool rval = false;

    auto servers = m_config.service->reachable_servers();

    for (const auto& val : m_config.connection_metadata)
    {
        // Track all variables that have the value set to "auto", this way they'll get updated automatically
        // whenever they're changed on the source server.
        if (auto [key, value] = mxb::split(val, "="); value == "auto")
        {
            for (auto srv : servers)
            {
                // TODO: Currently the set of variables is append-only. The superset of trackable variables
                // should be recalculated after every reconfiguration.
                srv->track_variable(key);

                if (key == TX_ISOLATION && srv->info().version_num().major > 10)
                {
                    srv->track_variable(TRANSACTION_ISOLATION);
                }
            }
        }
    }

    if (auto data = create_shared_data(protocol_params))
    {
        bool uam_ok = true;
        auto* prot_module = data->m_proto_module.get();
        if (prot_module->capabilities() & mxs::ProtocolModule::CAP_AUTHDATA)
        {
            auto svc = static_cast<Service*>(m_config.service);
            if (!svc->check_update_user_account_manager(prot_module, m_name))
            {
                uam_ok = false;
            }
        }

        if (uam_ok)
        {
            auto start_state = m_state;

            if (start_state == STARTED)
            {
                stop();
            }

            m_shared_data.assign(SharedData {std::move(data), create_connection_metadata()});
            rval = true;

            if (start_state == STARTED)
            {
                start();
            }
        }
    }

    return rval;
}

/**
 * Read in connection init sql file.
 *
 * @param output Output object
 * @return True on success, or if setting was not set.
 */
bool Listener::read_connection_init_sql(const mxs::ProtocolModule& protocol,
                                        ListenerData::ConnectionInitSql& output) const
{
    const string& filepath = m_config.connection_init_sql_file;
    bool file_ok = true;
    if (!filepath.empty())
    {
        auto& queries = output.queries;

        std::ifstream inputfile(filepath);
        if (inputfile.is_open())
        {
            string line;
            while (std::getline(inputfile, line))
            {
                if (!line.empty())
                {
                    queries.push_back(line);
                }
            }
            MXB_NOTICE("Read %zu queries from connection init file '%s'.",
                       queries.size(), filepath.c_str());
        }
        else
        {
            MXB_ERROR("Could not open connection init file '%s'.", filepath.c_str());
            file_ok = false;
        }

        if (file_ok)
        {
            // Construct a buffer with all the queries. The protocol can send the entire buffer as is.
            GWBUF total_buf;
            for (const auto& query : queries)
            {
                total_buf.append(protocol.make_query(query));
            }
            output.buffer_contents = std::move(total_buf);
        }
    }
    return file_ok;
}

Listener::SData Listener::create_test_data(const mxs::ConfigParameters& params)
{
    SListener listener {new Listener("test_listener")};
    listener->m_config.configure(params);
    mxs::ConfigParameters protocol_params;
    return listener->create_shared_data(protocol_params);
}

bool Listener::read_user_mapping(mxs::ListenerData::SMappingInfo& output) const
{
    using mxb::Json;
    auto& filepath = m_config.user_mapping_file;
    auto filepathc = filepath.c_str();
    bool rval = false;

    if (!filepath.empty())
    {
        Json all;
        if (all.load(filepath))
        {
            rval = true;
            auto result = std::make_unique<mxs::ListenerData::MappingInfo>();
            const char wrong_type[] = "Wrong object type in '%s'. %s";
            const char malformed_entry[] = "Malformed entry %i in '%s'-array in file '%s': %s";
            const char duplicate_key[] = "Read duplicate key '%s' from '%s'-array in file '%s'.";

            // User and group mappings are very similar, define helper function.
            using StringMap = std::unordered_map<std::string, std::string>;

            Json::ElemFailHandler elem_fail = [&](int ind, const char* arr_name, const char* msg) {
                MXB_ERROR(malformed_entry, ind + 1, arr_name, filepathc, msg);
            };

            auto parse_struct_arr = [&](const char* arr_key, const char* key1, const char* key2,
                                        StringMap& out) {
                bool success = true;
                if (all.contains(arr_key))
                {
                    const char strings_fmt[] = "{s:s, s:s}";
                    const char* val1 = nullptr;
                    const char* val2 = nullptr;
                    Json::ElemOkHandler elem_ok = [&](int ind, const char* arr_name) {
                        auto ret = out.emplace(val1, val2);
                        if (!ret.second)
                        {
                            MXB_WARNING(duplicate_key, val1, arr_name, filepathc);
                        }
                    };

                    if (!all.unpack_arr(arr_key, elem_ok, elem_fail, strings_fmt, key1, &val1, key2,
                                        &val2))
                    {
                        MXB_ERROR(wrong_type, arr_key, all.error_msg().c_str());
                        success = false;
                    }
                }
                return success;
            };

            if (!parse_struct_arr("user_map", "original_user", "mapped_user", result->user_map)
                || !parse_struct_arr("group_map", "original_group", "mapped_user", result->group_map))
            {
                rval = false;
            }

            // The credentials-array has three strings, with plugin being optional.
            const char arr_creds[] = "server_credentials";
            if (all.contains(arr_creds))
            {
                const char fmt[] = "{s:s, s:s, s?:s}";
                const char* val_mapped = nullptr;
                const char* val_pw = nullptr;
                const char* val_plugin = nullptr;
                Json::ElemOkHandler elem_ok = [&](int ind, const char* arr_name) {
                    ListenerData::UserCreds dest;
                    dest.password = mxs::decrypt_password(val_pw);
                    // "plugin" is an optional field and is left null when not set.
                    if (val_plugin)
                    {
                        dest.plugin = val_plugin;
                        val_plugin = nullptr;
                    }
                    auto ret = result->credentials.emplace(val_mapped, move(dest));
                    if (!ret.second)
                    {
                        MXB_WARNING(duplicate_key, val_mapped, arr_name, filepathc);
                    }
                };

                if (!all.unpack_arr(arr_creds, elem_ok, elem_fail, fmt, "mapped_user", &val_mapped,
                                    "plugin", &val_plugin, "password", &val_pw))
                {
                    MXB_ERROR(wrong_type, arr_creds, all.error_msg().c_str());
                    rval = false;
                }
            }

            if (rval)
            {
                MXB_NOTICE("Read %lu user map, %lu group map and %lu credential entries from '%s' for "
                           "listener '%s'.", result->user_map.size(), result->group_map.size(),
                           result->credentials.size(), filepathc, m_name.c_str());
                output = move(result);
            }
        }
        else
        {
            MXB_ERROR("Failed to load user mapping from file. %s", all.error_msg().c_str());
        }
    }
    else
    {
        rval = true;
    }

    return rval;
}

bool Listener::read_proxy_networks(maxbase::proxy_protocol::SubnetArray& output)
{
    bool rval = false;
    auto parse_res = mxb::proxy_protocol::parse_networks_from_string(m_config.proxy_networks);
    if (parse_res.errmsg.empty())
    {
        output = std::move(parse_res.subnets);
        rval = true;
    }
    else
    {
        mxb_assert(!true);      // Validation should catch faulty setting.
    }
    return rval;
}
}<|MERGE_RESOLUTION|>--- conflicted
+++ resolved
@@ -1582,16 +1582,8 @@
         }
     }
 
-<<<<<<< HEAD
-    return std::make_shared<MXS_SESSION::ConnectionMetadata>(std::move(metadata));
-=======
-    MXB_DEBUG("Metadata set to: %s", mxb::transform_join(metadata, [](const auto& kv){
-        return mxb::cat(kv.first, "=", kv.second);
-    }).c_str());
-
     return std::make_shared<mxs::ConnectionMetadata>(
         ConnectionMetadata{std::move(metadata), std::move(collations)});
->>>>>>> 9fdd54fd
 }
 
 mxb::SSLConfig Listener::create_ssl_config() const
