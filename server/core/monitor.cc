--- conflicted
+++ resolved
@@ -1912,19 +1912,11 @@
         pMs->mon_prev_status = pMs->server->status();
         pMs->pending_status = pMs->server->status();
 
-<<<<<<< HEAD
         ConnectResult rval = pMs->ping_or_connect();
-=======
-            if (connection_is_ok(rval))
-            {
-                pMs->maybe_fetch_session_track();
-                pMs->clear_pending_status(SERVER_AUTH_ERROR);
-                pMs->set_pending_status(SERVER_RUNNING);
->>>>>>> 16fafc1b
 
         if (connection_is_ok(rval))
         {
-            pMs->maybe_fetch_server_variables();
+            pMs->maybe_fetch_session_track();
             pMs->clear_pending_status(SERVER_AUTH_ERROR);
             pMs->set_pending_status(SERVER_RUNNING);
 
@@ -2126,7 +2118,14 @@
     return server->info().is_database();
 }
 
-<<<<<<< HEAD
+void MonitorServer::maybe_fetch_session_track()
+{
+    if (should_fetch_session_track())
+    {
+        fetch_session_track();
+    }
+}
+
 const MonitorServer::EventList& MonitorServer::new_custom_events() const
 {
     return empty_event_list;
@@ -2145,14 +2144,6 @@
     uint64_t status = data.get_int(journal_fields::FIELD_STATUS);
     mon_prev_status = status;
     server->set_status(status);
-=======
-void MonitorServer::maybe_fetch_session_track()
-{
-    if (should_fetch_session_track())
-    {
-        fetch_session_track();
-    }
->>>>>>> 16fafc1b
 }
 }
 
