--- conflicted
+++ resolved
@@ -41,10 +41,10 @@
 {
     virtual ~Jwt() = default;
 
-    virtual std::string sign(const std::string& issuer, const std::string& audience, int max_age) = 0;
+    virtual std::string sign(const std::string& issuer, const std::string& subject, int max_age) = 0;
 
     virtual std::pair<bool, std::string>
-    get_audience(const std::string& issuer, const std::string& token) = 0;
+    get_subject(const std::string& issuer, const std::string& token) = 0;
 };
 
 template<class Algorithm>
@@ -57,24 +57,25 @@
     }
 
     std::string sign(const std::string& issuer,
-                     const std::string& audience,
+                     const std::string& subject,
                      int max_age) override
     {
         auto now = std::chrono::system_clock::now();
 
         return ::jwt::create()
                .set_issuer(issuer)
-               .set_audience(audience)
+               .set_audience(subject)
+               .set_subject(subject)
                .set_issued_at(now)
                .set_expires_at(now + std::chrono::seconds {max_age})
                .sign(m_algo);
     }
 
     std::pair<bool, std::string>
-    get_audience(const std::string& issuer, const std::string& token) override
+    get_subject(const std::string& issuer, const std::string& token) override
     {
         bool rval = false;
-        std::string audience;
+        std::string subject;
 
         try
         {
@@ -85,14 +86,14 @@
             .with_issuer(issuer)
             .verify(d);
 
-            audience = *d.get_audience().begin();
+            subject = d.get_subject();
             rval = true;
         }
         catch (const std::exception& e)
         {
         }
 
-        return {rval, audience};
+        return {rval, subject};
     }
 
 private:
@@ -227,7 +228,6 @@
 namespace jwt
 {
 
-<<<<<<< HEAD
 bool init()
 {
     std::lock_guard guard(this_unit.lock);
@@ -274,25 +274,6 @@
             return false;
         }
     }
-=======
-std::string create(const std::string& issuer, const std::string& subject, int max_age)
-{
-    auto now = std::chrono::system_clock::now();
-
-    return ::jwt::create()
-           .set_issuer(issuer)
-           .set_audience(subject)
-           .set_subject(subject)
-           .set_issued_at(now)
-           .set_expires_at(now + std::chrono::seconds {max_age})
-           .sign(::jwt::algorithm::hs256 {this_unit.sign_key});
-}
-
-std::pair<bool, std::string> get_subject(const std::string& issuer, const std::string& token)
-{
-    bool rval = false;
-    std::string subject;
->>>>>>> b0ef6d45
 
     try
     {
@@ -345,7 +326,6 @@
             jwt = make_jwt(::jwt::algorithm::ps384 {cert, key});
             break;
 
-<<<<<<< HEAD
         case mxs::JwtAlgo::PS512:
             jwt = make_jwt(::jwt::algorithm::ps512 {cert, key});
             break;
@@ -375,33 +355,25 @@
         {
             this_unit.jwt = std::move(jwt);
         }
-=======
-        subject = d.get_subject();
-        rval = true;
->>>>>>> b0ef6d45
     }
     catch (const std::exception& e)
     {
         MXB_ERROR("Key initialization failed: %s", e.what());
     }
 
-<<<<<<< HEAD
     return this_unit.jwt.get();
 }
 
-std::string create(const std::string& issuer, const std::string& audience, int max_age)
+std::string create(const std::string& issuer, const std::string& subject, int max_age)
 {
     std::lock_guard guard(this_unit.lock);
-    return this_unit.jwt->sign(issuer, audience, max_age);
-}
-
-std::pair<bool, std::string> get_audience(const std::string& issuer, const std::string& token)
+    return this_unit.jwt->sign(issuer, subject, max_age);
+}
+
+std::pair<bool, std::string> get_subject(const std::string& issuer, const std::string& token)
 {
     std::lock_guard guard(this_unit.lock);
-    return this_unit.jwt->get_audience(issuer, token);
-=======
-    return {rval, subject};
->>>>>>> b0ef6d45
+    return this_unit.jwt->get_subject(issuer, token);
 }
 }
 }