--- conflicted
+++ resolved
@@ -22,11 +22,7 @@
 #include <pthread.h>
 #include <sched.h>
 #include <semaphore.h>
-<<<<<<< HEAD
-=======
-#include <maxscale/random.h>
 #include <chrono>
->>>>>>> 02f077e9
 
 using std::cerr;
 using std::cout;
@@ -59,21 +55,17 @@
     }
 }
 
-<<<<<<< HEAD
+uint64_t test_clock()
+{
+    return s_test_time.count();
+}
+
+void advance_time(std::chrono::seconds t)
+{
+    s_test_time += t;
+}
+
 ostream& operator<<(ostream& out, const MXB_LOG_THROTTLING& t)
-=======
-uint64_t test_clock()
-{
-    return s_test_time.count();
-}
-
-void advance_time(std::chrono::seconds t)
-{
-    s_test_time += t;
-}
-
-ostream& operator<<(ostream& out, const MXS_LOG_THROTTLING& t)
->>>>>>> 02f077e9
 {
     out << "{" << t.count << ", " << t.window_ms << ", " << t.suppress_ms << "}";
     return out;
