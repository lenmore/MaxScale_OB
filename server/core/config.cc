/*
 * Copyright (c) 2016 MariaDB Corporation Ab
 *
 * Use of this software is governed by the Business Source License included
 * in the LICENSE.TXT file and at www.mariadb.com/bsl11.
 *
 * Change Date: 2022-01-01
 *
 * On the date above, in accordance with the Business Source License, use
 * of this software will be governed by version 2 or later of the General
 * Public License.
 */

/**
 * @file config.c Configuration file processing
 */

#include <maxscale/config.hh>

#include <ctype.h>
#include <ftw.h>
#include <fcntl.h>
#include <glob.h>
#include <net/if.h>
#include <stdio.h>
#include <stdlib.h>
#include <string.h>
#include <sys/ioctl.h>
#include <ini.h>

#include <fstream>
#include <functional>
#include <map>
#include <numeric>
#include <set>
#include <string>
#include <tuple>
#include <utility>
#include <vector>
#include <unordered_set>

#include <maxbase/atomic.hh>
#include <maxbase/format.hh>
#include <maxscale/adminusers.h>
#include <maxscale/alloc.h>
#include <maxscale/clock.h>
#include <maxscale/housekeeper.h>
#include <maxscale/http.hh>
#include <maxscale/json_api.hh>
#include <maxscale/limits.h>
#include <maxscale/maxscale.h>
#include <maxscale/maxadmin.h>
#include <maxscale/paths.h>
#include <maxscale/pcre2.hh>
#include <maxscale/router.hh>
#include <maxscale/secrets.h>
#include <maxscale/utils.h>
#include <maxscale/utils.hh>
#include <maxscale/version.h>

#include "internal/config.hh"
#include "internal/event.hh"
#include "internal/filter.hh"
#include "internal/modules.hh"
#include "internal/monitor.hh"
#include "internal/server.hh"
#include "internal/service.hh"

using std::set;
using std::string;
using maxscale::Monitor;

const char CN_ACCOUNT[] = "account";
const char CN_ADDRESS[] = "address";
const char CN_ADMIN_AUTH[] = "admin_auth";
const char CN_ADMIN_ENABLED[] = "admin_enabled";
const char CN_ADMIN_HOST[] = "admin_host";
const char CN_ADMIN_LOG_AUTH_FAILURES[] = "admin_log_auth_failures";
const char CN_ADMIN_PORT[] = "admin_port";
const char CN_ADMIN_SSL_CA_CERT[] = "admin_ssl_ca_cert";
const char CN_ADMIN_SSL_CERT[] = "admin_ssl_cert";
const char CN_ADMIN_SSL_KEY[] = "admin_ssl_key";
const char CN_ARGUMENTS[] = "arguments";
const char CN_ARG_MAX[] = "arg_max";
const char CN_ARG_MIN[] = "arg_min";
const char CN_ATTRIBUTES[] = "attributes";
const char CN_AUTHENTICATOR[] = "authenticator";
const char CN_AUTHENTICATOR_DIAGNOSTICS[] = "authenticator_diagnostics";
const char CN_AUTHENTICATOR_OPTIONS[] = "authenticator_options";
const char CN_AUTH_ALL_SERVERS[] = "auth_all_servers";
const char CN_AUTH_CONNECT_TIMEOUT[] = "auth_connect_timeout";
const char CN_AUTH_READ_TIMEOUT[] = "auth_read_timeout";
const char CN_AUTH_WRITE_TIMEOUT[] = "auth_write_timeout";
const char CN_AUTO[] = "auto";
const char CN_CACHE[] = "cache";
const char CN_CACHE_SIZE[] = "cache_size";
const char CN_CLASSIFICATION[] = "classification";
const char CN_CLASSIFY[] = "classify";
const char CN_CLUSTER[] = "cluster";
const char CN_CONNECTION_TIMEOUT[] = "connection_timeout";
const char CN_DATA[] = "data";
const char CN_DEFAULT[] = "default";
const char CN_DESCRIPTION[] = "description";
const char CN_DISK_SPACE_THRESHOLD[] = "disk_space_threshold";
const char CN_DUMP_LAST_STATEMENTS[] = "dump_last_statements";
const char CN_ENABLE_ROOT_USER[] = "enable_root_user";
const char CN_EXTRA_PORT[] = "extra_port";
const char CN_FIELDS[] = "fields";
const char CN_FILTERS[] = "filters";
const char CN_FILTER[] = "filter";
const char CN_FILTER_DIAGNOSTICS[] = "filter_diagnostics";
const char CN_FORCE[] = "force";
const char CN_FUNCTIONS[] = "functions";
const char CN_GATEWAY[] = "gateway";
const char CN_HAS_WHERE_CLAUSE[] = "has_where_clause";
const char CN_HITS[] = "hits";
const char CN_ID[] = "id";
const char CN_INET[] = "inet";
const char CN_LINKS[] = "links";
const char CN_LISTENERS[] = "listeners";
const char CN_LISTENER[] = "listener";
const char CN_LOAD_PERSISTED_CONFIGS[] = "load_persisted_configs";
const char CN_LOCALHOST_MATCH_WILDCARD_HOST[] = "localhost_match_wildcard_host";
const char CN_LOCAL_ADDRESS[] = "local_address";
const char CN_LOG_AUTH_WARNINGS[] = "log_auth_warnings";
const char CN_LOG_THROTTLING[] = "log_throttling";
const char CN_MAXSCALE[] = "maxscale";
const char CN_MAX_CONNECTIONS[] = "max_connections";
const char CN_MAX_RETRY_INTERVAL[] = "max_retry_interval";
const char CN_META[] = "meta";
const char CN_METHOD[] = "method";
const char CN_MODULES[] = "modules";
const char CN_MODULE[] = "module";
const char CN_MODULE_COMMAND[] = "module_command";
const char CN_MONITORS[] = "monitors";
const char CN_MONITOR[] = "monitor";
const char CN_MONITOR_DIAGNOSTICS[] = "monitor_diagnostics";
const char CN_MS_TIMESTAMP[] = "ms_timestamp";
const char CN_NAME[] = "name";
const char CN_NON_BLOCKING_POLLS[] = "non_blocking_polls";
const char CN_OPERATION[] = "operation";
const char CN_OPTIONS[] = "options";
const char CN_PARAMETERS[] = "parameters";
const char CN_PARSE_RESULT[] = "parse_result";
const char CN_PASSIVE[] = "passive";
const char CN_PASSWORD[] = "password";
const char CN_POLL_SLEEP[] = "poll_sleep";
const char CN_PORT[] = "port";
const char CN_PROTOCOL[] = "protocol";
const char CN_QUERY_CLASSIFIER[] = "query_classifier";
const char CN_QUERY_CLASSIFIER_ARGS[] = "query_classifier_args";
const char CN_QUERY_CLASSIFIER_CACHE_SIZE[] = "query_classifier_cache_size";
const char CN_QUERY_RETRIES[] = "query_retries";
const char CN_QUERY_RETRY_TIMEOUT[] = "query_retry_timeout";
const char CN_RELATIONSHIPS[] = "relationships";
const char CN_REQUIRED[] = "required";
const char CN_RETAIN_LAST_STATEMENTS[] = "retain_last_statements";
const char CN_RETRY_ON_FAILURE[] = "retry_on_failure";
const char CN_ROUTER[] = "router";
const char CN_ROUTER_DIAGNOSTICS[] = "router_diagnostics";
const char CN_ROUTER_OPTIONS[] = "router_options";
const char CN_SELF[] = "self";
const char CN_SERVERS[] = "servers";
const char CN_SERVER[] = "server";
const char CN_SERVICES[] = "services";
const char CN_SERVICE[] = "service";
const char CN_SESSIONS[] = "sessions";
const char CN_SESSION_TRACK_TRX_STATE[] = "session_track_trx_state";
const char CN_SKIP_PERMISSION_CHECKS[] = "skip_permission_checks";
const char CN_SOCKET[] = "socket";
const char CN_SQL_MODE[] = "sql_mode";
const char CN_SSL[] = "ssl";
const char CN_SSL_CA_CERT[] = "ssl_ca_cert";
const char CN_SSL_CERT[] = "ssl_cert";
const char CN_SSL_CERT_VERIFY_DEPTH[] = "ssl_cert_verify_depth";
const char CN_SSL_KEY[] = "ssl_key";
const char CN_SSL_VERIFY_PEER_CERTIFICATE[] = "ssl_verify_peer_certificate";
const char CN_SSL_VERSION[] = "ssl_version";
<<<<<<< HEAD
const char CN_STATEMENTS[] = "statements";
const char CN_STATEMENT[] = "statement";
=======
>>>>>>> 4131f09c
const char CN_STATE[] = "state";
const char CN_STRIP_DB_ESC[] = "strip_db_esc";
const char CN_SUBSTITUTE_VARIABLES[] = "substitute_variables";
const char CN_THREADS[] = "threads";
const char CN_THREAD_STACK_SIZE[] = "thread_stack_size";
const char CN_TICKS[] = "ticks";
const char CN_TYPE[] = "type";
const char CN_TYPE_MASK[] = "type_mask";
const char CN_UNIX[] = "unix";
const char CN_USERS[] = "users";
const char CN_USERS_REFRESH_TIME[] = "users_refresh_time";
const char CN_USER[] = "user";
const char CN_VERSION_STRING[] = "version_string";
const char CN_WEIGHTBY[] = "weightby";
const char CN_WRITEQ_HIGH_WATER[] = "writeq_high_water";
const char CN_WRITEQ_LOW_WATER[] = "writeq_low_water";
const char CN_YES[] = "yes";


extern const char CN_LOGDIR[] = "logdir";
extern const char CN_LIBDIR[] = "libdir";
extern const char CN_PIDDIR[] = "piddir";
extern const char CN_DATADIR[] = "datadir";
extern const char CN_CACHEDIR[] = "cachedir";
extern const char CN_LANGUAGE[] = "language";
extern const char CN_EXECDIR[] = "execdir";
extern const char CN_CONNECTOR_PLUGINDIR[] = "connector_plugindir";
extern const char CN_PERSISTDIR[] = "persistdir";
extern const char CN_MODULE_CONFIGDIR[] = "module_configdir";
extern const char CN_SYSLOG[] = "syslog";
extern const char CN_MAXLOG[] = "maxlog";
extern const char CN_LOG_AUGMENTATION[] = "log_augmentation";
extern const char CN_LOG_TO_SHM[] = "log_to_shm";

typedef struct duplicate_context
{
    std::set<std::string>* sections;
    pcre2_code*            re;
    pcre2_match_data*      mdata;
} DUPLICATE_CONTEXT;

static bool duplicate_context_init(DUPLICATE_CONTEXT* context);
static void duplicate_context_finish(DUPLICATE_CONTEXT* context);

static bool        process_config_context(CONFIG_CONTEXT*);
static bool        process_config_update(CONFIG_CONTEXT*);
static int         handle_global_item(const char*, const char*);
static bool        check_config_objects(CONFIG_CONTEXT* context);
static int         maxscale_getline(char** dest, int* size, FILE* file);
static bool        check_first_last_char(const char* string, char expected);
static void        remove_first_last_char(char* value);
static bool        test_regex_string_validity(const char* regex_string, const char* key);
static pcre2_code* compile_regex_string(const char* regex_string,
                                        bool jit_enabled,
                                        uint32_t options,
                                        uint32_t* output_ovector_size);
static bool duration_is_valid(const char* zValue, mxs::config::DurationUnit* pUnit);


int         config_get_ifaddr(unsigned char* output);
static int  config_get_release_string(char* release);
bool        config_has_duplicate_sections(const char* config, DUPLICATE_CONTEXT* context);
int         create_new_service(CONFIG_CONTEXT* obj);
int         create_new_server(CONFIG_CONTEXT* obj);
int         create_new_monitor(CONFIG_CONTEXT* obj, std::set<std::string>& monitored_servers);
int         create_new_listener(CONFIG_CONTEXT* obj);
int         create_new_filter(CONFIG_CONTEXT* obj);
void        config_fix_param(const MXS_MODULE_PARAM* params, const string& name, string* value);
std::string closest_matching_parameter(const std::string& str,
                                       const MXS_MODULE_PARAM* base,
                                       const MXS_MODULE_PARAM* mod);

static const char* config_file = NULL;
static MXS_CONFIG gateway;
static bool is_persisted_config = false;    /**< True if a persisted configuration file is being parsed */
static CONFIG_CONTEXT config_context;

// Values for the `ssl` parameter. These are plain boolean types but for legacy
// reasons the required and disabled keywords need to be allowed.
static const MXS_ENUM_VALUE ssl_values[] =
{
    {"required", 1              },
    {"true",     1              },
    {"yes",      1              },
    {"on",       1              },
    {"1",        1              },
    {"disabled", 0              },
    {"false",    0              },
    {"no",       0              },
    {"off",      0              },
    {"0",        0              },
    {NULL}
};

static const MXS_ENUM_VALUE ssl_version_values[] =
{
    {"MAX",    1      },
#ifndef OPENSSL_1_1
    {"TLSv10", 1      },
#endif
#ifdef OPENSSL_1_0
    {"TLSv11", 1      },
    {"TLSv12", 1      },
#endif
    {NULL}
};

const MXS_MODULE_PARAM config_service_params[] =
{
    {
        CN_TYPE,
        MXS_MODULE_PARAM_STRING,
        CN_SERVICE,
        MXS_MODULE_OPT_REQUIRED
    },
    {
        CN_ROUTER,
        MXS_MODULE_PARAM_STRING,
        NULL,
        MXS_MODULE_OPT_REQUIRED
    },
    {
        CN_ROUTER_OPTIONS,
        MXS_MODULE_PARAM_STRING
    },
    {
        CN_SERVERS,
        MXS_MODULE_PARAM_STRING
    },
    {
        CN_USER,    // Not mandatory due to RCAP_TYPE_NO_AUTH
        MXS_MODULE_PARAM_STRING
    },
    {
        CN_PASSWORD,    // Not mandatory due to RCAP_TYPE_NO_AUTH
        MXS_MODULE_PARAM_STRING
    },
    {
        CN_ENABLE_ROOT_USER,
        MXS_MODULE_PARAM_BOOL,
        "false"
    },
    {
        CN_MAX_RETRY_INTERVAL,
        MXS_MODULE_PARAM_COUNT,
        "3600"
    },
    {
        CN_MAX_CONNECTIONS,
        MXS_MODULE_PARAM_COUNT,
        "0"
    },
    {
        CN_CONNECTION_TIMEOUT,
        MXS_MODULE_PARAM_COUNT,
        "0"
    },
    {
        CN_AUTH_ALL_SERVERS,
        MXS_MODULE_PARAM_BOOL,
        "false"
    },
    {
        CN_STRIP_DB_ESC,
        MXS_MODULE_PARAM_BOOL,
        "true"
    },
    {
        CN_LOCALHOST_MATCH_WILDCARD_HOST,
        MXS_MODULE_PARAM_BOOL,
        "true"
    },
    {
        CN_VERSION_STRING,
        MXS_MODULE_PARAM_STRING
    },
    {
        CN_FILTERS,
        MXS_MODULE_PARAM_STRING
    },
    {
        CN_WEIGHTBY,
        MXS_MODULE_PARAM_STRING
    },
    {
        CN_LOG_AUTH_WARNINGS,
        MXS_MODULE_PARAM_BOOL,
        "true"
    },
    {
        CN_RETRY_ON_FAILURE,
        MXS_MODULE_PARAM_BOOL,
        "true"
    },
    {
        CN_SESSION_TRACK_TRX_STATE,
        MXS_MODULE_PARAM_BOOL,
        "false"
    },
    {
        CN_RETAIN_LAST_STATEMENTS,
        MXS_MODULE_PARAM_INT,
        "-1"
    },
    {
        CN_CLUSTER,
        MXS_MODULE_PARAM_STRING
    },
    {NULL}
};

const MXS_MODULE_PARAM config_listener_params[] =
{
    {
        CN_TYPE,
        MXS_MODULE_PARAM_STRING,
        CN_LISTENER,
        MXS_MODULE_OPT_REQUIRED
    },
    {
        CN_SERVICE,
        MXS_MODULE_PARAM_SERVICE,
        NULL,
        MXS_MODULE_OPT_REQUIRED
    },
    {
        CN_PROTOCOL,
        MXS_MODULE_PARAM_STRING,
        NULL,
        MXS_MODULE_OPT_REQUIRED
    },
    {
        CN_PORT,    // Either port or socket, checked when created
        MXS_MODULE_PARAM_COUNT
    },
    {
        CN_SOCKET,
        MXS_MODULE_PARAM_STRING
    },
    {
        CN_AUTHENTICATOR_OPTIONS,
        MXS_MODULE_PARAM_STRING,
        ""
    },
    {
        CN_ADDRESS,
        MXS_MODULE_PARAM_STRING,
        "::"
    },
    {
        CN_AUTHENTICATOR,
        MXS_MODULE_PARAM_STRING
    },
    {
        CN_SSL,
        MXS_MODULE_PARAM_ENUM,
        "false",
        MXS_MODULE_OPT_ENUM_UNIQUE,
        ssl_values
    },
    {
        CN_SSL_CERT,
        MXS_MODULE_PARAM_PATH,
        NULL,
        MXS_MODULE_OPT_PATH_R_OK
    },
    {
        CN_SSL_KEY,
        MXS_MODULE_PARAM_PATH,
        NULL,
        MXS_MODULE_OPT_PATH_R_OK
    },
    {
        CN_SSL_CA_CERT,
        MXS_MODULE_PARAM_PATH,
        NULL,
        MXS_MODULE_OPT_PATH_R_OK
    },
    {
        CN_SSL_VERSION,
        MXS_MODULE_PARAM_ENUM,
        "MAX",
        MXS_MODULE_OPT_ENUM_UNIQUE,
        ssl_version_values
    },
    {
        CN_SSL_CERT_VERIFY_DEPTH,
        MXS_MODULE_PARAM_COUNT,
        "9"
    },
    {
        CN_SSL_VERIFY_PEER_CERTIFICATE,
        MXS_MODULE_PARAM_BOOL,
        "true"
    },
    {NULL}
};

const MXS_MODULE_PARAM config_monitor_params[] =
{
    {
        CN_TYPE,
        MXS_MODULE_PARAM_STRING,
        CN_MONITOR,
        MXS_MODULE_OPT_REQUIRED
    },
    {
        CN_MODULE,
        MXS_MODULE_PARAM_STRING,
        NULL,
        MXS_MODULE_OPT_REQUIRED
    },
    {
        CN_USER,
        MXS_MODULE_PARAM_STRING,
        NULL,
        MXS_MODULE_OPT_REQUIRED
    },
    {
        CN_PASSWORD,
        MXS_MODULE_PARAM_STRING,
        NULL,
        MXS_MODULE_OPT_REQUIRED
    },
    {
        CN_SERVERS,
        MXS_MODULE_PARAM_SERVERLIST
    },
    {
        CN_MONITOR_INTERVAL,
        MXS_MODULE_PARAM_COUNT,
        "2000"
    },
    {
        CN_BACKEND_CONNECT_TIMEOUT,
        MXS_MODULE_PARAM_COUNT,
        "3"
    },
    {
        CN_BACKEND_READ_TIMEOUT,
        MXS_MODULE_PARAM_COUNT,
        "1"
    },
    {
        CN_BACKEND_WRITE_TIMEOUT,
        MXS_MODULE_PARAM_COUNT,
        "2"
    },
    {
        CN_BACKEND_CONNECT_ATTEMPTS,
        MXS_MODULE_PARAM_COUNT,
        "1"
    },
    {
        CN_JOURNAL_MAX_AGE,
        MXS_MODULE_PARAM_COUNT,
        "28800"
    },
    {
        CN_DISK_SPACE_THRESHOLD,
        MXS_MODULE_PARAM_STRING
    },
    {
        CN_DISK_SPACE_CHECK_INTERVAL,
        MXS_MODULE_PARAM_COUNT,
        "0"
    },
    {
        CN_SCRIPT,      // Cannot be a path type as the script may have parameters
        MXS_MODULE_PARAM_STRING
    },
    {
        CN_SCRIPT_TIMEOUT,
        MXS_MODULE_PARAM_COUNT,
        "90"
    },
    {
        CN_EVENTS,
        MXS_MODULE_PARAM_ENUM,
        mxs_monitor_event_default_enum.name,
        MXS_MODULE_OPT_NONE,
        mxs_monitor_event_enum_values
    },
    {NULL}
};

const MXS_MODULE_PARAM config_filter_params[] =
{
    {
        CN_TYPE, MXS_MODULE_PARAM_STRING,
        CN_FILTER,
        MXS_MODULE_OPT_REQUIRED
    },
    {
        CN_MODULE,
        MXS_MODULE_PARAM_STRING,
        NULL,
        MXS_MODULE_OPT_REQUIRED
    },
    {NULL}
};

const MXS_MODULE_PARAM config_server_params[] =
{
    {
        CN_TYPE,
        MXS_MODULE_PARAM_STRING,
        CN_SERVER,
        MXS_MODULE_OPT_REQUIRED
    },
    {
        CN_ADDRESS,
        MXS_MODULE_PARAM_STRING,
        NULL,
        MXS_MODULE_OPT_REQUIRED
    },
    {
        CN_PROTOCOL,
        MXS_MODULE_PARAM_STRING,
        NULL,
        MXS_MODULE_OPT_REQUIRED
    },
    {
        CN_PORT,
        MXS_MODULE_PARAM_COUNT,
        "3306"
    },
    {
        CN_EXTRA_PORT,
        MXS_MODULE_PARAM_COUNT,
        "0"
    },
    {
        CN_AUTHENTICATOR,
        MXS_MODULE_PARAM_STRING
    },
    {
        CN_MONITORUSER,
        MXS_MODULE_PARAM_STRING
    },
    {
        CN_MONITORPW,
        MXS_MODULE_PARAM_STRING
    },
    {
        CN_PERSISTPOOLMAX,
        MXS_MODULE_PARAM_COUNT,
        "0"
    },
    {
        CN_PERSISTMAXTIME,
        MXS_MODULE_PARAM_COUNT,
        "0"
    },
    {
        CN_PROXY_PROTOCOL,
        MXS_MODULE_PARAM_BOOL,
        "false"
    },
    {
        CN_SSL,
        MXS_MODULE_PARAM_ENUM,
        "false",
        MXS_MODULE_OPT_ENUM_UNIQUE,
        ssl_values
    },
    {
        CN_SSL_CERT,
        MXS_MODULE_PARAM_PATH,
        NULL,
        MXS_MODULE_OPT_PATH_R_OK
    },
    {
        CN_SSL_KEY,
        MXS_MODULE_PARAM_PATH,
        NULL,
        MXS_MODULE_OPT_PATH_R_OK
    },
    {
        CN_SSL_CA_CERT,
        MXS_MODULE_PARAM_PATH,
        NULL,
        MXS_MODULE_OPT_PATH_R_OK
    },
    {
        CN_SSL_VERSION,
        MXS_MODULE_PARAM_ENUM,
        "MAX",
        MXS_MODULE_OPT_ENUM_UNIQUE,
        ssl_version_values
    },
    {
        CN_SSL_CERT_VERIFY_DEPTH,
        MXS_MODULE_PARAM_COUNT,
        "9"
    },
    {
        CN_SSL_VERIFY_PEER_CERTIFICATE,
        MXS_MODULE_PARAM_BOOL,
        "true"
    },
    {
        CN_DISK_SPACE_THRESHOLD,
        MXS_MODULE_PARAM_STRING
    },
    {
        CN_RANK,
        MXS_MODULE_PARAM_ENUM,
        DEFAULT_RANK,
        MXS_MODULE_OPT_ENUM_UNIQUE,
        rank_values
    },
    {NULL}
};

/*
 * This is currently only used in handle_global_item() to verify that
 * all global configuration item names are valid.
 */
const char* config_pre_parse_global_params[] =
{
    CN_LOGDIR,
    CN_LIBDIR,
    CN_PIDDIR,
    CN_DATADIR,
    CN_CACHEDIR,
    CN_LANGUAGE,
    CN_EXECDIR,
    CN_CONNECTOR_PLUGINDIR,
    CN_PERSISTDIR,
    CN_MODULE_CONFIGDIR,
    CN_SYSLOG,
    CN_MAXLOG,
    CN_LOG_AUGMENTATION,
    CN_LOG_TO_SHM,
    CN_SUBSTITUTE_VARIABLES,
    NULL
};

const char* deprecated_server_params[] =
{
    CN_AUTHENTICATOR_OPTIONS,
    NULL
};

void config_finish()
{
    config_context_free(config_context.m_next);
}

/**
 * Initialize the context object used for tracking duplicate sections.
 *
 * @param context The context object to be initialized.
 *
 * @return True, if the object could be initialized.
 */
static bool duplicate_context_init(DUPLICATE_CONTEXT* context)
{
    bool rv = false;

    const int table_size = 10;
    std::set<std::string>* sections = new(std::nothrow) std::set<std::string>;
    int errcode;
    PCRE2_SIZE erroffset;
    pcre2_code* re = pcre2_compile((PCRE2_SPTR) "^\\s*\\[(.+)\\]\\s*$",
                                   PCRE2_ZERO_TERMINATED,
                                   0,
                                   &errcode,
                                   &erroffset,
                                   NULL);
    pcre2_match_data* mdata = NULL;

    if (sections && re && (mdata = pcre2_match_data_create_from_pattern(re, NULL)))
    {
        context->sections = sections;
        context->re = re;
        context->mdata = mdata;
        rv = true;
    }
    else
    {
        pcre2_match_data_free(mdata);
        pcre2_code_free(re);
        delete sections;
    }

    return rv;
}

/**
 * Finalize the context object used for tracking duplicate sections.
 *
 * @param context The context object to be initialized.
 */
static void duplicate_context_finish(DUPLICATE_CONTEXT* context)
{
    pcre2_match_data_free(context->mdata);
    pcre2_code_free(context->re);
    delete context->sections;

    context->mdata = NULL;
    context->re = NULL;
    context->sections = NULL;
}


/**
 * Remove extra commas and whitespace from a string. This string is interpreted
 * as a list of string values separated by commas.
 * @param strptr String to clean
 * @return pointer to a new string or NULL if an error occurred
 */
char* config_clean_string_list(const char* str)
{
    size_t destsize = strlen(str) + 1;
    char* dest = (char*)MXS_MALLOC(destsize);

    if (dest)
    {
        pcre2_code* re;
        pcre2_match_data* data;
        int re_err;
        size_t err_offset;

        if ((re = pcre2_compile((PCRE2_SPTR) "[[:space:],]*([^,]*[^[:space:],])[[:space:],]*",
                                PCRE2_ZERO_TERMINATED,
                                0,
                                &re_err,
                                &err_offset,
                                NULL)) == NULL
            || (data = pcre2_match_data_create_from_pattern(re, NULL)) == NULL)
        {
            PCRE2_UCHAR errbuf[MXS_STRERROR_BUFLEN];
            pcre2_get_error_message(re_err, errbuf, sizeof(errbuf));
            MXS_ERROR("[%s] Regular expression compilation failed at %d: %s",
                      __FUNCTION__,
                      (int)err_offset,
                      errbuf);
            pcre2_code_free(re);
            MXS_FREE(dest);
            return NULL;
        }

        const char* replace = "$1,";
        int rval = 0;
        size_t destsize_tmp = destsize;
        while ((rval = pcre2_substitute(re,
                                        (PCRE2_SPTR) str,
                                        PCRE2_ZERO_TERMINATED,
                                        0,
                                        PCRE2_SUBSTITUTE_GLOBAL,
                                        data,
                                        NULL,
                                        (PCRE2_SPTR) replace,
                                        PCRE2_ZERO_TERMINATED,
                                        (PCRE2_UCHAR*) dest,
                                        &destsize_tmp)) == PCRE2_ERROR_NOMEMORY)
        {
            destsize_tmp = 2 * destsize;
            char* tmp = (char*)MXS_REALLOC(dest, destsize_tmp);
            if (tmp == NULL)
            {
                MXS_FREE(dest);
                dest = NULL;
                break;
            }
            dest = tmp;
            destsize = destsize_tmp;
        }

        /** Remove the trailing comma */
        if (dest && dest[strlen(dest) - 1] == ',')
        {
            dest[strlen(dest) - 1] = '\0';
        }

        pcre2_code_free(re);
        pcre2_match_data_free(data);
    }

    return dest;
}

CONFIG_CONTEXT::CONFIG_CONTEXT(const string& section)
    : m_name(section)
    , m_was_persisted(is_persisted_config)
    , m_next(nullptr)
{
}

CONFIG_CONTEXT* config_context_create(const char* section)
{
    return new CONFIG_CONTEXT(section);
}

void fix_object_name(char* name)
{
    mxb::trim(name);
}

void fix_object_name(std::string& name)
{
    char buf[name.size() + 1];
    strcpy(buf, name.c_str());
    fix_object_name(buf);
    name.assign(buf);
}

static bool is_empty_string(const char* str)
{
    for (const char* p = str; *p; p++)
    {
        if (!isspace(*p))
        {
            return false;
        }
    }

    return true;
}

static bool is_maxscale_section(const char* section)
{
    return strcasecmp(section, CN_GATEWAY) == 0 || strcasecmp(section, CN_MAXSCALE) == 0;
}

static bool is_root_config_file = true;

static int ini_global_handler(void* userdata, const char* section, const char* name, const char* value)
{
    return is_maxscale_section(section) ? handle_global_item(name, value) : 1;
}

/**
 * Config item handler for the ini file reader
 *
 * @param userdata      The config context element
 * @param section       The config file section
 * @param name          The Parameter name
 * @param value         The Parameter value
 * @return zero on error
 */
static int ini_handler(void* userdata, const char* section, const char* name, const char* value)
{
    CONFIG_CONTEXT* cntxt = (CONFIG_CONTEXT*)userdata;
    CONFIG_CONTEXT* ptr = cntxt;

    const std::set<std::string> legacy_parameters {"passwd"};

    if (is_persisted_config && legacy_parameters.count(name))
    {
        /**
         * Ignore legacy parameters in persisted configurations. Needs to be
         * done to make upgrades from pre-2.3 versions work.
         */
        return 1;
    }

    if (is_empty_string(value))
    {
        if (is_persisted_config)
        {
            /**
             * Found old-style persisted configuration. These will be automatically
             * upgraded on the next modification so we can safely ignore it.
             */
            return 1;
        }
        else
        {
            MXS_ERROR("Empty value given to parameter '%s'", name);
            return 0;
        }
    }

    if (config_get_global_options()->substitute_variables)
    {
        if (*value == '$')
        {
            char* env_value = getenv(value + 1);

            if (!env_value)
            {
                MXS_ERROR("The environment variable %s, used as value for parameter %s "
                          "in section %s, does not exist.",
                          value + 1,
                          name,
                          section);
                return 0;
            }

            value = env_value;
        }
    }

    if (strlen(section) == 0)
    {
        MXS_ERROR("Parameter '%s=%s' declared outside a section.", name, value);
        return 0;
    }

    string reason;
    if (!config_is_valid_name(section, &reason))
    {
        /* A set that holds all the section names that are invalid. As the configuration file
         * is parsed multiple times, we need to do this to prevent the same complaint from
         * being logged multiple times.
         */
        static std::set<string> warned_invalid_names;

        if (warned_invalid_names.find(reason) == warned_invalid_names.end())
        {
            MXS_ERROR("%s", reason.c_str());
            warned_invalid_names.insert(reason);
        }
        return 0;
    }

    /*
     * If we already have some parameters for the object
     * add the parameters to that object. If not create
     * a new object.
     */
    while (ptr && strcmp(ptr->name(), section) != 0)
    {
        ptr = ptr->m_next;
    }

    if (!ptr)
    {
        if ((ptr = config_context_create(section)) == NULL)
        {
            return 0;
        }

        ptr->m_next = cntxt->m_next;
        cntxt->m_next = ptr;
    }

    if (ptr->m_parameters.contains(name))
    {
        /** The values in the persisted configurations are updated versions of
         * the ones in the main configuration file.  */
        if (is_persisted_config)
        {
            if (!config_replace_param(ptr, name, value))
            {
                return 0;
            }
        }
        /** Multi-line parameter */
        else if (!config_append_param(ptr, name, value))
        {
            return 0;
        }
    }
    else if (!config_add_param(ptr, name, value))
    {
        return 0;
    }

    if (is_maxscale_section(section))
    {
        if (!is_root_config_file && !is_persisted_config)
        {
            MXS_ERROR("The [maxscale] section must only be defined in the root configuration file.");
            return 0;
        }
    }

    return 1;
}

static void log_config_error(const char* file, int rval)
{
    char errorbuffer[1024 + 1];

    if (rval > 0)
    {
        snprintf(errorbuffer,
                 sizeof(errorbuffer),
                 "Failed to parse configuration file %s. Error on line %d.",
                 file,
                 rval);
    }
    else if (rval == -1)
    {
        snprintf(errorbuffer,
                 sizeof(errorbuffer),
                 "Failed to parse configuration file %s. Could not open file.",
                 file);
    }
    else
    {
        snprintf(errorbuffer,
                 sizeof(errorbuffer),
                 "Failed to parse configuration file %s. Memory allocation failed.",
                 file);
    }

    MXS_ERROR("%s", errorbuffer);
}

/**
 * Load single configuration file.
 *
 * @param file     The file to load.
 * @param dcontext The context object used when tracking duplicate sections.
 * @param ccontext The context object used when parsing.
 *
 * @return True if the file could be parsed, false otherwise.
 */
static bool config_load_single_file(const char* file,
                                    DUPLICATE_CONTEXT* dcontext,
                                    CONFIG_CONTEXT* ccontext)
{
    int rval = -1;

    // With multiple configuration files being loaded, we need to log the file
    // currently being loaded so that the context is clear in case of errors.
    MXS_NOTICE("Loading %s.", file);

    if (!config_has_duplicate_sections(file, dcontext))
    {
        if ((rval = ini_parse(file, ini_handler, ccontext)) != 0)
        {
            log_config_error(file, rval);
        }
    }

    /* Check this after reading config is finished */
    if ((gateway.writeq_high_water || gateway.writeq_low_water)
        && gateway.writeq_high_water <= gateway.writeq_low_water)
    {
        rval = -1;
        MXS_ERROR("Invaild configuration, writeq_high_water should be greater than writeq_low_water");
    }

    return rval == 0;
}

/**
 * The current parsing contexts must be managed explicitly since the ftw callback
 * can not have user data.
 */
static CONFIG_CONTEXT* current_ccontext;
static DUPLICATE_CONTEXT* current_dcontext;

/**
 * The nftw callback.
 *
 * @see man ftw
 */
int config_cb(const char* fpath, const struct stat* sb, int typeflag, struct FTW* ftwbuf)
{
    int rval = 0;

    if (typeflag == FTW_SL)     // A symbolic link; let's see what it points to.
    {
        struct stat sb;

        if (stat(fpath, &sb) == 0)
        {
            int file_type = (sb.st_mode & S_IFMT);

            switch (file_type)
            {
            case S_IFREG:
                // Points to a file; we'll handle that regardless of where the file resides.
                typeflag = FTW_F;
                break;

            case S_IFDIR:
                // Points to a directory; we'll ignore that.
                MXS_WARNING("Symbolic link %s in configuration directory points to a "
                            "directory; it will be ignored.",
                            fpath);
                break;

            default:
                // Points to something else; we'll silently ignore.
                ;
            }
        }
        else
        {
            MXS_WARNING("Could not get information about the symbolic link %s; "
                        "it will be ignored.",
                        fpath);
        }
    }

    if (typeflag == FTW_F)      // We are only interested in files,
    {
        const char* filename = fpath + ftwbuf->base;
        const char* dot = strrchr(filename, '.');

        if (dot && *filename != '.')    // that have a suffix and are not hidden,
        {
            const char* suffix = dot + 1;

            if (strcmp(suffix, "cnf") == 0)     // that is ".cnf".
            {
                mxb_assert(current_dcontext);
                mxb_assert(current_ccontext);

                if (!config_load_single_file(fpath, current_dcontext, current_ccontext))
                {
                    rval = -1;
                }
            }
        }
    }

    return rval;
}

/**
 * Loads all configuration files in a directory hierarchy.
 *
 * Only files with the suffix ".cnf" are considered to be configuration files.
 *
 * @param dir      The directory.
 * @param dcontext The duplicate section context.
 * @param ccontext The configuration context.
 *
 * @return True, if all configuration files in the directory hierarchy could be loaded,
 *         otherwise false.
 */
static bool config_load_dir(const char* dir, DUPLICATE_CONTEXT* dcontext, CONFIG_CONTEXT* ccontext)
{
    // Since there is no way to pass userdata to the callback, we need to store
    // the current context into a static variable. Consequently, we need lock.
    // Should not matter since config_load() is called once at startup.
    static std::mutex lock;
    std::lock_guard<std::mutex> guard(lock);

    int nopenfd = 5;    // Maximum concurrently opened directory descriptors

    current_dcontext = dcontext;
    current_ccontext = ccontext;
    int rv = nftw(dir, config_cb, nopenfd, FTW_PHYS);
    current_ccontext = NULL;
    current_dcontext = NULL;

    return rv == 0;
}

/**
 * Check if a directory exists
 *
 * This function also logs warnings if the directory cannot be accessed or if
 * the file is not a directory.
 * @param dir Directory to check
 * @return True if the file is an existing directory
 */
static bool is_directory(const char* dir)
{
    bool rval = false;
    struct stat st;
    if (stat(dir, &st) == -1)
    {
        if (errno == ENOENT)
        {
            MXS_NOTICE("%s does not exist, not reading.", dir);
        }
        else
        {
            MXS_WARNING("Could not access %s, not reading: %s",
                        dir,
                        mxs_strerror(errno));
        }
    }
    else
    {
        if (S_ISDIR(st.st_mode))
        {
            rval = true;
        }
        else
        {
            MXS_WARNING("%s exists, but it is not a directory. Ignoring.", dir);
        }
    }

    return rval;
}

/**
 * @brief Check if a directory contains .cnf files
 *
 * @param path Path to a directory
 * @return True if the directory contained one or more .cnf files
 */
static bool contains_cnf_files(const char* path)
{
    bool rval = false;
    glob_t matches;
    const char suffix[] = "/*.cnf";
    char pattern[strlen(path) + sizeof(suffix)];

    strcpy(pattern, path);
    strcat(pattern, suffix);
    int rc = glob(pattern, GLOB_NOSORT, NULL, &matches);

    switch (rc)
    {
    case 0:
        rval = true;
        break;

    case GLOB_NOSPACE:
        MXS_OOM();
        break;

    case GLOB_ABORTED:
        MXS_ERROR("Failed to read directory '%s'", path);
        break;

    default:
        mxb_assert(rc == GLOB_NOMATCH);
        break;
    }

    globfree(&matches);

    return rval;
}

bool export_config_file(const char* filename)
{
    bool rval = true;
    std::vector<CONFIG_CONTEXT*> contexts;

    // The config objects are stored in reverse order so first convert it back
    // to the correct order
    for (CONFIG_CONTEXT* ctx = config_context.m_next; ctx; ctx = ctx->m_next)
    {
        contexts.push_back(ctx);
    }

    std::ofstream file(filename);

    if (file)
    {
        time_t now = time(NULL);
        file << "# Generated by MaxScale " << MAXSCALE_VERSION << '\n';
        file << "# Documentation: https://mariadb.com/kb/en/mariadb-enterprise/maxscale/ \n\n";

        for (auto it = contexts.rbegin(); it != contexts.rend(); it++)
        {
            CONFIG_CONTEXT* ctx = *it;

            file << '[' << ctx->m_name << "]\n";
            for (const auto& elem : ctx->m_parameters)
            {
                file << elem.first << '=' << elem.second << '\n';
            }
            file << '\n';
        }
    }
    else
    {
        MXS_ERROR("Failed to open configuration export file '%s': %d, %s",
                  filename,
                  errno,
                  mxs_strerror(errno));
        rval = false;
    }

    return rval;
}

/**
 * @brief Load the specified configuration file for MaxScale
 *
 * This function will parse the configuration file, check for duplicate sections,
 * validate the module parameters and finally turn it into a set of objects.
 *
 * @param filename        The filename of the configuration file
 * @param process_config  The function using which the successfully loaded
 *                        configuration should be processed.
 *
 * @return True on success, false on fatal error
 */
static bool config_load_and_process(const char* filename, bool (* process_config)(CONFIG_CONTEXT*))
{
    bool rval = false;
    DUPLICATE_CONTEXT dcontext;
    bool have_persisted_configs = false;

    if (duplicate_context_init(&dcontext))
    {
        if (config_load_single_file(filename, &dcontext, &config_context))
        {
            is_root_config_file = false;
            const char DIR_SUFFIX[] = ".d";

            char dir[strlen(filename) + sizeof(DIR_SUFFIX)];
            strcpy(dir, filename);
            strcat(dir, DIR_SUFFIX);

            rval = true;

            if (is_directory(dir))
            {
                rval = config_load_dir(dir, &dcontext, &config_context);
            }

            /** Create the persisted configuration directory if it doesn't exist */
            const char* persist_cnf = get_config_persistdir();
            mxs_mkdir_all(persist_cnf, S_IRWXU | S_IRWXG | S_IROTH | S_IXOTH);

            if (config_get_global_options()->load_persisted_configs
                && is_directory(persist_cnf) && contains_cnf_files(persist_cnf))
            {
                /**
                 * Set the global flag that we are processing a persisted configuration.
                 * This will tell the modules whether it is OK to completely overwrite
                 * the persisted configuration when changes are made.
                 *
                 * TODO: Figure out a cleaner way to do this
                 */
                is_persisted_config = true;
                have_persisted_configs = true;

                MXS_NOTICE("Runtime configuration changes have been done to MaxScale. Loading persisted "
                           "configuration files and applying them on top of the main configuration file. "
                           "These changes can override the values of the main configuration file: "
                           "To revert them, remove all the files in '%s'.", persist_cnf);
                DUPLICATE_CONTEXT p_dcontext;
                /**
                 * We need to initialize a second duplicate context for the
                 * generated configuration files as the monitors and services will
                 * have duplicate sections. The duplicate sections are used to
                 * store changes to the list of servers the services and monitors
                 * use, and thus should not be treated as errors.
                 */
                if (duplicate_context_init(&p_dcontext))
                {
                    rval = config_load_dir(persist_cnf, &p_dcontext, &config_context);
                    duplicate_context_finish(&p_dcontext);
                }
                else
                {
                    rval = false;
                }
                is_persisted_config = false;
            }

            if (rval)
            {
                if (!check_config_objects(config_context.m_next) || !process_config(config_context.m_next))
                {
                    rval = false;
                    if (have_persisted_configs)
                    {
                        MXS_WARNING("Persisted configuration files generated by runtime configuration "
                                    "changes were found at '%s' and at least one configuration error was "
                                    "encountered. If the errors relate to any of the persisted configuration "
                                    "files, remove the offending files and restart MaxScale.", persist_cnf);
                    }
                }
            }
        }

        duplicate_context_finish(&dcontext);
    }
    return rval;
}

bool config_load_global(const char* filename)
{
    int rval;

    if ((rval = ini_parse(filename, ini_global_handler, NULL)) != 0)
    {
        log_config_error(filename, rval);
    }
    else if (gateway.qc_cache_properties.max_size == -1)
    {
        gateway.qc_cache_properties.max_size = 0;
        MXS_WARNING("Failed to automatically detect available system memory: disabling the query classifier "
                    "cache. To enable it, add '%s' to the configuration file.",
                    CN_QUERY_CLASSIFIER_CACHE_SIZE);
    }
    else if (gateway.qc_cache_properties.max_size == 0)
    {
        MXS_NOTICE("Query classifier cache is disabled");
    }
    else
    {
        MXS_NOTICE("Using up to %s of memory for query classifier cache",
                   mxb::to_binary_size(gateway.qc_cache_properties.max_size).c_str());
    }

    return rval == 0;
}

/**
 * @brief Load the configuration file for the MaxScale
 *
 * @param filename The filename of the configuration file
 * @return True on success, false on fatal error
 */
bool config_load(const char* filename)
{
    mxb_assert(!config_file);

    config_file = filename;
    bool rval = config_load_and_process(filename, process_config_context);

    return rval;
}

bool valid_object_type(std::string type)
{
    std::set<std::string> types {CN_SERVICE, CN_LISTENER, CN_SERVER, CN_MONITOR, CN_FILTER};
    return types.count(type);
}

const char* get_missing_module_parameter_name(const CONFIG_CONTEXT* obj)
{
    std::string type = obj->m_parameters.get_string(CN_TYPE);

    if (type == CN_SERVICE && !obj->m_parameters.contains(CN_ROUTER))
    {
        return CN_ROUTER;
    }
    else if ((type == CN_LISTENER || type == CN_SERVER) && !obj->m_parameters.contains(CN_PROTOCOL))
    {
        return CN_PROTOCOL;
    }
    else if ((type == CN_MONITOR || type == CN_FILTER) && !obj->m_parameters.contains(CN_MODULE))
    {
        return CN_MODULE;
    }
    return nullptr;
}

std::pair<const MXS_MODULE_PARAM*, const MXS_MODULE*> get_module_details(const CONFIG_CONTEXT* obj)
{
    std::string type = obj->m_parameters.get_string(CN_TYPE);

    if (type == CN_SERVICE)
    {
        auto name = obj->m_parameters.get_string(CN_ROUTER);
        return {config_service_params, get_module(name.c_str(), MODULE_ROUTER)};
    }
    else if (type == CN_LISTENER)
    {
        auto name = obj->m_parameters.get_string(CN_PROTOCOL);
        return {config_listener_params, get_module(name.c_str(), MODULE_PROTOCOL)};
    }
    else if (type == CN_SERVER)
    {
        auto name = obj->m_parameters.get_string(CN_PROTOCOL);
        return {config_server_params, get_module(name.c_str(), MODULE_PROTOCOL)};
    }
    else if (type == CN_MONITOR)
    {
        auto name = obj->m_parameters.get_string(CN_MODULE);
        return {config_monitor_params, get_module(name.c_str(), MODULE_MONITOR)};
    }
    else if (type == CN_FILTER)
    {
        auto name = obj->m_parameters.get_string(CN_MODULE);
        return {config_filter_params, get_module(name.c_str(), MODULE_FILTER)};
    }

    mxb_assert(!true);
    return {nullptr, nullptr};
}

CONFIG_CONTEXT* name_to_object(const std::vector<CONFIG_CONTEXT*>& objects,
                               const CONFIG_CONTEXT* obj,
                               std::string name)
{
    CONFIG_CONTEXT* rval = nullptr;

    fix_object_name(name);

    auto equal_name = [&](CONFIG_CONTEXT* c) {
            std::string s = c->m_name;
            fix_object_name(s);
            return s == name;
        };

    auto it = std::find_if(objects.begin(), objects.end(), equal_name);

    if (it == objects.end())
    {
        MXS_ERROR("Could not find object '%s' that '%s' depends on. "
                  "Check that the configuration object exists.",
                  name.c_str(),
                  obj->name());
    }
    else
    {
        rval = *it;
    }

    return rval;
}

std::unordered_set<CONFIG_CONTEXT*> get_dependencies(const std::vector<CONFIG_CONTEXT*>& objects,
                                                     const CONFIG_CONTEXT* obj)
{
    std::unordered_set<CONFIG_CONTEXT*> rval;
    const MXS_MODULE_PARAM* params;
    const MXS_MODULE* module;
    std::tie(params, module) = get_module_details(obj);

    // Astyle really hates this style. Could be worked around with --keep-one-line-blocks
    // but it would keep all one line blocks intact.
    for (const auto& p :
    {
        params, module->parameters
    })
    {
        for (int i = 0; p[i].name; i++)
        {
            if (obj->m_parameters.contains(p[i].name))
            {
                if (p[i].type == MXS_MODULE_PARAM_SERVICE
                    || p[i].type == MXS_MODULE_PARAM_SERVER)
                {
                    std::string v = obj->m_parameters.get_string(p[i].name);
                    rval.insert(name_to_object(objects, obj, v));
                }
            }
        }
    }

    std::string type = obj->m_parameters.get_string(CN_TYPE);

    if (type == CN_SERVICE && obj->m_parameters.contains(CN_FILTERS))
    {
        for (std::string name : mxs::strtok(obj->m_parameters.get_string(CN_FILTERS), "|"))
        {
            rval.insert(name_to_object(objects, obj, name));
        }
    }

    if (type == CN_SERVICE && obj->m_parameters.contains(CN_CLUSTER))
    {
        rval.insert(name_to_object(objects, obj, obj->m_parameters.get_string(CN_CLUSTER)));
    }

    if ((type == CN_MONITOR || type == CN_SERVICE) && obj->m_parameters.contains(CN_SERVERS))
    {
        for (std::string name : mxs::strtok(obj->m_parameters.get_string(CN_SERVERS), ","))
        {
            rval.insert(name_to_object(objects, obj, name));
        }
    }

    return rval;
}

namespace
{

// Represents a node in a graph
template<class T>
struct Node
{
    static const int NOT_VISITED = 0;

    T    value;
    int  index;
    int  lowlink;
    bool on_stack;

    Node(T value)
        : value(value)
        , index(NOT_VISITED)
        , lowlink(NOT_VISITED)
        , on_stack(false)
    {
    }
};

template<class T>
using Container = std::unordered_map<T, std::unordered_set<T>>;
template<class T>
using Groups = std::vector<std::vector<T>>;
template<class T>
using Graph = std::unordered_multimap<Node<T>*, Node<T>*>;

/**
 * Calculate strongly connected components (i.e. cycles) of a graph
 *
 * @see https://en.wikipedia.org/wiki/Tarjan%27s_strongly_connected_components_algorithm
 *
 * @param graph An std::unordered_multimap where the keys represent nodes and
 *              the set of values for that key as the edges from that node
 *
 * @return A list of groups where each group is an ordered list of values
 */
template<class T>
Groups<T> get_graph_cycles(Container<T> graph)
{
    using namespace std::placeholders;

    std::vector<Node<T>> nodes;

    auto find_node = [&](T target, const Node<T>& n) {
            return n.value == target;
        };

    // Iterate over all values and place unique values in the vector.
    for (auto&& a : graph)
    {
        nodes.emplace_back(a.first);
    }

    Graph<T> node_graph;

    for (auto&& a : graph)
    {
        auto first = std::find_if(nodes.begin(), nodes.end(), std::bind(find_node, a.first, _1));

        for (auto&& b : a.second)
        {
            auto second = std::find_if(nodes.begin(), nodes.end(), std::bind(find_node, b, _1));
            node_graph.emplace(&(*first), &(*second));
        }
    }

    std::vector<Node<T>*> stack;
    Groups<T> groups;

    std::function<void(Node<T>*)> visit_node = [&](Node<T>* n) {
            static int s_index = 1;
            n->index = s_index++;
            n->lowlink = n->index;
            stack.push_back(n);
            n->on_stack = true;
            auto range = node_graph.equal_range(n);

            for (auto it = range.first; it != range.second; it++)
            {
                Node<T>* s = it->second;

                if (s->index == Node<T>::NOT_VISITED)
                {
                    visit_node(s);
                    n->lowlink = std::min(n->lowlink, s->lowlink);
                }
                else if (s->on_stack)
                {
                    n->lowlink = std::min(n->lowlink, s->index);
                }
            }

            if (n->index == n->lowlink)
            {
                // Start a new group
                groups.emplace_back();

                Node<T>* c;

                do
                {
                    c = stack.back();
                    stack.pop_back();
                    c->on_stack = false;
                    groups.back().push_back(c->value);
                }
                while (c != n);
            }
        };

    for (auto n = nodes.begin(); n != nodes.end(); n++)
    {
        if (n->index == Node<T>::NOT_VISITED)
        {
            visit_node((Node<T>*) & (*n));
        }
    }

    return groups;
}
}

/**
 * Resolve dependencies in the configuration and validate them
 *
 * @param objects List of objects, sorted so that dependencies are constructed first
 *
 * @return True if the configuration has bad dependencies
 */
bool resolve_dependencies(std::vector<CONFIG_CONTEXT*>& objects)
{
    int errors = 0;
    std::unordered_map<CONFIG_CONTEXT*, std::unordered_set<CONFIG_CONTEXT*>> g;

    for (const auto& obj : objects)
    {
        auto deps = get_dependencies(objects, obj);

        if (deps.count(nullptr))
        {
            // a missing reference, reported in get_dependencies
            errors++;
        }
        else
        {
            g.insert(std::make_pair(obj, deps));
        }
    }

    if (errors == 0)
    {
        std::vector<CONFIG_CONTEXT*> result;

        for (const auto& group : get_graph_cycles<CONFIG_CONTEXT*>(g))
        {
            if (group.size() > 1)
            {
                auto join = [](std::string total, CONFIG_CONTEXT* c) {
                        return total + " -> " + c->m_name;
                    };

                std::string first = group[0]->m_name;
                std::string str_group = std::accumulate(std::next(group.begin()), group.end(), first, join);
                str_group += " -> " + first;
                MXS_ERROR("A circular dependency chain was found in the configuration: %s",
                          str_group.c_str());
                errors++;
            }
            else
            {
                mxb_assert(!group.empty());
                /** Due to the algorithm that was used, the strongly connected
                 * components are always identified before the nodes that depend
                 * on them. This means that the result is sorted at the same
                 * time the circular dependencies are resolved. */
                result.push_back(group[0]);
            }
        }

        // The end result should contain the same set of nodes we started with
        mxb_assert(std::set<CONFIG_CONTEXT*>(result.begin(), result.end())
                   == std::set<CONFIG_CONTEXT*>(objects.begin(), objects.end()));

        objects = std::move(result);
    }

    return errors > 0;
}

/**
 * @brief Process a configuration context and turn it into the set of objects
 *
 * @param context The parsed configuration context
 * @return False on fatal error, true on success
 */
static bool process_config_context(CONFIG_CONTEXT* context)
{
    std::vector<CONFIG_CONTEXT*> objects;

    for (CONFIG_CONTEXT* obj = context; obj; obj = obj->m_next)
    {
        if (!is_maxscale_section(obj->name()))
        {
            objects.push_back(obj);
        }
    }

    int error_count = 0;

    /**
     * Build the servers first to keep them in configuration file order. As
     * servers can't have references, this is safe to do as the first step.
     */
    for (CONFIG_CONTEXT* obj : objects)
    {
        std::string type = obj->m_parameters.get_string(CN_TYPE);
        mxb_assert(!type.empty());

        if (type == CN_SERVER)
        {
            error_count += create_new_server(obj);
        }
    }

    // Resolve any remaining dependencies between the objects
    if (resolve_dependencies(objects) || error_count)
    {
        return false;
    }

    std::set<std::string> monitored_servers;

    /**
     * Process the data and create the services defined in the data.
     */
    for (CONFIG_CONTEXT* obj : objects)
    {
        std::string type = obj->m_parameters.get_string(CN_TYPE);
        mxb_assert(!type.empty());

        if (type == CN_SERVICE)
        {
            error_count += create_new_service(obj);
        }
        else if (type == CN_FILTER)
        {
            error_count += create_new_filter(obj);
        }
        else if (type == CN_LISTENER)
        {
            error_count += create_new_listener(obj);
        }
        else if (type == CN_MONITOR)
        {
            error_count += create_new_monitor(obj, monitored_servers);
        }

        if (error_count)
        {
            /**
             * We need to stop creating objects after the first error since
             * any objects that depend on the object that failed would fail in
             * a very confusing manner.
             */
            break;
        }
    }

    if (error_count == 0)
    {
        MonitorManager::populate_services();
    }
    else
    {
        MXS_ERROR("%d errors were encountered while processing the configuration "
                  "file '%s'.",
                  error_count,
                  config_file);
    }

    return error_count == 0;
}

bool MXS_CONFIG_PARAMETER::get_bool(const std::string& key) const
{
    string param_value = get_string(key);
    return param_value.empty() ? false : config_truth_value(param_value.c_str());
}

uint64_t MXS_CONFIG_PARAMETER::get_size(const std::string& key) const
{
    string param_value = get_string(key);
    uint64_t intval = 0;
    MXB_AT_DEBUG(bool rval = ) get_suffixed_size(param_value.c_str(), &intval);
    mxb_assert(rval);
    return intval;
}

std::chrono::milliseconds MXS_CONFIG_PARAMETER::get_duration(const std::string& key,
                                                             mxs::config::DurationInterpretation interpretation)
const
{
    string value = get_string(key);
    std::chrono::milliseconds duration {0};
    MXB_AT_DEBUG(bool rval = ) get_suffixed_duration(value.c_str(), interpretation, &duration);
    mxb_assert(rval);   // When this function is called, the validity of the value should have been checked.
    return duration;
}

int64_t MXS_CONFIG_PARAMETER::get_enum(const std::string& key, const MXS_ENUM_VALUE* enum_mapping) const
{
    int64_t rv = 0;

    for (const auto& tok : mxs::strtok(get_string(key), ", \t"))
    {
        auto value = config_enum_to_value(tok, enum_mapping);

        if (value == MXS_UNKNOWN_ENUM_VALUE)
        {
            rv = MXS_UNKNOWN_ENUM_VALUE;
            break;
        }

        rv |= value;
    }

    return rv;
}

SERVICE* MXS_CONFIG_PARAMETER::get_service(const std::string& key) const
{
    string param_value = get_string(key);
    return service_find(param_value.c_str());
}

SERVER* MXS_CONFIG_PARAMETER::get_server(const std::string& key) const
{
    string param_value = get_string(key);
    return Server::find_by_unique_name(param_value.c_str());
}

bool MXS_CONFIG_PARAMETER::contains(const string& key) const
{
    // Because of how the parameters are used, this method can be called through a null pointer.
    // Handle this here for now. TODO: Refactor away.
    auto can_be_null = this;
    return can_be_null ? m_contents.count(key) > 0 : false;
}

std::vector<SERVER*> MXS_CONFIG_PARAMETER::get_server_list(const string& key, string* name_error_out) const
{
    auto names_list = get_string(key);
    auto server_names = config_break_list_string(names_list);
    std::vector<SERVER*> server_arr = SERVER::server_find_by_unique_names(server_names);
    for (size_t i = 0; i < server_arr.size(); i++)
    {
        if (server_arr[i] == nullptr)
        {
            if (name_error_out)
            {
                *name_error_out = server_names[i];
            }
            // If even one server name was not found, the parameter is in error.
            server_arr.clear();
            break;
        }
    }
    return server_arr;
}

char* MXS_CONFIG_PARAMETER::get_c_str_copy(const string& key) const
{
    string value = get_string(key);
    char* rval = NULL;
    if (!value.empty())
    {
        rval = MXS_STRDUP_A(value.c_str());
    }
    return rval;
}

std::unique_ptr<pcre2_code> MXS_CONFIG_PARAMETER::get_compiled_regex(const string& key, uint32_t options,
                                                                     uint32_t* output_ovec_size) const
{
    auto regex_string = get_string(key);
    std::unique_ptr<pcre2_code> code;

    if (!regex_string.empty())
    {
        uint32_t jit_available = 0;
        pcre2_config(PCRE2_CONFIG_JIT, &jit_available);
        code.reset(compile_regex_string(regex_string.c_str(), jit_available, options, output_ovec_size));
    }

    return code;
}

std::vector<std::unique_ptr<pcre2_code>> MXS_CONFIG_PARAMETER::get_compiled_regexes(
    const std::vector<string>& keys,
    uint32_t options,
    uint32_t* ovec_size_out,
    bool* compile_error_out)
{
    std::vector<std::unique_ptr<pcre2_code>> rval;
    bool compile_error = false;
    uint32_t max_ovec_size = 0;
    uint32_t ovec_size_temp = 0;
    for (auto& key : keys)
    {
        std::unique_ptr<pcre2_code> code;
        /* get_compiled_regex() returns null if the config setting didn't exist. */
        if (contains(key))
        {
            code = get_compiled_regex(key, options, &ovec_size_temp);
            if (code)
            {
                if (ovec_size_temp > max_ovec_size)
                {
                    max_ovec_size = ovec_size_temp;
                }
            }
            else
            {
                compile_error = true;
            }
        }
        rval.push_back(std::move(code));
    }

    if (ovec_size_out)
    {
        *ovec_size_out = max_ovec_size;
    }
    if (compile_error_out)
    {
        *compile_error_out = compile_error;
    }
    return rval;
}

string MXS_CONFIG_PARAMETER::get_string(const std::string& key) const
{
    string rval;
    auto iter = m_contents.find(key);
    if (iter != m_contents.end())
    {
        rval = iter->second;
    }
    return rval;
}

int64_t MXS_CONFIG_PARAMETER::get_integer(const std::string& key) const
{
    string value = get_string(key);
    return value.empty() ? 0 : strtoll(value.c_str(), NULL, 10);
}

void config_free_one_param(MXS_CONFIG_PARAMETER* p1)
{
    if (p1)
    {
        delete p1;
    }
}

void config_context_free(CONFIG_CONTEXT* context)
{
    CONFIG_CONTEXT* obj;
    while (context)
    {
        obj = context->m_next;
        delete context;
        context = obj;
    }
}

bool config_add_param(CONFIG_CONTEXT* obj, const char* key, const char* value)
{
    mxb_assert(!obj->m_parameters.contains(key));
    obj->m_parameters.set(key, value);
    return true;
}

bool config_append_param(CONFIG_CONTEXT* obj, const char* key, const char* value)
{
    mxb_assert(obj->m_parameters.contains(key));
    auto old_val = obj->m_parameters.get_string(key);
    string new_val = old_val + "," + value;
    char* new_val_z = config_clean_string_list(new_val.c_str());

    bool rval = false;
    if (new_val_z)
    {
        obj->m_parameters.set(key, new_val_z);
        MXS_FREE(new_val_z);
        rval = true;
    }
    return rval;
}

void MXS_CONFIG_PARAMETER::set(const std::string& key, const std::string& value)
{
    m_contents[key] = value;
}

void MXS_CONFIG_PARAMETER::set_multiple(const MXS_CONFIG_PARAMETER& source)
{
    for (const auto& elem : source)
    {
        set(elem.first, elem.second);
    }
}

void MXS_CONFIG_PARAMETER::set_from_list(std::vector<std::pair<const char*, const char*>> list,
                                         const MXS_MODULE_PARAM* module_params)
{
    // Add custom values.
    for (const auto& a : list)
    {
        set(a.first, a.second);
    }

    if (module_params)
    {
        // Add default values for the rest of the parameters.
        for (auto module_param = module_params; module_param->name; module_param++)
        {
            if (module_param->default_value && !contains(module_param->name))
            {
                set(module_param->name, module_param->default_value);
            }
        }
    }
}

void MXS_CONFIG_PARAMETER::remove(const string& key)
{
    m_contents.erase(key);
}

void MXS_CONFIG_PARAMETER::clear()
{
    m_contents.clear();
}

MXS_CONFIG_PARAMETER::ContainerType::const_iterator MXS_CONFIG_PARAMETER::begin() const
{
    return m_contents.begin();
}

MXS_CONFIG_PARAMETER::ContainerType::const_iterator MXS_CONFIG_PARAMETER::end() const
{
    return m_contents.end();
}

bool config_replace_param(CONFIG_CONTEXT* obj, const char* key, const char* value)
{
    obj->m_parameters.set(key, value);
    return true;
}

void config_remove_param(CONFIG_CONTEXT* obj, const char* name)
{
    obj->m_parameters.remove(name);
}

/**
 * Return the number of configured threads
 *
 * @return The number of threads configured in the config file
 */
int config_threadcount()
{
    return gateway.n_threads;
}

size_t config_thread_stack_size()
{
    return gateway.thread_stack_size;
}

/**
 * Return the number of non-blocking polls to be done before a blocking poll
 * is issued.
 *
 * @return The number of blocking poll calls to make before a blocking call
 */
unsigned int config_nbpolls()
{
    return gateway.n_nbpoll;
}

uint32_t config_writeq_high_water()
{
    return mxb::atomic::load(&gateway.writeq_high_water, mxb::atomic::RELAXED);
}

bool config_set_writeq_high_water(uint32_t size)
{
    bool rval = false;

    if (size >= MIN_WRITEQ_HIGH_WATER)
    {
        mxb::atomic::store(&gateway.writeq_high_water, size, mxb::atomic::RELAXED);
        rval = true;
    }

    return rval;
}

uint32_t config_writeq_low_water()
{
    return mxb::atomic::load(&gateway.writeq_low_water, mxb::atomic::RELAXED);
}

bool config_set_writeq_low_water(uint32_t size)
{
    bool rval = false;

    if (size >= MIN_WRITEQ_LOW_WATER)
    {
        mxb::atomic::store(&gateway.writeq_low_water, size, mxb::atomic::RELAXED);
        rval = true;
    }

    return rval;
}

/**
 * Return the configured number of milliseconds for which we wait when we do
 * a blocking poll call.
 *
 * @return The number of milliseconds to sleep in a blocking poll call
 */
unsigned int config_pollsleep()
{
    return gateway.pollsleep;
}

static struct
{
    const char* name;
    int         priority;
    const char* replacement;
} lognames[] =
{
    {"log_messages", LOG_NOTICE,
     "log_notice"},     //
    // Deprecated
    {"log_trace",    LOG_INFO,
     "log_info"},   //
    // Deprecated
    {"log_debug",    LOG_DEBUG,
     NULL},
    {"log_warning",  LOG_WARNING,
     NULL},
    {"log_notice",   LOG_NOTICE,
     NULL},
    {"log_info",     LOG_INFO,
     NULL},
    {NULL,           0}
};

/**
 * Configuration handler for items in the global [MaxScale] section
 *
 * @param name  The item name
 * @param value The item value
 * @return 0 on error
 */
static int handle_global_item(const char* name, const char* value)
{
    bool processed = true;      // assume 'name' is valid

    int i;
    if (strcmp(name, CN_THREADS) == 0)
    {
        if (strcmp(value, CN_AUTO) == 0)
        {
            gateway.n_threads = get_processor_count();
        }
        else
        {
            int thrcount = atoi(value);
            if (thrcount > 0)
            {
                gateway.n_threads = thrcount;

                int processor_count = get_processor_count();
                if (thrcount > processor_count)
                {
                    MXS_WARNING("Number of threads set to %d, which is greater than "
                                "the number of processors available: %d",
                                thrcount,
                                processor_count);
                }
            }
            else
            {
                MXS_ERROR("Invalid value for 'threads': %s.", value);
                return 0;
            }
        }

        if (gateway.n_threads > MXS_MAX_ROUTING_THREADS)
        {
            MXS_WARNING("Number of threads set to %d, which is greater than the "
                        "hard maximum of %d. Number of threads adjusted down "
                        "accordingly.",
                        gateway.n_threads,
                        MXS_MAX_ROUTING_THREADS);
            gateway.n_threads = MXS_MAX_ROUTING_THREADS;
        }
    }
    else if (strcmp(name, CN_THREAD_STACK_SIZE) == 0)
    {
        // DEPRECATED in 2.3, remove in 2.4
        MXS_WARNING("%s is ignored and has been deprecated. If you need to explicitly "
                    "set the stack size, do so with 'ulimit -s' before starting MaxScale.",
                    CN_THREAD_STACK_SIZE);
    }
    else if (strcmp(name, CN_NON_BLOCKING_POLLS) == 0)
    {
        // DEPRECATED in 2.3, remove in 2.4
        MXS_WARNING("The configuration option '%s' has no meaning and has been deprecated.",
                    CN_NON_BLOCKING_POLLS);
        gateway.n_nbpoll = atoi(value);
    }
    else if (strcmp(name, CN_POLL_SLEEP) == 0)
    {
        // DEPRECATED in 2.3, remove in 2.4
        MXS_WARNING("The configuration option '%s' has no meaning and has been deprecated.",
                    CN_POLL_SLEEP);
        gateway.pollsleep = atoi(value);
    }
    else if (strcmp(name, CN_MS_TIMESTAMP) == 0)
    {
        mxs_log_set_highprecision_enabled(config_truth_value((char*)value));
    }
    else if (strcmp(name, CN_SKIP_PERMISSION_CHECKS) == 0)
    {
        gateway.skip_permission_checks = config_truth_value((char*)value);
    }
    else if (strcmp(name, CN_AUTH_CONNECT_TIMEOUT) == 0)
    {
        char* endptr;
        int intval = strtol(value, &endptr, 0);
        if (*endptr == '\0' && intval > 0)
        {
            gateway.auth_conn_timeout = intval;
        }
        else
        {
            MXS_ERROR("Invalid timeout value for 'auth_connect_timeout': %s", value);
            return 0;
        }
    }
    else if (strcmp(name, CN_AUTH_READ_TIMEOUT) == 0)
    {
        char* endptr;
        int intval = strtol(value, &endptr, 0);
        if (*endptr == '\0' && intval > 0)
        {
            gateway.auth_read_timeout = intval;
        }
        else
        {
            MXS_ERROR("Invalid timeout value for 'auth_read_timeout': %s", value);
            return 0;
        }
    }
    else if (strcmp(name, CN_AUTH_WRITE_TIMEOUT) == 0)
    {
        char* endptr;
        int intval = strtol(value, &endptr, 0);
        if (*endptr == '\0' && intval > 0)
        {
            gateway.auth_write_timeout = intval;
        }
        else
        {
            MXS_ERROR("Invalid timeout value for 'auth_write_timeout': %s", value);
            return 0;
        }
    }
    else if (strcmp(name, CN_QUERY_CLASSIFIER) == 0)
    {
        int len = strlen(value);
        int max_len = sizeof(gateway.qc_name) - 1;

        if (len <= max_len)
        {
            strcpy(gateway.qc_name, value);
        }
        else
        {
            MXS_ERROR("The length of '%s' is %d, while the maximum length is %d.", value, len, max_len);
            return 0;
        }
    }
    else if (strcmp(name, CN_QUERY_CLASSIFIER_ARGS) == 0)
    {
        gateway.qc_args = MXS_STRDUP_A(value);
    }
    else if (strcmp(name, CN_QUERY_CLASSIFIER_CACHE_SIZE) == 0)
    {
        uint64_t int_value;

        if (!get_suffixed_size(value, &int_value))
        {
            MXS_ERROR("Invalid value for %s: %s", CN_QUERY_CLASSIFIER_CACHE_SIZE, value);
            return 0;
        }

        decltype(gateway.qc_cache_properties.max_size)max_size = int_value;

        if (max_size >= 0)
        {
            gateway.qc_cache_properties.max_size = max_size;
        }
        else
        {
            MXS_ERROR("Value too large for %s: %s", CN_QUERY_CLASSIFIER_CACHE_SIZE, value);
            return 0;
        }
    }
    else if (strcmp(name, "sql_mode") == 0)
    {
        if (strcasecmp(value, "default") == 0)
        {
            gateway.qc_sql_mode = QC_SQL_MODE_DEFAULT;
        }
        else if (strcasecmp(value, "oracle") == 0)
        {
            gateway.qc_sql_mode = QC_SQL_MODE_ORACLE;
        }
        else
        {
            MXS_ERROR("'%s' is not a valid value for '%s'. Allowed values are 'DEFAULT' and 'ORACLE'.",
                      value, name);
            return 0;
        }
    }
    else if (strcmp(name, CN_QUERY_RETRIES) == 0)
    {
        char* endptr;
        int intval = strtol(value, &endptr, 0);
        if (*endptr == '\0' && intval >= 0)
        {
            gateway.query_retries = intval;
        }
        else
        {
            MXS_ERROR("Invalid timeout value for '%s': %s", CN_QUERY_RETRIES, value);
            return 0;
        }
    }
    else if (strcmp(name, CN_QUERY_RETRY_TIMEOUT) == 0)
    {
        char* endptr;
        int intval = strtol(value, &endptr, 0);
        if (*endptr == '\0' && intval > 0)
        {
            gateway.query_retry_timeout = intval;
        }
        else
        {
            MXS_ERROR("Invalid timeout value for '%s': %s", CN_QUERY_RETRY_TIMEOUT, value);
            return 0;
        }
    }
    else if (strcmp(name, CN_LOG_THROTTLING) == 0)
    {
        if (*value == 0)
        {
            MXS_LOG_THROTTLING throttling = {0, 0, 0};

            mxs_log_set_throttling(&throttling);
        }
        else
        {
            char* v = MXS_STRDUP_A(value);

            char* count = v;
            char* window_ms = NULL;
            char* suppress_ms = NULL;

            window_ms = strchr(count, ',');
            if (window_ms)
            {
                *window_ms = 0;
                ++window_ms;

                suppress_ms = strchr(window_ms, ',');
                if (suppress_ms)
                {
                    *suppress_ms = 0;
                    ++suppress_ms;
                }
            }

            if (!count || !window_ms || !suppress_ms)
            {
                MXS_ERROR("Invalid value for the `log_throttling` configuration entry: '%s'. "
                          "The format of the value for `log_throttling` is 'X, Y, Z', where "
                          "X is the maximum number of times a particular error can be logged "
                          "in the time window of Y milliseconds, before the logging is suppressed "
                          "for Z milliseconds.", value);
                return 0;
            }
            else
            {
                int c = atoi(count);
                int w = atoi(window_ms);
                int s = atoi(suppress_ms);

                if ((c >= 0) && (w >= 0) && (s >= 0))
                {
                    MXS_LOG_THROTTLING throttling;
                    throttling.count = c;
                    throttling.window_ms = w;
                    throttling.suppress_ms = s;

                    mxs_log_set_throttling(&throttling);
                }
                else
                {
                    MXS_ERROR("Invalid value for the `log_throttling` configuration entry: '%s'. "
                              "The configuration entry `log_throttling` requires as value three positive "
                              "integers (or 0).", value);
                    return 0;
                }
            }

            MXS_FREE(v);
        }
    }
    else if (strcmp(name, CN_ADMIN_PORT) == 0)
    {
        gateway.admin_port = atoi(value);
    }
    else if (strcmp(name, CN_ADMIN_HOST) == 0)
    {
        strcpy(gateway.admin_host, value);
    }
    else if (strcmp(name, CN_ADMIN_SSL_KEY) == 0)
    {
        strcpy(gateway.admin_ssl_key, value);
    }
    else if (strcmp(name, CN_ADMIN_SSL_CERT) == 0)
    {
        strcpy(gateway.admin_ssl_cert, value);
    }
    else if (strcmp(name, CN_ADMIN_SSL_CA_CERT) == 0)
    {
        strcpy(gateway.admin_ssl_ca_cert, value);
    }
    else if (strcmp(name, CN_ADMIN_AUTH) == 0)
    {
        gateway.admin_auth = config_truth_value(value);
    }
    else if (strcmp(name, CN_ADMIN_ENABLED) == 0)
    {
        gateway.admin_enabled = config_truth_value(value);
    }
    else if (strcmp(name, CN_ADMIN_LOG_AUTH_FAILURES) == 0)
    {
        gateway.admin_log_auth_failures = config_truth_value(value);
    }
    else if (strcmp(name, CN_PASSIVE) == 0)
    {
        gateway.passive = config_truth_value((char*)value);
    }
    else if (strcmp(name, CN_LOCAL_ADDRESS) == 0)
    {
        gateway.local_address = MXS_STRDUP_A(value);
    }
    else if (strcmp(name, CN_USERS_REFRESH_TIME) == 0)
    {
        char* endptr;
        long users_refresh_time = strtol(value, &endptr, 0);
        if (*endptr == '\0')
        {
            if (users_refresh_time < 0)
            {
                MXS_NOTICE("Value of '%s' is less than 0, users will "
                           "not be automatically refreshed.",
                           CN_USERS_REFRESH_TIME);
                // Strictly speaking they will be refreshed once every 68 years,
                // but I just don't beleave the uptime will be that long.
                users_refresh_time = INT32_MAX;
            }
            else if (users_refresh_time < USERS_REFRESH_TIME_MIN)
            {
                MXS_WARNING("%s is less than the allowed minimum value of %d for the "
                            "configuration option '%s', using the minimum value.",
                            value,
                            USERS_REFRESH_TIME_MIN,
                            CN_USERS_REFRESH_TIME);
                users_refresh_time = USERS_REFRESH_TIME_MIN;
            }

            if (users_refresh_time > INT32_MAX)
            {
                // To ensure that there will be no overflows when
                // we later do arithmetic.
                users_refresh_time = INT32_MAX;
            }

            gateway.users_refresh_time = users_refresh_time;
        }
        else
        {
            MXS_ERROR("%s is an invalid value for '%s'.", value, CN_USERS_REFRESH_TIME);
            return 0;
        }
    }
    else if (strcmp(name, CN_WRITEQ_HIGH_WATER) == 0)
    {
        if (!get_suffixed_size(value, &gateway.writeq_high_water))
        {
            MXS_ERROR("Invalid value for %s: %s", CN_WRITEQ_HIGH_WATER, value);
            return 0;
        }

        if (gateway.writeq_high_water < MIN_WRITEQ_HIGH_WATER)
        {
            MXS_WARNING("The specified writeq high water mark %lu, is smaller "
                        "than the minimum allowed size %lu. Changing to minimum.",
                        gateway.writeq_high_water,
                        MIN_WRITEQ_HIGH_WATER);
            gateway.writeq_high_water = MIN_WRITEQ_HIGH_WATER;
        }
        MXS_NOTICE("Writeq high water mark set to: %lu", gateway.writeq_high_water);
    }
    else if (strcmp(name, CN_WRITEQ_LOW_WATER) == 0)
    {
        if (!get_suffixed_size(value, &gateway.writeq_low_water))
        {
            MXS_ERROR("Invalid value for %s: %s", CN_WRITEQ_LOW_WATER, value);
            return 0;
        }

        if (gateway.writeq_low_water < MIN_WRITEQ_LOW_WATER)
        {
            MXS_WARNING("The specified writeq low water mark %lu, is smaller "
                        "than the minimum allowed size %lu. Changing to minimum.",
                        gateway.writeq_low_water,
                        MIN_WRITEQ_LOW_WATER);
            gateway.writeq_low_water = MIN_WRITEQ_LOW_WATER;
        }
        MXS_NOTICE("Writeq low water mark set to: %lu", gateway.writeq_low_water);
    }
    else if (strcmp(name, CN_RETAIN_LAST_STATEMENTS) == 0)
    {
        char* endptr;
        int intval = strtol(value, &endptr, 0);
        if (*endptr == '\0' && intval >= 0)
        {
            session_set_retain_last_statements(intval);
        }
        else
        {
            MXS_ERROR("Invalid value for '%s': %s", CN_RETAIN_LAST_STATEMENTS, value);
            return 0;
        }
    }
    else if (strcmp(name, CN_DUMP_LAST_STATEMENTS) == 0)
    {
        if (strcmp(value, "on_close") == 0)
        {
            session_set_dump_statements(SESSION_DUMP_STATEMENTS_ON_CLOSE);
        }
        else if (strcmp(value, "on_error") == 0)
        {
            session_set_dump_statements(SESSION_DUMP_STATEMENTS_ON_ERROR);
        }
        else if (strcmp(value, "never") == 0)
        {
            session_set_dump_statements(SESSION_DUMP_STATEMENTS_NEVER);
        }
        else
        {
            MXS_ERROR("%s can have the values 'never', 'on_close' or 'on_error'.",
                      CN_DUMP_LAST_STATEMENTS);
            return 0;
        }
    }
    else if (strcmp(name, CN_LOAD_PERSISTED_CONFIGS) == 0)
    {
        int b = config_truth_value(value);

        if (b != -1)
        {
            gateway.load_persisted_configs = b;
        }
        else
        {
            MXS_ERROR("Invalid value for '%s': %s", CN_LOAD_PERSISTED_CONFIGS, value);
            return 0;
        }
    }
    else
    {
        bool found = false;
#ifndef SS_DEBUG
        if (strcmp(name, "log_debug") == 0)
        {
            MXS_WARNING("The 'log_debug' option has no effect in release mode.");
            found = true;
        }
        else
#endif
        {
            maxscale::event::result_t result = maxscale::event::configure(name, value);

            switch (result)
            {
            case maxscale::event::ACCEPTED:
                found = true;
                break;

            case maxscale::event::IGNORED:
                for (i = 0; lognames[i].name; i++)
                {
                    if (strcasecmp(name, lognames[i].name) == 0)
                    {
                        found = true;
                        if (lognames[i].replacement)
                        {
                            MXS_WARNING("In the configuration file the use of '%s' is deprecated, "
                                        "use '%s' instead.",
                                        lognames[i].name,
                                        lognames[i].replacement);
                        }

                        mxs_log_set_priority_enabled(lognames[i].priority, config_truth_value(value));
                    }
                }
                break;

            case maxscale::event::INVALID:
                return 0;
            }
        }


        if (!found)
        {
            for (int i = 0; !found && config_pre_parse_global_params[i]; ++i)
            {
                found = strcmp(name, config_pre_parse_global_params[i]) == 0;
            }
        }
        processed = found;
    }

    if (!processed)
    {
        MXS_ERROR("Unknown global parameter '%s'.", name);
    }

    return processed ? 1 : 0;
}

bool config_can_modify_at_runtime(const char* name)
{
    for (int i = 0; config_pre_parse_global_params[i]; ++i)
    {
        if (strcmp(name, config_pre_parse_global_params[i]) == 0)
        {
            return true;
        }
    }
    std::unordered_set<std::string> static_params
    {
        CN_USERS_REFRESH_TIME,
        CN_LOCAL_ADDRESS,
        CN_ADMIN_ENABLED,
        CN_ADMIN_SSL_CA_CERT,
        CN_ADMIN_SSL_CERT,
        CN_ADMIN_SSL_KEY,
        CN_ADMIN_HOST,
        CN_ADMIN_PORT,
        CN_LOG_THROTTLING,
        "sql_mode",
        CN_QUERY_CLASSIFIER_ARGS,
        CN_QUERY_CLASSIFIER,
        CN_POLL_SLEEP,
        CN_NON_BLOCKING_POLLS,
        CN_THREAD_STACK_SIZE,
        CN_THREADS
    };

    return static_params.count(name);
}

/**
 * Free an SSL structure
 *
 * @param ssl SSL structure to free
 */
static void free_ssl_structure(SSL_LISTENER* ssl)
{
    if (ssl)
    {
        SSL_CTX_free(ssl->ctx);
        MXS_FREE(ssl->ssl_key);
        MXS_FREE(ssl->ssl_cert);
        MXS_FREE(ssl->ssl_ca_cert);
        MXS_FREE(ssl);
    }
}

bool config_create_ssl(const char* name,
                       MXS_CONFIG_PARAMETER* params,
                       bool require_cert,
                       SSL_LISTENER** dest)
{
    SSL_LISTENER* ssl = NULL;

    // The enum values convert to bool
    int value = params->get_enum(CN_SSL, ssl_values);
    mxb_assert(value != -1);

    if (value)
    {
        bool error = false;
        string ssl_cert = params->get_string(CN_SSL_CERT);
        string ssl_key = params->get_string(CN_SSL_KEY);
        string ssl_ca_cert = params->get_string(CN_SSL_CA_CERT);

        if (ssl_ca_cert.empty())
        {
            MXS_ERROR("CA Certificate missing for '%s'."
                      "Please provide the path to the certificate authority "
                      "certificate by adding the ssl_ca_cert=<path> parameter",
                      name);
            error = true;
        }

        if (require_cert)
        {
            if (ssl_cert.empty())
            {
                MXS_ERROR("Server certificate missing for listener '%s'."
                          "Please provide the path to the server certificate by adding "
                          "the ssl_cert=<path> parameter",
                          name);
                error = true;
            }

            if (ssl_key.empty())
            {
                MXS_ERROR("Server private key missing for listener '%s'. "
                          "Please provide the path to the server certificate key by "
                          "adding the ssl_key=<path> parameter",
                          name);
                error = true;
            }
        }

        if (error)
        {
            return false;
        }

        ssl = (SSL_LISTENER*)MXS_CALLOC(1, sizeof(SSL_LISTENER));
        MXS_ABORT_IF_NULL(ssl);

        int ssl_version = params->get_enum(CN_SSL_VERSION, ssl_version_values);

        ssl->ssl_method_type = (ssl_method_type_t)ssl_version;
        ssl->ssl_init_done = false;
        ssl->ssl_cert_verify_depth = params->get_integer(CN_SSL_CERT_VERIFY_DEPTH);
        ssl->ssl_verify_peer_certificate = params->get_bool(CN_SSL_VERIFY_PEER_CERTIFICATE);

        listener_set_certificates(ssl, ssl_cert, ssl_key, ssl_ca_cert);

        mxb_assert(access(ssl_ca_cert.c_str(), F_OK) == 0);
        mxb_assert(ssl_cert.empty() || access(ssl_cert.c_str(), F_OK) == 0);
        mxb_assert(ssl_key.empty() || access(ssl_key.c_str(), F_OK) == 0);

        if (!SSL_LISTENER_init(ssl))
        {
            SSL_LISTENER_free(ssl);
            return false;
        }
    }

    *dest = ssl;
    return true;
}

void config_set_global_defaults()
{
    uint8_t mac_addr[6] = "";
    struct utsname uname_data;
    gateway.config_check = false;
    gateway.n_threads = DEFAULT_NTHREADS;
    gateway.n_nbpoll = DEFAULT_NBPOLLS;
    gateway.pollsleep = DEFAULT_POLLSLEEP;
    gateway.auth_conn_timeout = DEFAULT_AUTH_CONNECT_TIMEOUT;
    gateway.auth_read_timeout = DEFAULT_AUTH_READ_TIMEOUT;
    gateway.auth_write_timeout = DEFAULT_AUTH_WRITE_TIMEOUT;
    gateway.skip_permission_checks = false;
    gateway.syslog = 1;
    gateway.maxlog = 1;
    gateway.admin_port = DEFAULT_ADMIN_HTTP_PORT;
    gateway.admin_auth = true;
    gateway.admin_log_auth_failures = true;
    gateway.admin_enabled = true;
    strcpy(gateway.admin_host, DEFAULT_ADMIN_HOST);
    gateway.admin_ssl_key[0] = '\0';
    gateway.admin_ssl_cert[0] = '\0';
    gateway.admin_ssl_ca_cert[0] = '\0';
    gateway.query_retries = DEFAULT_QUERY_RETRIES;
    gateway.query_retry_timeout = DEFAULT_QUERY_RETRY_TIMEOUT;
    gateway.passive = false;
    gateway.promoted_at = 0;
    gateway.load_persisted_configs = true;

    gateway.peer_hosts[0] = '\0';
    gateway.peer_user[0] = '\0';
    gateway.peer_password[0] = '\0';
    gateway.log_target = MXB_LOG_TARGET_DEFAULT;

    gateway.qc_cache_properties.max_size = get_total_memory() * 0.4;

    if (gateway.qc_cache_properties.max_size == 0)
    {
        // Set to -1 so that we know the auto-sizing failed.
        gateway.qc_cache_properties.max_size = -1;
    }

    gateway.thread_stack_size = 0;
    gateway.writeq_high_water = 0;
    gateway.writeq_low_water = 0;
    pthread_attr_t attr;
    if (pthread_attr_init(&attr) == 0)
    {
        size_t thread_stack_size;
        if (pthread_attr_getstacksize(&attr, &thread_stack_size) == 0)
        {
            gateway.thread_stack_size = thread_stack_size;
        }
    }

    /* get release string */
    if (!config_get_release_string(gateway.release_string))
    {
        sprintf(gateway.release_string, "undefined");
    }

    /* get first mac_address in SHA1 */
    if (config_get_ifaddr(mac_addr))
    {
        gw_sha1_str(mac_addr, 6, gateway.mac_sha1);
    }
    else
    {
        memset(gateway.mac_sha1, '\0', sizeof(gateway.mac_sha1));
        memcpy(gateway.mac_sha1, "MAC-undef", 9);
    }

    /* get uname info */
    if (uname(&uname_data))
    {
        strcpy(gateway.sysname, "undefined");
    }
    else
    {
        strcpy(gateway.sysname, uname_data.sysname);
    }

    /* query_classifier */
    memset(gateway.qc_name, 0, sizeof(gateway.qc_name));
    gateway.qc_args = NULL;
    gateway.qc_sql_mode = QC_SQL_MODE_DEFAULT;
}

/**
 * @brief Check if required parameters are missing
 *
 * @param name Module name
 * @param type Module type
 * @param params List of parameters for the object
 * @return True if at least one of the required parameters is missing
 */
static bool missing_required_parameters(const MXS_MODULE_PARAM* mod_params,
                                        const MXS_CONFIG_PARAMETER& params,
                                        const char* name)
{
    bool rval = false;

    if (mod_params)
    {
        for (int i = 0; mod_params[i].name; i++)
        {
            if ((mod_params[i].options & MXS_MODULE_OPT_REQUIRED) && !params.contains(mod_params[i].name))
            {
                MXS_ERROR("Mandatory parameter '%s' is not defined for '%s'.",
                          mod_params[i].name,
                          name);
                rval = true;
            }
        }
    }

    return rval;
}

static bool is_path_parameter(const MXS_MODULE_PARAM* params, const char* name)
{
    bool rval = false;

    if (params)
    {
        for (int i = 0; params[i].name; i++)
        {
            if (strcmp(params[i].name, name) == 0 && params[i].type == MXS_MODULE_PARAM_PATH)
            {
                rval = true;
                break;
            }
        }
    }

    return rval;
}

static void process_path_parameter(std::string* param)
{
    if (param->empty() || (*param)[0] != '/')
    {
        const char* mod_dir = get_module_configdir();
        size_t size = param->length() + strlen(mod_dir) + 3;
        char new_value[size];

        sprintf(new_value, "/%s/%s", mod_dir, param->c_str());
        clean_up_pathname(new_value);
        param->assign(new_value);
    }
}

static bool param_is_deprecated(const MXS_MODULE_PARAM* params, const char* name, const char* modname)
{
    bool rval = false;

    for (int i = 0; params[i].name; i++)
    {
        if (strcmp(params[i].name, name) == 0)
        {
            if (params[i].options & MXS_MODULE_OPT_DEPRECATED)
            {
                MXS_WARNING("Parameter '%s' for module '%s' is deprecated and "
                            "will be ignored.",
                            name,
                            modname);
                rval = true;
            }
            break;
        }
    }

    return rval;
}

static bool param_in_set(const MXS_MODULE_PARAM* params, const char* name)
{
    bool found = false;

    for (int i = 0; params[i].name; i++)
    {
        if (strcmp(params[i].name, name) == 0)
        {
            found = true;
            break;
        }
    }

    return found;
}

const char* param_type_to_str(const MXS_MODULE_PARAM* params, const char* name)
{

    for (int i = 0; params[i].name; i++)
    {
        if (strcmp(params[i].name, name) == 0)
        {
            switch (params[i].type)
            {
            case MXS_MODULE_PARAM_COUNT:
                return "a non-negative integer";

            case MXS_MODULE_PARAM_INT:
                return "an integer";

            case MXS_MODULE_PARAM_SIZE:
                return "a size in bytes (e.g. 1M)";

            case MXS_MODULE_PARAM_BOOL:
                return "a boolean value";

            case MXS_MODULE_PARAM_STRING:
                return "a string";

            case MXS_MODULE_PARAM_QUOTEDSTRING:
                return "a quoted string";

            case MXS_MODULE_PARAM_REGEX:
                return "a regular expression";

            case MXS_MODULE_PARAM_ENUM:
                return "an enumeration value";

            case MXS_MODULE_PARAM_SERVICE:
                return "a service name";

            case MXS_MODULE_PARAM_SERVER:
                return "a server name";

            case MXS_MODULE_PARAM_SERVERLIST:
                return "a comma-separated list of server names";

            case MXS_MODULE_PARAM_PATH:
                return "a path to a file";

            default:
                mxb_assert_message(!true, "Unknown parameter type");
                return "<unknown parameter type>";
            }
        }
    }

    mxb_assert_message(!true, "Unknown parameter name");
    return "<unknown parameter name>";
}

/**
 * @brief Check that the configuration objects have valid parameters
 *
 * @param context Configuration context
 * @return True if the configuration is OK, false if errors were detected
 */
static bool check_config_objects(CONFIG_CONTEXT* context)
{
    bool rval = true;

    for (CONFIG_CONTEXT* obj = context; obj; obj = obj->m_next)
    {
        if (is_maxscale_section(obj->name()))
        {
            continue;
        }

        std::string type = obj->m_parameters.get_string(CN_TYPE);

        if (!valid_object_type(type))
        {
            MXS_ERROR("Unknown module type for object '%s': %s", obj->name(), type.c_str());
            rval = false;
            continue;
        }

        const char* no_module_defined = get_missing_module_parameter_name(obj);

        if (no_module_defined)
        {
            MXS_ERROR("'%s' is missing the required parameter '%s'", obj->name(), no_module_defined);
            rval = false;
            continue;
        }

        const MXS_MODULE_PARAM* param_set = nullptr;
        const MXS_MODULE* mod = nullptr;
        std::tie(param_set, mod) = get_module_details(obj);

        if (!mod)   // Error is logged in load_module
        {
            rval = false;
            continue;
        }

        mxb_assert(param_set);
        std::vector<std::string> to_be_removed;

        for (auto iter = obj->m_parameters.begin(); iter != obj->m_parameters.end(); ++iter)
        {
            const char* param_namez = iter->first.c_str();
            const MXS_MODULE_PARAM* fix_params;

            if (param_in_set(param_set, param_namez))
            {
                fix_params = param_set;
            }
            else if (param_in_set(mod->parameters, param_namez))
            {
                fix_params = mod->parameters;
            }
            else
            {
                // Server's "need" to ignore any unknown parameters as they could
                // be used as weighting parameters
                if (type != CN_SERVER)
                {
                    MXS_ERROR("Unknown parameter '%s' for object '%s' of type '%s'. %s",
                              param_namez, obj->name(), type.c_str(),
                              closest_matching_parameter(param_namez, param_set, mod->parameters).c_str());
                    rval = false;
                }
                continue;
            }

            const string param_value = iter->second;
            if (config_param_is_valid(fix_params, param_namez, param_value.c_str(), context))
            {
                auto temp = param_value;
                if (is_path_parameter(fix_params, param_namez))
                {
                    process_path_parameter(&temp);
                }
                else    // Fix old-style object names
                {
                    config_fix_param(fix_params, param_namez, &temp);
                }
                obj->m_parameters.set(param_namez, temp);

                if (param_is_deprecated(fix_params, param_namez, obj->name()))
                {
                    to_be_removed.push_back(param_namez);
                }
            }
            else
            {
<<<<<<< HEAD
                MXS_ERROR("Invalid value '%s' for parameter '%s' for object '%s' "
                          "of type '%s' (was expecting %s)",
                          param_value.c_str(), param_namez, obj->name(),
                          type.c_str(),
                          param_type_to_str(fix_params, param_namez));
=======
                MXS_ERROR("Invalid value for parameter '%s' for object '%s' "
                          "of type '%s': %s (was expecting %s)",
                          params->name,
                          obj->object,
                          type.c_str(),
                          params->value,
                          param_type_to_str(fix_params, params->name));
>>>>>>> 4131f09c
                rval = false;
            }
        }

        for (const auto& a : to_be_removed)
        {
            config_remove_param(obj, a.c_str());
        }

        if (missing_required_parameters(param_set, obj->m_parameters, obj->name())
            || missing_required_parameters(mod->parameters, obj->m_parameters, obj->name()))
        {
            rval = false;
        }
    }

    return rval;
}

int config_truth_value(const char* str)
{
    if (strcasecmp(str, "true") == 0 || strcasecmp(str, "on") == 0
        || strcasecmp(str, "yes") == 0 || strcasecmp(str, "1") == 0)
    {
        return 1;
    }
    if (strcasecmp(str, "false") == 0 || strcasecmp(str, "off") == 0
        || strcasecmp(str, "no") == 0 || strcasecmp(str, "0") == 0)
    {
        return 0;
    }

    return -1;
}

/**
 * Get the MAC address of first network interface
 *
 * and fill the provided allocated buffer with SHA1 encoding
 * @param output        Allocated 6 bytes buffer
 * @return 1 on success, 0 on failure
 *
 */
int config_get_ifaddr(unsigned char* output)
{
    struct ifreq ifr;
    struct ifconf ifc;
    char buf[1024];
    struct ifreq* it;
    struct ifreq* end;
    int success = 0;

    int sock = socket(AF_INET, SOCK_DGRAM, IPPROTO_IP);
    if (sock == -1)
    {
        return 0;
    }

    ifc.ifc_len = sizeof(buf);
    ifc.ifc_buf = buf;
    if (ioctl(sock, SIOCGIFCONF, &ifc) == -1)
    {
        close(sock);
        return 0;
    }

    it = ifc.ifc_req;
    end = it + (ifc.ifc_len / sizeof(struct ifreq));

    for (; it != end; ++it)
    {
        strcpy(ifr.ifr_name, it->ifr_name);

        if (ioctl(sock, SIOCGIFFLAGS, &ifr) == 0)
        {
            if (!(ifr.ifr_flags & IFF_LOOPBACK))
            {
                /* don't count loopback */
                if (ioctl(sock, SIOCGIFHWADDR, &ifr) == 0)
                {
                    success = 1;
                    break;
                }
            }
        }
        else
        {
            close(sock);
            return 0;
        }
    }

    if (success)
    {
        memcpy(output, ifr.ifr_hwaddr.sa_data, 6);
    }
    close(sock);

    return success;
}

/**
 * Get the linux distribution info
 *
 * @param release The buffer where the found distribution is copied.
 *                Assumed to be at least _RELEASE_STR_LENGTH bytes.
 *
 * @return 1 on success, 0 on failure
 */
static int config_get_release_string(char* release)
{
    const char* masks[] =
    {
        "/etc/*-version", "/etc/*-release",
        "/etc/*_version", "/etc/*_release"
    };

    bool have_distribution;
    char distribution[RELEASE_STR_LENGTH] = "";
    int fd;

    have_distribution = false;

    /* get data from lsb-release first */
    if ((fd = open("/etc/lsb-release", O_RDONLY)) != -1)
    {
        /* LSB-compliant distribution! */
        size_t len = read(fd, (char*)distribution, sizeof(distribution) - 1);
        close(fd);

        if (len != (size_t) -1)
        {
            distribution[len] = 0;

            char* found = strstr(distribution, "DISTRIB_DESCRIPTION=");

            if (found)
            {
                have_distribution = true;
                char* end = strstr(found, "\n");
                if (end == NULL)
                {
                    end = distribution + len;
                }
                found += 20;    // strlen("DISTRIB_DESCRIPTION=")

                if (*found == '"' && end[-1] == '"')
                {
                    found++;
                    end--;
                }
                *end = 0;

                char* to = strcpy(distribution, "lsb: ");
                memmove(to, found, end - found + 1 < INT_MAX ? end - found + 1 : INT_MAX);

                strcpy(release, to);

                return 1;
            }
        }
    }

    /* if not an LSB-compliant distribution */
    for (int i = 0; !have_distribution && i < 4; i++)
    {
        glob_t found;
        char* new_to;

        if (glob(masks[i], GLOB_NOSORT, NULL, &found) == 0)
        {
            int fd;
            size_t k = 0;
            int skipindex = 0;
            int startindex = 0;

            for (k = 0; k < found.gl_pathc; k++)
            {
                if (strcmp(found.gl_pathv[k], "/etc/lsb-release") == 0)
                {
                    skipindex = k;
                }
            }

            if (skipindex == 0)
            {
                startindex++;
            }

            if ((fd = open(found.gl_pathv[startindex], O_RDONLY)) != -1)
            {
                /*
                 +5 and -8 below cut the file name part out of the
                 *  full pathname that corresponds to the mask as above.
                 */
                new_to = strncpy(distribution, found.gl_pathv[0] + 5, RELEASE_STR_LENGTH - 1);
                new_to += 8;
                *new_to++ = ':';
                *new_to++ = ' ';

                size_t to_len = distribution + sizeof(distribution) - 1 - new_to;
                size_t len = read(fd, (char*)new_to, to_len);

                close(fd);

                if (len != (size_t) -1)
                {
                    new_to[len] = 0;
                    char* end = strstr(new_to, "\n");
                    if (end)
                    {
                        *end = 0;
                    }

                    have_distribution = true;
                    strncpy(release, new_to, RELEASE_STR_LENGTH - 1);
                    release[RELEASE_STR_LENGTH - 1] = '\0';
                }
            }
        }
        globfree(&found);
    }

    if (have_distribution)
    {
        return 1;
    }
    else
    {
        return 0;
    }
}

MXS_CONFIG* config_get_global_options()
{
    return &gateway;
}

/**
 * Check if sections are defined multiple times in the configuration file.
 *
 * @param filename Path to the configuration file
 * @param context  The context object used for tracking the duplication
 *                 section information.
 *
 * @return True if duplicate sections were found or an error occurred
 */
bool config_has_duplicate_sections(const char* filename, DUPLICATE_CONTEXT* context)
{
    bool rval = false;

    int size = 1024;
    char* buffer = (char*)MXS_MALLOC(size * sizeof(char));

    if (buffer)
    {
        FILE* file = fopen(filename, "r");

        if (file)
        {
            while (maxscale_getline(&buffer, &size, file) > 0)
            {
                if (pcre2_match(context->re,
                                (PCRE2_SPTR) buffer,
                                PCRE2_ZERO_TERMINATED,
                                0,
                                0,
                                context->mdata,
                                NULL) > 0)
                {
                    /**
                     * Neither of the PCRE2 calls will fail since we know the pattern
                     * beforehand and we allocate enough memory from the stack
                     */
                    PCRE2_SIZE len;
                    pcre2_substring_length_bynumber(context->mdata, 1, &len);
                    len += 1;   /** one for the null terminator */
                    PCRE2_UCHAR section[len];
                    pcre2_substring_copy_bynumber(context->mdata, 1, section, &len);

                    string key(reinterpret_cast<char*>(section), len);
                    if (context->sections->insert(key).second == false)
                    {
                        MXS_ERROR("Duplicate section found: %s", section);
                        rval = true;
                    }
                }
            }
            fclose(file);
        }
        else
        {
            MXS_ERROR("Failed to open file '%s': %s", filename, mxs_strerror(errno));
            rval = true;
        }
    }
    else
    {
        MXS_OOM_MESSAGE("Failed to allocate enough memory when checking"
                        " for duplicate sections in configuration file.");
        rval = true;
    }

    MXS_FREE(buffer);
    return rval;
}


/**
 * Read from a FILE pointer until a newline character or the end of the file is found.
 * The provided buffer will be reallocated if it is too small to store the whole
 * line. The size after the reallocation will be stored in @c size. The read line
 * will be stored in @c dest and it will always be null terminated. The newline
 * character will not be copied into the buffer.
 * @param dest Pointer to a buffer of at least @c size bytes
 * @param size Size of the buffer
 * @param file A valid file stream
 * @return When a complete line was successfully read the function returns 1. If
 * the end of the file was reached before any characters were read the return value
 * will be 0. If the provided buffer could not be reallocated to store the complete
 * line the original size will be retained, everything read up to this point
 * will be stored in it as a null terminated string and -1 will be returned.
 */
int maxscale_getline(char** dest, int* size, FILE* file)
{
    char* destptr = *dest;
    int offset = 0;

    if (feof(file) || ferror(file))
    {
        return 0;
    }

    while (true)
    {
        if (*size <= offset)
        {
            char* tmp = (char*)MXS_REALLOC(destptr, *size * 2);
            if (tmp)
            {
                destptr = tmp;
                *size *= 2;
            }
            else
            {
                destptr[offset - 1] = '\0';
                *dest = destptr;
                return -1;
            }
        }

        int c = fgetc(file);

        if ((c == '\n') || (c == EOF))
        {
            destptr[offset] = '\0';
            break;
        }
        else
        {
            destptr[offset] = c;
        }

        offset++;
    }

    *dest = destptr;
    return 1;
}

/**
 * Validate the SSL parameters for a service
 * @param ssl_cert SSL certificate (private key)
 * @param ssl_ca_cert SSL CA certificate
 * @param ssl_key SSL key (public key)
 * @return 0 if parameters are valid otherwise the number of errors if errors
 * were detected
 */
static int validate_ssl_parameters(CONFIG_CONTEXT* obj, char* ssl_cert, char* ssl_ca_cert, char* ssl_key)
{
    int error_count = 0;
    if (ssl_cert == NULL)
    {
        error_count++;
        MXS_ERROR("Server certificate missing for listener '%s'."
                  "Please provide the path to the server certificate by adding "
                  "the ssl_cert=<path> parameter",
                  obj->name());
    }
    else if (access(ssl_cert, F_OK) != 0)
    {
        error_count++;
        MXS_ERROR("Server certificate file for listener '%s' not found: %s",
                  obj->name(),
                  ssl_cert);
    }

    if (ssl_ca_cert == NULL)
    {
        error_count++;
        MXS_ERROR("CA Certificate missing for listener '%s'."
                  "Please provide the path to the certificate authority "
                  "certificate by adding the ssl_ca_cert=<path> parameter",
                  obj->name());
    }
    else if (access(ssl_ca_cert, F_OK) != 0)
    {
        error_count++;
        MXS_ERROR("Certificate authority file for listener '%s' "
                  "not found: %s",
                  obj->name(),
                  ssl_ca_cert);
    }

    if (ssl_key == NULL)
    {
        error_count++;
        MXS_ERROR("Server private key missing for listener '%s'. "
                  "Please provide the path to the server certificate key by "
                  "adding the ssl_key=<path> parameter",
                  obj->name());
    }
    else if (access(ssl_key, F_OK) != 0)
    {
        error_count++;
        MXS_ERROR("Server private key file for listener '%s' not found: %s",
                  obj->name(),
                  ssl_key);
    }
    return error_count;
}

/**
 * @brief Add default parameters for a module to the configuration context
 *
 * Only parameters that aren't defined are added to the configuration context.
 * This allows users to override the default values.
 *
 * @param ctx Configuration context where the default parameters are added
 * @param module Name of the module
 */
void config_add_defaults(CONFIG_CONTEXT* ctx, const MXS_MODULE_PARAM* params)
{
    if (params)
    {
        for (int i = 0; params[i].name; i++)
        {
            if (params[i].default_value && !ctx->m_parameters.contains(params[i].name))
            {
                bool rv = config_add_param(ctx, params[i].name, params[i].default_value);
                MXS_ABORT_IF_FALSE(rv);
            }
        }
    }
}

/**
 * Convert a config value to a json object.
 *
 * @param param_info Type information for the parameter
 * @return Json integer, boolean or string
 */
static
json_t* param_value_to_json(const MXS_MODULE_PARAM* param_info, const string& name, const string& value)
{
    mxb_assert(name == param_info->name);
    json_t* rval = NULL;

    switch (param_info->type)
    {
    case MXS_MODULE_PARAM_COUNT:
    case MXS_MODULE_PARAM_INT:
        rval = json_integer(strtol(value.c_str(), NULL, 10));
        break;

    case MXS_MODULE_PARAM_BOOL:
        rval = json_boolean(config_truth_value(value.c_str()));
        break;

    default:
        rval = json_string(value.c_str());
        break;
    }

    return rval;
}

void config_add_module_params_json(const MXS_CONFIG_PARAMETER* parameters,
                                   const std::unordered_set<std::string>& ignored_params,
                                   const MXS_MODULE_PARAM* basic_params,
                                   const MXS_MODULE_PARAM* module_params,
                                   json_t* output)
{
    // Create a map of the config values to ease their extraction
    std::unordered_map<std::string, std::string> params;

    for (const auto& elem : *parameters)
    {
        params[elem.first] = elem.second;
    }

    for (const auto* param_info : {basic_params, module_params})
    {
        for (int i = 0; param_info[i].name; i++)
        {
            if (ignored_params.count(param_info[i].name) == 0
                && !json_object_get(output, param_info[i].name))
            {
                if (params.count(param_info[i].name) > 0)
                {
                    const string name = param_info[i].name;
                    const string value = params[name];
                    json_object_set_new(output, name.c_str(),
                                        param_value_to_json(&param_info[i], name,
                                                            value));
                }
                else
                {
                    // The parameter was not set in config and does not have a default value.
                    // Print a null value.
                    json_object_set_new(output, param_info[i].name, json_null());
                }
            }
        }
    }
}

/**
 * Create a new router for a service
 * @param obj Service configuration context
 * @return True if configuration was successful, false if an error occurred.
 */
int create_new_service(CONFIG_CONTEXT* obj)
{
    auto router = obj->m_parameters.get_string(CN_ROUTER);
    mxb_assert(!router.empty());

    const string servers = obj->m_parameters.get_string(CN_SERVERS);
    const string cluster = obj->m_parameters.get_string(CN_CLUSTER);

    if (!servers.empty() && !cluster.empty())
    {
        MXS_ERROR("Service '%s' is configured with both 'servers' and 'cluster'. "
                  "Only one or the other is allowed.", obj->name());
        return 1;
    }

    string user = obj->m_parameters.get_string(CN_USER);
    string auth = obj->m_parameters.get_string(CN_PASSWORD);
    const MXS_MODULE* module = get_module(router.c_str(), MODULE_ROUTER);
    mxb_assert(module);

    if ((user.empty() || auth.empty())
        && !rcap_type_required(module->module_capabilities, RCAP_TYPE_NO_AUTH))
    {
        MXS_ERROR("Service '%s' is missing %s%s%s.",
                  obj->name(),
                  !user.empty() ? "" : "the 'user' parameter",
                  user.empty() && auth.empty() ? " and " : "",
                  !auth.empty() ? "" : "the 'password' parameter");
        return 1;
    }

    config_add_defaults(obj, config_service_params);
    config_add_defaults(obj, module->parameters);

    Service* service = service_alloc(obj->name(), router.c_str(), &obj->m_parameters);

    if (service)
    {
        int error_count = 0;

        if (!servers.empty())
        {
            for (auto& a : mxs::strtok(servers, ","))
            {
                fix_object_name(a);

                if (auto s = Server::find_by_unique_name(a))
                {
                    serviceAddBackend(service, s);
                }
                else
                {
                    MXS_ERROR("Unable to find server '%s' that is configured as part "
                              "of service '%s'.",
                              a.c_str(),
                              obj->name());
                    error_count++;
                }
            }
        }

        string filters = obj->m_parameters.get_string(CN_FILTERS);
        if (!filters.empty())
        {
            auto flist = mxs::strtok(filters, "|");

            if (!service->set_filters(flist))
            {
                error_count++;
            }
        }

        if (!cluster.empty())
        {
            Monitor* pMonitor = MonitorManager::find_monitor(cluster.c_str());

            if (pMonitor)
            {
                service->m_monitor = pMonitor;
            }
            else
            {
                MXS_ERROR("Unable to find monitor '%s' that defines the cluster used by "
                          "service '%s'.", cluster.c_str(), obj->name());
                error_count++;
            }
        }
    }
    else
    {
        MXS_ERROR("Service '%s' creation failed.", obj->name());
    }

    return service ? 0 : 1;
}

/**
 * Check if a parameter is a default server parameter.
 * @param param Parameter name
 * @return True if it is one of the standard server parameters
 */
bool is_normal_server_parameter(const char* param)
{
    for (int i = 0; config_server_params[i].name; i++)
    {
        if (strcmp(param, config_server_params[i].name) == 0)
        {
            return true;
        }
    }
    // Check if parameter is deprecated
    for (int i = 0; deprecated_server_params[i]; i++)
    {
        if (strcmp(param, deprecated_server_params[i]) == 0)
        {
            MXS_WARNING("Server parameter '%s' is deprecated and will be ignored.", param);
            return true;
        }
    }
    return false;
}

/**
 * Create a new server
 * @param obj Server configuration context
 * @return Number of errors
 */
int create_new_server(CONFIG_CONTEXT* obj)
{
    bool error = false;

    config_add_defaults(obj, config_server_params);

    auto module = obj->m_parameters.get_string(CN_PROTOCOL);
    mxb_assert(!module.empty());

    if (const MXS_MODULE* mod = get_module(module.c_str(), MODULE_PROTOCOL))
    {
        config_add_defaults(obj, mod->parameters);
    }
    else
    {
        MXS_ERROR("Unable to load protocol module '%s'.", module.c_str());
        return 1;
    }

    if (Server* server = Server::server_alloc(obj->name(), &obj->m_parameters))
    {
        auto disk_space_threshold = obj->m_parameters.get_string(CN_DISK_SPACE_THRESHOLD);
        if (!server->set_disk_space_threshold(disk_space_threshold))
        {
            MXS_ERROR("Invalid value for '%s' for server %s: %s",
                      CN_DISK_SPACE_THRESHOLD,
                      server->name(),
                      disk_space_threshold.c_str());
            error = true;
        }
    }
    else
    {
        MXS_ERROR("Failed to create a new server, memory allocation failed.");
        error = true;
    }

    return error;
}

/**
 * Create a new monitor
 *
 * @param obj               Monitor configuration context
 * @param monitored_servers Set containing the servers that are already monitored
 *
 * @return Number of errors
 */
int create_new_monitor(CONFIG_CONTEXT* obj, std::set<std::string>& monitored_servers)
{
    bool err = false;

    MXS_CONFIG_PARAMETER* params = &obj->m_parameters;
    // The config loader has already checked that the server list is mostly ok. However, it cannot
    // check that the server names in the list actually ended up generated.
    if (params->contains(CN_SERVERS))
    {
        string name_not_found;
        auto servers = params->get_server_list(CN_SERVERS, &name_not_found);
        if (servers.empty())
        {
            err = true;
            mxb_assert(!name_not_found.empty());
            MXS_ERROR("Unable to find server '%s' that is configured in monitor '%s'.",
                      name_not_found.c_str(), obj->name());
        }
        for (auto server : servers)
        {
            mxb_assert(server);
            if (monitored_servers.insert(server->name()).second == false)
            {
                MXS_WARNING("Multiple monitors are monitoring server [%s]. "
                            "This will cause undefined behavior.", server->name());
            }
        }
    }

    if (err)
    {
        return 1;
    }

    auto module = obj->m_parameters.get_string(CN_MODULE);
    mxb_assert(!module.empty());

    if (const MXS_MODULE* mod = get_module(module.c_str(), MODULE_MONITOR))
    {
        config_add_defaults(obj, config_monitor_params);
        config_add_defaults(obj, mod->parameters);
    }
    else
    {
        MXS_ERROR("Unable to load monitor module '%s'.", module.c_str());
        return 1;
    }

    Monitor* monitor = MonitorManager::create_monitor(obj->name(), module, &obj->m_parameters);
    if (monitor == NULL)
    {
        MXS_ERROR("Failed to create monitor '%s'.", obj->name());
        return 1;
    }
    else
    {
        return 0;
    }
}

/**
 * Create a new listener for a service
 *
 * @param obj Listener configuration context
 *
 * @return Number of errors
 */
int create_new_listener(CONFIG_CONTEXT* obj)
{
    auto protocol = obj->m_parameters.get_string(CN_PROTOCOL);
    mxb_assert(!protocol.empty());

    if (const MXS_MODULE* mod = get_module(protocol.c_str(), MODULE_PROTOCOL))
    {
        config_add_defaults(obj, config_listener_params);
        config_add_defaults(obj, mod->parameters);
    }
    else
    {
        MXS_ERROR("Unable to load protocol module '%s'.", protocol.c_str());
        return 1;
    }

    int error_count = 0;

    bool port_defined = obj->m_parameters.contains(CN_PORT);
    bool socket_defined = obj->m_parameters.contains(CN_SOCKET);

    if (port_defined && socket_defined)
    {
        MXS_ERROR("Creation of listener '%s' failed because both 'socket' and 'port' "
                  "are defined. Only one of them is allowed.",
                  obj->name());
        error_count++;
    }
    else if (!port_defined && !socket_defined)
    {
        MXS_ERROR("Listener '%s' is missing a required parameter. A Listener "
                  "must have a service, protocol and port (or socket) defined.",
                  obj->name());
        error_count++;
    }
    else
    {
        auto address = obj->m_parameters.get_string(CN_ADDRESS);
        Service* service = static_cast<Service*>(obj->m_parameters.get_service(CN_SERVICE));
        mxb_assert(service);

        // The conditionals just enforce defaults expected in the function.
        auto port = port_defined ? obj->m_parameters.get_integer(CN_PORT) : 0;
        auto socket = socket_defined ? obj->m_parameters.get_string(CN_SOCKET) : "";

        // Remove this once maxadmin is removed
        if (strcasecmp(protocol.c_str(), "maxscaled") == 0 && socket_defined
            && socket == MAXADMIN_CONFIG_DEFAULT_SOCKET_TAG)
        {
            socket = MAXADMIN_DEFAULT_SOCKET;
            address = "";
        }

        if (auto l = listener_find_by_config(socket, address, port))
        {
            string socket_type = socket_defined ? "socket" : "port";
            string socket_definition = socket_defined ? socket : obj->m_parameters.get_string(CN_PORT);
            MXS_ERROR("Creation of listener '%s' for service '%s' failed, because "
                      "listener '%s' already listens on the %s %s.",
                      obj->name(),
                      service->name(),
                      l->name(),
                      socket_type.c_str(),
                      socket_definition.c_str());
            return 1;
        }

        auto protocol = obj->m_parameters.get_string(CN_PROTOCOL);
        SSL_LISTENER* ssl_info = NULL;

        if (!config_create_ssl(obj->name(), &obj->m_parameters, true, &ssl_info))
        {
            return 1;
        }

        // These two values being NULL trigger the loading of the default
        // authenticators that are specific to each protocol module
        auto authenticator = obj->m_parameters.get_string(CN_AUTHENTICATOR);
        auto authenticator_options = obj->m_parameters.get_string(CN_AUTHENTICATOR_OPTIONS);
        int net_port = socket_defined ? 0 : port;

        auto listener = Listener::create(service, obj->name(), protocol, socket_defined ? socket : address,
                                         net_port, authenticator, authenticator_options, ssl_info);

        if (!listener)
        {
            ++error_count;
        }
    }

    return error_count;
}

/**
 * Create a new filter
 * @param obj Filter configuration context
 * @return Number of errors
 */
int create_new_filter(CONFIG_CONTEXT* obj)
{
    int error_count = 0;
    auto module_str = obj->m_parameters.get_string(CN_MODULE);
    mxb_assert(!module_str.empty());
    const char* module = module_str.c_str();

    if (const MXS_MODULE* mod = get_module(module, MODULE_FILTER))
    {
        config_add_defaults(obj, mod->parameters);

        if (!filter_alloc(obj->name(), module, &obj->m_parameters))
        {
            MXS_ERROR("Failed to create filter '%s'. Memory allocation failed.",
                      obj->name());
            error_count++;
        }
    }
    else
    {
        MXS_ERROR("Failed to load filter module '%s'", module);
        error_count++;
    }

    return error_count;
}

bool config_have_required_ssl_params(CONFIG_CONTEXT* obj)
{
    MXS_CONFIG_PARAMETER* param = &obj->m_parameters;
    return param->contains(CN_SSL)
           && param->contains(CN_SSL_KEY)
           && param->contains(CN_SSL_CERT)
           && param->contains(CN_SSL_CA_CERT)
           && (param->get_string(CN_SSL) == CN_REQUIRED);
}

bool config_is_ssl_parameter(const char* key)
{
    const char* ssl_params[] =
    {
        CN_SSL_CERT,
        CN_SSL_CA_CERT,
        CN_SSL,
        CN_SSL_KEY,
        CN_SSL_VERSION,
        CN_SSL_CERT_VERIFY_DEPTH,
        CN_SSL_VERIFY_PEER_CERTIFICATE,
        NULL
    };

    for (int i = 0; ssl_params[i]; i++)
    {
        if (strcmp(key, ssl_params[i]) == 0)
        {
            return true;
        }
    }

    return false;
}

static bool check_path_parameter(const MXS_MODULE_PARAM* params, const char* value)
{
    bool valid = false;

    if (params->options & (MXS_MODULE_OPT_PATH_W_OK
                           | MXS_MODULE_OPT_PATH_R_OK
                           | MXS_MODULE_OPT_PATH_X_OK
                           | MXS_MODULE_OPT_PATH_F_OK))
    {
        char buf[strlen(get_module_configdir()) + strlen(value) + 3];

        if (*value != '/')
        {
            sprintf(buf, "/%s/%s", get_module_configdir(), value);
            clean_up_pathname(buf);
        }
        else
        {
            strcpy(buf, value);
        }

        int mode = F_OK;
        int mask = 0;

        if (params->options & MXS_MODULE_OPT_PATH_W_OK)
        {
            mask |= S_IWUSR | S_IWGRP;
            mode |= W_OK;
        }
        if (params->options & MXS_MODULE_OPT_PATH_R_OK)
        {
            mask |= S_IRUSR | S_IRGRP;
            mode |= R_OK;
        }
        if (params->options & MXS_MODULE_OPT_PATH_X_OK)
        {
            mask |= S_IXUSR | S_IXGRP;
            mode |= X_OK;
        }

        if (access(buf, mode) == 0)
        {
            valid = true;
        }
        else
        {
            /** Save errno as we do a second call to `accept` */
            int er = errno;

            if (access(buf, F_OK) == 0 || (params->options & MXS_MODULE_OPT_PATH_CREAT) == 0)
            {
                /**
                 * Path already exists and it doesn't have the requested access
                 * right or the module doesn't want the directory to be created
                 * if it doesn't exist.
                 */
                MXS_ERROR("Bad path parameter '%s' (absolute path '%s'): %d, %s",
                          value,
                          buf,
                          er,
                          mxs_strerror(er));
            }
            else if (mxs_mkdir_all(buf, mask))
            {
                /** Successfully created path */
                valid = true;
            }
            else
            {
                /** Failed to create the directory, errno is set in `mxs_mkdir_all` */
                MXS_ERROR("Can't create path '%s' (absolute path '%s'): %d, %s",
                          value,
                          buf,
                          errno,
                          mxs_strerror(errno));
            }
        }
    }
    else
    {
        /** No checks for the path are required */
        valid = true;
    }

    return valid;
}

static bool config_contains_type(const CONFIG_CONTEXT* ctx, const char* name, const char* type)
{
    while (ctx)
    {
        if (strcmp(ctx->name(), name) == 0 && type == ctx->m_parameters.get_string(CN_TYPE))
        {
            return true;
        }

        ctx = ctx->m_next;
    }

    return false;
}

void fix_serverlist(char* value)
{
    string dest;
    char* end;
    char* start = strtok_r(value, ",", &end);
    const char* sep = "";

    while (start)
    {
        fix_object_name(start);
        dest += sep;
        dest += start;
        sep = ",";
        start = strtok_r(NULL, ",", &end);
    }

    /** The value will always be smaller than the original one or of equal size */
    strcpy(value, dest.c_str());
}

void config_fix_param(const MXS_MODULE_PARAM* params, const string& name, string* value)
{
    // A char* is needed for C-style functions.
    char temp_value[value->length() + 1];
    strcpy(temp_value, value->c_str());

    for (int i = 0; params[i].name; i++)
    {
        if (params[i].name == name)
        {
            switch (params[i].type)
            {
            case MXS_MODULE_PARAM_SERVER:
            case MXS_MODULE_PARAM_SERVICE:
                fix_object_name(temp_value);
                break;

            case MXS_MODULE_PARAM_SERVERLIST:
                fix_serverlist(temp_value);
                break;

            case MXS_MODULE_PARAM_QUOTEDSTRING:
                // Remove *if* once '" .. "' is no longer optional
                if (check_first_last_char(temp_value, '"'))
                {
                    remove_first_last_char(temp_value);
                }
                break;

            case MXS_MODULE_PARAM_REGEX:
                // Remove *if* once '/ .. /' is no longer optional
                if (check_first_last_char(temp_value, '/'))
                {
                    remove_first_last_char(temp_value);
                }
                break;

            default:
                break;
            }

            break;
        }
    }
    value->assign(temp_value);
}

bool config_param_is_valid(const MXS_MODULE_PARAM* params,
                           const char* key,
                           const char* value,
                           const CONFIG_CONTEXT* context)
{
    bool valid = false;
    char fixed_value[strlen(value) + 1];
    strcpy(fixed_value, value);
    fix_object_name(fixed_value);

    for (int i = 0; params[i].name && !valid; i++)
    {
        if (strcmp(params[i].name, key) == 0)
        {
            char* endptr;

            switch (params[i].type)
            {
            case MXS_MODULE_PARAM_COUNT:
                if ((strtol(value, &endptr, 10)) >= 0 && endptr != value && *endptr == '\0')
                {
                    valid = true;
                }
                break;

            case MXS_MODULE_PARAM_INT:
                {
                    errno = 0;
                    long int v = strtol(value, &endptr, 10);
                    (void)v;    // error: ignoring return value of 'strtol'
                    if ((errno == 0) && (endptr != value) && (*endptr == '\0'))
                    {
                        valid = true;
                    }
                }
                break;

            case MXS_MODULE_PARAM_SIZE:
                {
                    errno = 0;
                    long long int v = strtoll(value, &endptr, 10);
                    (void)v;    // error: ignoring return value of 'strtoll'
                    if (errno == 0)
                    {
                        if (endptr != value)
                        {
                            switch (*endptr)
                            {
                            case 'T':
                            case 't':
                            case 'G':
                            case 'g':
                            case 'M':
                            case 'm':
                            case 'K':
                            case 'k':
                                if (*(endptr + 1) == '\0'
                                    || ((*(endptr + 1) == 'i' || *(endptr + 1) == 'I')
                                        && *(endptr + 2) == '\0'))
                                {
                                    valid = true;
                                }
                                break;

                            case '\0':
                                valid = true;
                                break;

                            default:
                                break;
                            }
                        }
                    }
                }
                break;

            case MXS_MODULE_PARAM_DURATION:
                {
                    mxs::config::DurationUnit unit;

                    if (duration_is_valid(value, &unit))
                    {
                        valid = true;

                        if (unit == mxs::config::DURATION_IN_DEFAULT)
                        {
                            MXS_WARNING("Specifying durations without a suffix denoting the unit "
                                        "has been deprecated: '%s=%s'. Use the suffixes 'h' (hour), "
                                        "'m' (minute) 's' (second) or 'ms' (milliseconds). "
                                        "For instance, '%s=%ss' or '%s=%sms.",
                                        key, value, key, value, key, value);
                        }
                    }
                }
                break;

            case MXS_MODULE_PARAM_BOOL:
                if (config_truth_value(value) != -1)
                {
                    valid = true;
                }
                break;

            case MXS_MODULE_PARAM_STRING:
                if (*value)
                {
                    valid = true;
                }
                break;

            case MXS_MODULE_PARAM_QUOTEDSTRING:
                if (*value)
                {
                    valid = true;
                    if (!check_first_last_char(value, '"'))
                    {
                        // Change warning to valid=false once quotes are no longer optional
                        MXS_WARNING("Missing quotes (\") around a quoted string is deprecated: '%s=%s'.",
                                    key,
                                    value);
                    }
                }
                break;

            case MXS_MODULE_PARAM_REGEX:
                valid = test_regex_string_validity(value, key);
                break;

            case MXS_MODULE_PARAM_ENUM:
                if (params[i].accepted_values)
                {
                    char* endptr;
                    const char* delim = ", \t";
                    char buf[strlen(value) + 1];
                    strcpy(buf, value);
                    char* tok = strtok_r(buf, delim, &endptr);

                    while (tok)
                    {
                        valid = false;

                        for (int j = 0; params[i].accepted_values[j].name; j++)
                        {
                            if (strcmp(params[i].accepted_values[j].name, tok) == 0)
                            {
                                valid = true;
                                break;
                            }
                        }

                        tok = strtok_r(NULL, delim, &endptr);

                        if ((params[i].options & MXS_MODULE_OPT_ENUM_UNIQUE) && (tok || !valid))
                        {
                            /** Either the only defined enum value is not valid
                             * or multiple values were defined */
                            valid = false;
                            break;
                        }
                    }
                }
                break;

            case MXS_MODULE_PARAM_SERVICE:
                if (context && config_contains_type(context, fixed_value, CN_SERVICE))
                {
                    valid = true;
                }
                break;

            case MXS_MODULE_PARAM_SERVER:
                if (context && config_contains_type(context, fixed_value, CN_SERVER))
                {
                    valid = true;
                }
                break;

            case MXS_MODULE_PARAM_SERVERLIST:
                if (context)
                {
                    auto server_names = config_break_list_string(value);
                    if (!server_names.empty())
                    {
                        valid = true;
                        /* Check that every server name in the list is found in the config. */
                        for (auto elem : server_names)
                        {
                            if (!config_contains_type(context, elem.c_str(), CN_SERVER))
                            {
                                valid = false;
                                break;
                            }
                        }
                    }
                    break;
                }


            case MXS_MODULE_PARAM_PATH:
                valid = check_path_parameter(&params[i], value);
                break;

            default:
                MXS_ERROR("Unexpected module parameter type: %d", params[i].type);
                mxb_assert(false);
                break;
            }
        }
    }

    return valid;
}

std::vector<string> config_break_list_string(const string& list_string)
{
    string copy = list_string;
    /* Parse the elements from the list. They are separated by ',' and are trimmed of whitespace. */
    std::vector<string> tokenized = mxs::strtok(copy, ",");
    for (auto& elem : tokenized)
    {
        fix_object_name(elem);
    }
    return tokenized;
}

json_t* config_maxscale_to_json(const char* host)
{
    json_t* param = json_object();
    json_object_set_new(param, "libdir", json_string(get_libdir()));
    json_object_set_new(param, "datadir", json_string(get_datadir()));
    json_object_set_new(param, "process_datadir", json_string(get_process_datadir()));
    json_object_set_new(param, "cachedir", json_string(get_cachedir()));
    json_object_set_new(param, "configdir", json_string(get_configdir()));
    json_object_set_new(param, "config_persistdir", json_string(get_config_persistdir()));
    json_object_set_new(param, "module_configdir", json_string(get_module_configdir()));
    json_object_set_new(param, "piddir", json_string(get_piddir()));
    json_object_set_new(param, "logdir", json_string(get_logdir()));
    json_object_set_new(param, "langdir", json_string(get_langdir()));
    json_object_set_new(param, "execdir", json_string(get_execdir()));
    json_object_set_new(param, "connector_plugindir", json_string(get_connector_plugindir()));
    json_object_set_new(param, CN_THREADS, json_integer(config_threadcount()));
    json_object_set_new(param, CN_THREAD_STACK_SIZE, json_integer(config_thread_stack_size()));
    json_object_set_new(param, CN_WRITEQ_HIGH_WATER, json_integer(config_writeq_high_water()));
    json_object_set_new(param, CN_WRITEQ_LOW_WATER, json_integer(config_writeq_low_water()));

    MXS_CONFIG* cnf = config_get_global_options();

    json_object_set_new(param, CN_AUTH_CONNECT_TIMEOUT, json_integer(cnf->auth_conn_timeout));
    json_object_set_new(param, CN_AUTH_READ_TIMEOUT, json_integer(cnf->auth_read_timeout));
    json_object_set_new(param, CN_AUTH_WRITE_TIMEOUT, json_integer(cnf->auth_write_timeout));
    json_object_set_new(param, CN_SKIP_PERMISSION_CHECKS, json_boolean(cnf->skip_permission_checks));
    json_object_set_new(param, CN_ADMIN_AUTH, json_boolean(cnf->admin_auth));
    json_object_set_new(param, CN_ADMIN_ENABLED, json_boolean(cnf->admin_enabled));
    json_object_set_new(param, CN_ADMIN_LOG_AUTH_FAILURES, json_boolean(cnf->admin_log_auth_failures));
    json_object_set_new(param, CN_ADMIN_HOST, json_string(cnf->admin_host));
    json_object_set_new(param, CN_ADMIN_PORT, json_integer(cnf->admin_port));
    json_object_set_new(param, CN_ADMIN_SSL_KEY, json_string(cnf->admin_ssl_key));
    json_object_set_new(param, CN_ADMIN_SSL_CERT, json_string(cnf->admin_ssl_cert));
    json_object_set_new(param, CN_ADMIN_SSL_CA_CERT, json_string(cnf->admin_ssl_ca_cert));
    json_object_set_new(param, CN_PASSIVE, json_boolean(cnf->passive));

    json_object_set_new(param, CN_QUERY_CLASSIFIER, json_string(cnf->qc_name));

    if (cnf->qc_args)
    {
        json_object_set_new(param, CN_QUERY_CLASSIFIER_ARGS, json_string(cnf->qc_args));
    }

    json_object_set_new(param,
                        CN_QUERY_CLASSIFIER_CACHE_SIZE,
                        json_integer(cnf->qc_cache_properties.max_size));

    json_object_set_new(param, CN_RETAIN_LAST_STATEMENTS, json_integer(session_get_retain_last_statements()));
    json_object_set_new(param, CN_DUMP_LAST_STATEMENTS, json_string(session_get_dump_statements_str()));
    json_object_set_new(param, CN_LOAD_PERSISTED_CONFIGS, json_boolean(cnf->load_persisted_configs));

    json_t* attr = json_object();
    time_t started = maxscale_started();
    time_t activated = started + MXS_CLOCK_TO_SEC(cnf->promoted_at);
    json_object_set_new(attr, CN_PARAMETERS, param);
    json_object_set_new(attr, "version", json_string(MAXSCALE_VERSION));
    json_object_set_new(attr, "commit", json_string(MAXSCALE_COMMIT));
    json_object_set_new(attr, "started_at", json_string(http_to_date(started).c_str()));
    json_object_set_new(attr, "activated_at", json_string(http_to_date(activated).c_str()));
    json_object_set_new(attr, "uptime", json_integer(maxscale_uptime()));

    json_t* obj = json_object();
    json_object_set_new(obj, CN_ATTRIBUTES, attr);
    json_object_set_new(obj, CN_ID, json_string(CN_MAXSCALE));
    json_object_set_new(obj, CN_TYPE, json_string(CN_MAXSCALE));

    return mxs_json_resource(host, MXS_JSON_API_MAXSCALE, obj);
}

/**
 * Creates a global configuration at the location pointed by @c filename
 *
 * @param filename Filename where configuration is written
 * @return True on success, false on error
 */
static bool create_global_config(const char* filename)
{
    int file = open(filename, O_EXCL | O_CREAT | O_WRONLY, S_IRUSR | S_IWUSR | S_IRGRP | S_IROTH);

    if (file == -1)
    {
        MXS_ERROR("Failed to open file '%s' when serializing global configuration: %d, %s",
                  filename,
                  errno,
                  mxs_strerror(errno));
        return false;
    }

    dprintf(file, "[maxscale]\n");
    dprintf(file, "%s=%u\n", CN_AUTH_CONNECT_TIMEOUT, gateway.auth_conn_timeout);
    dprintf(file, "%s=%u\n", CN_AUTH_READ_TIMEOUT, gateway.auth_read_timeout);
    dprintf(file, "%s=%u\n", CN_AUTH_WRITE_TIMEOUT, gateway.auth_write_timeout);
    dprintf(file, "%s=%s\n", CN_ADMIN_AUTH, gateway.admin_auth ? "true" : "false");
    dprintf(file, "%s=%u\n", CN_PASSIVE, gateway.passive);

    close(file);

    return true;
}

bool config_global_serialize()
{
    static const char* GLOBAL_CONFIG_NAME = "global-options";
    bool rval = false;
    char filename[PATH_MAX];

    snprintf(filename,
             sizeof(filename),
             "%s/%s.cnf.tmp",
             get_config_persistdir(),
             GLOBAL_CONFIG_NAME);

    if (unlink(filename) == -1 && errno != ENOENT)
    {
        MXS_ERROR("Failed to remove temporary global configuration at '%s': %d, %s",
                  filename,
                  errno,
                  mxs_strerror(errno));
    }
    else if (create_global_config(filename))
    {
        char final_filename[PATH_MAX];
        strcpy(final_filename, filename);

        char* dot = strrchr(final_filename, '.');
        mxb_assert(dot);
        *dot = '\0';

        if (rename(filename, final_filename) == 0)
        {
            rval = true;
        }
        else
        {
            MXS_ERROR("Failed to rename temporary server configuration at '%s': %d, %s",
                      filename,
                      errno,
                      mxs_strerror(errno));
        }
    }

    return rval;
}

/**
 * Test if first and last char in the string are as expected.
 *
 * @param string Input string
 * @param expected Required character
 * @return True, if string has at least two chars and both first and last char
 * equal @c expected
 */
static bool check_first_last_char(const char* string, char expected)
{
    bool valid = false;
    {
        size_t len = strlen(string);
        if ((len >= 2) && (string[0] == expected) && (string[len - 1] == expected))
        {
            valid = true;
        }
    }
    return valid;
}

/**
 * Chop a char off from both ends of the string.
 *
 * @param value Input string
 */
static void remove_first_last_char(char* value)
{
    size_t len = strlen(value);
    value[len - 1] = '\0';
    memmove(value, value + 1, len - 1);
}

/**
 * Compile a regex string using PCRE2 using the settings provided.
 *
 * @param regex_string The string to compile
 * @param jit_enabled Enable JIT compilation. If true but JIT is not available,
 * a warning is printed.
 * @param options PCRE2 compilation options
 * @param output_ovector_size Output for the match data ovector size. On error,
 * nothing is written. If NULL, the parameter is ignored.
 * @return Compiled regex code on success, NULL otherwise
 */
static pcre2_code* compile_regex_string(const char* regex_string,
                                        bool jit_enabled,
                                        uint32_t options,
                                        uint32_t* output_ovector_size)
{
    bool success = true;
    int errorcode = -1;
    PCRE2_SIZE error_offset = -1;
    uint32_t capcount = 0;
    pcre2_code* machine =
        pcre2_compile((PCRE2_SPTR) regex_string,
                      PCRE2_ZERO_TERMINATED,
                      options,
                      &errorcode,
                      &error_offset,
                      NULL);
    if (machine)
    {
        if (jit_enabled)
        {
            // Try to compile even further for faster matching
            if (pcre2_jit_compile(machine, PCRE2_JIT_COMPLETE) < 0)
            {
                MXS_WARNING("PCRE2 JIT compilation of pattern '%s' failed, "
                            "falling back to normal compilation.",
                            regex_string);
            }
        }
        /* Check what is the required match_data size for this pattern. */
        int ret_info = pcre2_pattern_info(machine, PCRE2_INFO_CAPTURECOUNT, &capcount);
        if (ret_info != 0)
        {
            MXS_PCRE2_PRINT_ERROR(ret_info);
            success = false;
        }
    }
    else
    {
        MXS_ERROR("Invalid PCRE2 regular expression '%s' (position '%zu').",
                  regex_string,
                  error_offset);
        MXS_PCRE2_PRINT_ERROR(errorcode);
        success = false;
    }

    if (!success)
    {
        pcre2_code_free(machine);
        machine = NULL;
    }
    else if (output_ovector_size)
    {
        *output_ovector_size = capcount + 1;
    }
    return machine;
}

/**
 * Test if the given string is a valid MaxScale regular expression and can be
 * compiled to a regex machine using PCRE2.
 *
 * @param regex_string The input string
 * @return True if compilation succeeded, false if string is invalid or cannot
 * be compiled.
 */
static bool test_regex_string_validity(const char* regex_string, const char* key)
{
    if (*regex_string == '\0')
    {
        return false;
    }
    char regex_copy[strlen(regex_string) + 1];
    strcpy(regex_copy, regex_string);
    if (!check_first_last_char(regex_string, '/'))
    {
        // return false; // Uncomment this line once '/ .. /' is no longer optional
        MXS_WARNING("Missing slashes (/) around a regular expression is deprecated: '%s=%s'.",
                    key,
                    regex_string);
    }
    else
    {
        remove_first_last_char(regex_copy);
    }

    pcre2_code* code = compile_regex_string(regex_copy, false, 0, NULL);
    bool rval = (code != NULL);
    pcre2_code_free(code);
    return rval;
}

bool get_suffixed_size(const char* value, uint64_t* dest)
{
    if (!isdigit(*value))
    {
        // This will also catch negative values
        return false;
    }

    bool rval = false;
    char* end;
    uint64_t size = strtoll(value, &end, 10);

    switch (*end)
    {
    case 'T':
    case 't':
        if ((*(end + 1) == 'i') || (*(end + 1) == 'I'))
        {
            size *= 1024ULL * 1024ULL * 1024ULL * 1024ULL;
        }
        else
        {
            size *= 1000ULL * 1000ULL * 1000ULL * 1000ULL;
        }
        break;

    case 'G':
    case 'g':
        if ((*(end + 1) == 'i') || (*(end + 1) == 'I'))
        {
            size *= 1024ULL * 1024ULL * 1024ULL;
        }
        else
        {
            size *= 1000ULL * 1000ULL * 1000ULL;
        }
        break;

    case 'M':
    case 'm':
        if ((*(end + 1) == 'i') || (*(end + 1) == 'I'))
        {
            size *= 1024ULL * 1024ULL;
        }
        else
        {
            size *= 1000ULL * 1000ULL;
        }
        break;

    case 'K':
    case 'k':
        if ((*(end + 1) == 'i') || (*(end + 1) == 'I'))
        {
            size *= 1024ULL;
        }
        else
        {
            size *= 1000ULL;
        }
        break;

    default:
        break;
    }

    const std::set<char> first {'T', 't', 'G', 'g', 'M', 'm', 'K', 'k'};
    const std::set<char> second {'I', 'i'};

    if (end[0] == '\0')
    {
        rval = true;
    }
    else if (end[1] == '\0')
    {
        // First character must be valid
        rval = first.count(end[0]);
    }
    else if (end[2] == '\0')
    {
        // Both characters have to be valid
        rval = first.count(end[0]) && second.count(end[1]);
    }

    if (dest)
    {
        *dest = size;
    }

    return rval;
}

bool get_suffixed_duration(const char* zValue,
                           mxs::config::DurationInterpretation interpretation,
                           std::chrono::milliseconds* pDuration,
                           mxs::config::DurationUnit* pUnit)
{
    if (!isdigit(*zValue))
    {
        // This will also catch negative values
        return false;
    }

    bool rval = false;
    char* zEnd;
    uint64_t value = strtoll(zValue, &zEnd, 10);

    std::chrono::milliseconds duration;
    mxs::config::DurationUnit unit = mxs::config::DURATION_IN_DEFAULT;

    switch (*zEnd)
    {
    case 'H':
    case 'h':
        unit = mxs::config::DURATION_IN_HOURS;
        duration = std::chrono::duration_cast<std::chrono::milliseconds>(std::chrono::hours(value));
        ++zEnd;
        break;

    case 'M':
    case 'm':
        if (*(zEnd + 1) == 's' || *(zEnd + 1) == 'S')
        {
            unit = mxs::config::DURATION_IN_MILLISECONDS;
            duration = std::chrono::milliseconds(value);
            ++zEnd;
        }
        else
        {
            unit = mxs::config::DURATION_IN_MINUTES;
            duration = std::chrono::duration_cast<std::chrono::milliseconds>(std::chrono::minutes(value));
        }
        ++zEnd;
        break;

    case 'S':
    case 's':
        unit = mxs::config::DURATION_IN_SECONDS;
        duration = std::chrono::duration_cast<std::chrono::milliseconds>(std::chrono::seconds(value));
        ++zEnd;
        break;

    case 0:
        if (interpretation == mxs::config::INTERPRET_AS_SECONDS)
        {
            duration = std::chrono::duration_cast<std::chrono::milliseconds>(std::chrono::seconds(value));
        }
        else
        {
            duration = std::chrono::milliseconds(value);
        }
        break;

    default:
        break;
    }

    if (*zEnd == 0)
    {
        rval = true;

        if (pDuration)
        {
            *pDuration = duration;
        }

        if (pUnit)
        {
            *pUnit = unit;
        }
    }

    return rval;
}

static bool duration_is_valid(const char* zValue, mxs::config::DurationUnit* pUnit)
{
    // When the validity is checked, it does not matter how the value
    // should be interpreted, so any mxs::config::DurationInterpretation is fine.
    return get_suffixed_duration(zValue, mxs::config::INTERPRET_AS_SECONDS, nullptr, pUnit);
}

bool config_parse_disk_space_threshold(SERVER::DiskSpaceLimits* pDisk_space_threshold,
                                       const char* zDisk_space_threshold)
{
    mxb_assert(pDisk_space_threshold);
    mxb_assert(zDisk_space_threshold);

    bool success = true;

    using namespace std;

    SERVER::DiskSpaceLimits disk_space_threshold;
    string s(zDisk_space_threshold);

    // Somewhat simplified, this is what we expect: [^:]+:[:digit:]+(,[^:]+:[:digit:]+)*
    // So, e.g. the following are fine "/data:20", "/data1:50,/data2:60", "*:80".

    while (success && !s.empty())
    {
        size_t i = s.find_first_of(',');
        string entry = s.substr(0, i);

        s.erase(0, i != string::npos ? i + 1 : i);

        size_t j = entry.find_first_of(':');

        if (j != string::npos)
        {
            string path = entry.substr(0, j);
            string tail = entry.substr(j + 1);

            mxb::trim(path);
            mxb::trim(tail);

            if (!path.empty() && !tail.empty())
            {
                char* end;
                int32_t percentage = strtol(tail.c_str(), &end, 0);

                if ((*end == 0) && (percentage >= 0) && (percentage <= 100))
                {
                    disk_space_threshold[path] = percentage;
                }
                else
                {
                    MXS_ERROR("The value following the ':' must be a percentage: %s",
                              entry.c_str());
                    success = false;
                }
            }
            else
            {
                MXS_ERROR("The %s parameter '%s' contains an invalid entry: '%s'",
                          CN_DISK_SPACE_THRESHOLD,
                          zDisk_space_threshold,
                          entry.c_str());
                success = false;
            }
        }
        else
        {
            MXS_ERROR("The %s parameter '%s' contains an invalid entry: '%s'",
                      CN_DISK_SPACE_THRESHOLD,
                      zDisk_space_threshold,
                      entry.c_str());
            success = false;
        }
    }

    if (success)
    {
        pDisk_space_threshold->swap(disk_space_threshold);
    }

    return success;
}

std::string generate_config_string(const std::string& instance_name, const MXS_CONFIG_PARAMETER& parameters,
                                   const MXS_MODULE_PARAM* common_param_defs,
                                   const MXS_MODULE_PARAM* module_param_defs)
{
    string output = "[" + instance_name + "]\n";
    // Common params and module params are null-terminated arrays. Loop over both and print parameter
    // names and values.
    for (auto param_set : {common_param_defs, module_param_defs})
    {
        for (int i = 0; param_set[i].name; i++)
        {
            auto param_info = param_set + i;
            string param_name = param_info->name;
            if (parameters.contains(param_name))
            {
                // Parameter value in the container can be an empty string and still be printed.
                string param_value = parameters.get_string(param_name);
                output += param_name + "=" + param_value + "\n";
            }
        }
    }
    return output;
}

/**
 * Optimal string alignment distance of two strings
 *
 * @see https://en.wikipedia.org/wiki/Damerau%E2%80%93Levenshtein_distance
 *
 * @param a First string
 * @param b Second string
 *
 * @return The distance between the two strings
 */
int string_distance(const std::string& a, const std::string& b)
{
    char d[a.length() + 1][b.length() + 1];

    for (size_t i = 0; i <= a.length(); i++)
    {
        d[i][0] = i;
    }

    for (size_t i = 0; i <= b.length(); i++)
    {
        d[0][i] = i;
    }

    for (size_t i = 1; i <= a.length(); i++)
    {
        for (size_t j = 1; j <= b.length(); j++)
        {
            char cost = a[i - 1] == b[j - 1] ? 0 : 1;
            // Remove, add or substitute a character
            d[i][j] = std::min({d[i - 1][j] + 1, d[i][j - 1] + 1, d[i - 1][j - 1] + cost});

            if (i > 1 && j > 1 && a[i - 1] == b[j - 2] && a[i - 2] == b[j - 1])
            {
                // Transpose the characters
                d[i][j] = std::min({d[i][j], (char)(d[i - 2][j - 2] + cost)});
            }
        }
    }

    return d[a.length()][b.length()];
}

/**
 * Returns a suggestion with the parameter name closest to @c str
 *
 * @param str  String to match against
 * @param base Module type parameters
 * @param mod  Module implementation parameters
 *
 * @return A suggestion with the parameter name closest to @c str or an empty string if
 *         the string is not close enough to any of the parameters.
 */
std::string closest_matching_parameter(const std::string& str,
                                       const MXS_MODULE_PARAM* base,
                                       const MXS_MODULE_PARAM* mod)
{
    std::string name;
    int lowest = 99999;     // Nobody can come up with a parameter name this long

    for (auto params : {base, mod})
    {
        for (int i = 0; params[i].name; i++)
        {
            int dist = string_distance(str, params[i].name);

            if (dist < lowest)
            {
                name = params[i].name;
                lowest = dist;
            }
        }
    }

    std::string rval;
    const int min_dist = 4;

    if (lowest <= min_dist)
    {
        rval = "Did you mean '" + name + "'?";
        name.clear();
    }

    return rval;
}

bool config_is_valid_name(const char* zName, std::string* pReason)
{
    bool is_valid = true;

    for (const char* z = zName; is_valid && *z; z++)
    {
        if (isspace(*z))
        {
            is_valid = false;

            if (pReason)
            {
                *pReason = "The name '";
                *pReason += zName;
                *pReason += "' contains whitespace.";
            }
        }
    }

    if (is_valid)
    {
        if (strncmp(zName, "@@", 2) == 0)
        {
            is_valid = false;

            if (pReason)
            {
                *pReason = "The name '";
                *pReason += zName;
                *pReason += "' starts with '@@', which is a prefix reserved for MaxScale.";
            }
        }
    }

    return is_valid;
}

int64_t config_enum_to_value(const std::string& value, const MXS_ENUM_VALUE* values)
{
    for (auto v = values; v->name; ++v)
    {
        if (value == v->name)
        {
            return v->enum_value;
        }
    }

    return MXS_UNKNOWN_ENUM_VALUE;
}<|MERGE_RESOLUTION|>--- conflicted
+++ resolved
@@ -176,11 +176,8 @@
 const char CN_SSL_KEY[] = "ssl_key";
 const char CN_SSL_VERIFY_PEER_CERTIFICATE[] = "ssl_verify_peer_certificate";
 const char CN_SSL_VERSION[] = "ssl_version";
-<<<<<<< HEAD
 const char CN_STATEMENTS[] = "statements";
 const char CN_STATEMENT[] = "statement";
-=======
->>>>>>> 4131f09c
 const char CN_STATE[] = "state";
 const char CN_STRIP_DB_ESC[] = "strip_db_esc";
 const char CN_SUBSTITUTE_VARIABLES[] = "substitute_variables";
@@ -3282,21 +3279,11 @@
             }
             else
             {
-<<<<<<< HEAD
                 MXS_ERROR("Invalid value '%s' for parameter '%s' for object '%s' "
                           "of type '%s' (was expecting %s)",
                           param_value.c_str(), param_namez, obj->name(),
                           type.c_str(),
                           param_type_to_str(fix_params, param_namez));
-=======
-                MXS_ERROR("Invalid value for parameter '%s' for object '%s' "
-                          "of type '%s': %s (was expecting %s)",
-                          params->name,
-                          obj->object,
-                          type.c_str(),
-                          params->value,
-                          param_type_to_str(fix_params, params->name));
->>>>>>> 4131f09c
                 rval = false;
             }
         }
