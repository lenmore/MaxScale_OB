--- conflicted
+++ resolved
@@ -69,15 +69,7 @@
     string username = default_user;
 
     int c;
-<<<<<<< HEAD
-    while ((c = getopt_long(argc, argv, "h", options, nullptr)) != -1)
-=======
-#ifdef HAVE_GLIBC
-    while ((c = getopt_long(argc, argv, "hu:", options, NULL)) != -1)
-#else
-    while ((c = getopt(argc, argv, "hu:")) != -1)
-#endif
->>>>>>> e2642d64
+    while ((c = getopt_long(argc, argv, "hu:", options, nullptr)) != -1)
     {
         switch (c)
         {
