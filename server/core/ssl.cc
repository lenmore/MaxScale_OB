--- conflicted
+++ resolved
@@ -107,21 +107,14 @@
         if ((m_cfg.version & mxb::ssl_version::TLS13) == 0)
         {
 #ifdef OPENSSL_1_1
-<<<<<<< HEAD
-        SSL_CTX_set_options(m_ctx, SSL_OP_NO_TLSv1 | SSL_OP_NO_TLSv1_1 | SSL_OP_NO_TLSv1_2);
-#else
-        MXB_ERROR("TLSv1.3 is not supported on this system.");
-        return false;
-=======
             SSL_CTX_set_options(m_ctx, SSL_OP_NO_TLSv1_3);
 #endif
         }
         else
         {
 #ifndef OPENSSL_1_1
-            MXS_ERROR("TLSv1.3 is not supported on this system.");
-            return false;
->>>>>>> 8ecdb237
+            MXB_ERROR("TLSv1.3 is not supported on this system.");
+            return false;
 #endif
         }
     }
