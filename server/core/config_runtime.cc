/*
 * Copyright (c) 2016 MariaDB Corporation Ab
 *
 * Use of this software is governed by the Business Source License included
 * in the LICENSE.TXT file and at www.mariadb.com/bsl11.
 *
 * Change Date: 2024-03-10
 *
 * On the date above, in accordance with the Business Source License, use
 * of this software will be governed by version 2 or later of the General
 * Public License.
 */

#include <maxscale/ccdefs.hh>

#include "internal/config_runtime.hh"

#include <algorithm>
#include <cinttypes>
#include <functional>
#include <iterator>
#include <set>
#include <sstream>
#include <string>
#include <strings.h>
#include <tuple>
#include <vector>

#include <maxbase/atomic.h>
#include <maxscale/clock.h>
#include <maxscale/jansson.hh>
#include <maxscale/json_api.hh>
#include <maxscale/paths.h>
#include <maxscale/router.hh>
#include <maxscale/users.hh>

#include "internal/config.hh"
#include "internal/filter.hh"
#include "internal/listener.hh"
#include "internal/modules.hh"
#include "internal/monitor.hh"
#include "internal/monitormanager.hh"
#include "internal/query_classifier.hh"
#include "internal/servermanager.hh"

typedef std::set<std::string>    StringSet;
typedef std::vector<std::string> StringVector;

using std::tie;
using maxscale::Monitor;
using SListener = std::shared_ptr<Listener>;
using namespace std::literals::string_literals;

#define RUNTIME_ERRMSG_BUFSIZE 512
thread_local std::vector<std::string> runtime_errmsg;

typedef std::function<bool (const std::string&, const std::string&)> JsonValidator;
typedef std::pair<const char*, JsonValidator>                        Relationship;

namespace
{

bool object_relation_is_valid(const std::string& type, const std::string& value)
{
    return type == CN_SERVERS && ServerManager::find_by_unique_name(value);
}

bool service_relation_is_valid(const std::string& type, const std::string& value)
{
    return type == CN_SERVICES && Service::find(value);
}

bool monitor_relation_is_valid(const std::string& type, const std::string& value)
{
    return type == CN_MONITORS && MonitorManager::find_monitor(value.c_str());
}

bool filter_relation_is_valid(const std::string& type, const std::string& value)
{
    return type == CN_FILTERS && filter_find(value.c_str());
}

//
// Constants for relationship validation
//
const Relationship to_server_rel
{
    MXS_JSON_PTR_RELATIONSHIPS_SERVERS,
    object_relation_is_valid
};

const Relationship to_service_rel
{
    MXS_JSON_PTR_RELATIONSHIPS_SERVICES,
    service_relation_is_valid
};

const Relationship to_monitor_rel
{
    MXS_JSON_PTR_RELATIONSHIPS_MONITORS,
    monitor_relation_is_valid
};

const Relationship to_filter_rel
{
    MXS_JSON_PTR_RELATIONSHIPS_FILTERS,
    filter_relation_is_valid
};

const MXS_MODULE_PARAM* get_type_parameters(const char* type)
{
    if (strcmp(type, CN_SERVICE) == 0)
    {
        return common_service_params();
    }
    else if (strcmp(type, CN_LISTENER) == 0)
    {
        return common_listener_params();
    }
    else if (strcmp(type, CN_MONITOR) == 0)
    {
        return common_monitor_params();
    }
    else if (strcmp(type, CN_FILTER) == 0)
    {
        return config_filter_params;
    }
    else if (strcmp(type, CN_SERVER) == 0)
    {
        return common_server_params();
    }

    MXS_NOTICE("Module type with no default parameters used: %s", type);
    mxb_assert_message(!true, "Module type with no default parameters used");
    return NULL;
}

std::string get_module_param_name(const std::string& type)
{
    if (type == CN_SERVICE)
    {
        return CN_ROUTER;
    }
    else if (type == CN_LISTENER)
    {
        return CN_PROTOCOL;
    }
    else if (type == CN_MONITOR || type == CN_FILTER)
    {
        return CN_MODULE;
    }

    mxb_assert(!true);      // Should not be called for a server.
    return "";
}

/**
 * @brief Load module default parameters
 *
 * @param name        Name of the module to load
 * @param module_type Type of the module (MODULE_ROUTER, MODULE_PROTOCOL etc.)
 * @param object_type Type of the object (server, service, listener etc.)
 *
 * @return Whether loading succeeded and the list of default parameters
 */
std::pair<bool, mxs::ConfigParameters> load_defaults(const char* name,
                                                     const char* module_type,
                                                     const char* object_type)
{
    bool rval = false;
    mxs::ConfigParameters params;

    if (const MXS_MODULE* mod = get_module(name, module_type))
    {
        config_add_defaults(&params, get_type_parameters(object_type));
        config_add_defaults(&params, mod->parameters);
        params.set(get_module_param_name(object_type), name);
        rval = true;
    }
    else
    {
        config_runtime_error("Failed to load module '%s': %s",
                             name, errno ? mxs_strerror(errno) : "See MaxScale logs for details");
    }

    return {rval, params};
}

std::string get_cycle_name(mxs::Target* item, mxs::Target* target)
{
    std::string rval;

    for (auto c : target->get_children())
    {
        if (c == item)
        {
            rval = item->name();
        }
        else
        {
            rval = get_cycle_name(item, c);
        }

        if (!rval.empty())
        {
            rval += " <- ";
            rval += target->name();
            break;
        }
    }

    return rval;
}

bool link_service_to_monitor(Service* service, mxs::Monitor* monitor)
{
    bool ok = service->change_cluster(monitor);

    if (!ok)
    {
        std::string err = service->cluster() ?
            "Service already uses cluster '"s + service->cluster()->name() + "'" :
            "Service uses targets";
        config_runtime_error("Service '%s' cannot use cluster '%s': %s",
                             service->name(), monitor->name(), err.c_str());
    }

    return ok;
}

bool unlink_service_from_monitor(Service* service, mxs::Monitor* monitor)
{
    bool ok = service->remove_cluster(monitor);

    if (!ok)
    {
        config_runtime_error("Service '%s' does not use monitor '%s'", service->name(), monitor->name());
    }

    return ok;
}

bool runtime_link_target(const std::string& subject, const std::string& target)
{
    bool rval = false;

    if (auto service = Service::find(target))
    {
        if (auto monitor = MonitorManager::find_monitor(subject.c_str()))
        {
            rval = link_service_to_monitor(service, monitor);
        }
        else if (auto cluster = service->cluster())
        {
            config_runtime_error("The servers of the service '%s' are defined by the monitor '%s'. "
                                 "Servers cannot explicitly be added to the service.",
                                 service->name(), cluster->name());
        }
        else if (auto tgt = mxs::Target::find(subject))
        {
            if (service == tgt)
            {
                config_runtime_error("Cannot link '%s' to itself", service->name());
            }
            else if (service->has_target(tgt))
            {
                config_runtime_error("Service '%s' already uses target '%s'",
                                     service->name(), subject.c_str());
            }
            else
            {
                auto cycle = get_cycle_name(service, tgt);

                if (!cycle.empty())
                {
                    config_runtime_error("Linking '%s' to '%s' would result in a circular configuration: %s",
                                         subject.c_str(), service->name(), cycle.c_str());
                }
                else
                {
                    service->add_target(tgt);
                    service->serialize();
                    rval = true;
                }
            }
        }
        else
        {
            config_runtime_error("Could not find target with name '%s'", subject.c_str());
        }
    }
    else if (auto monitor = MonitorManager::find_monitor(target.c_str()))
    {
        if (auto srv = ServerManager::find_by_unique_name(subject))
        {
            std::string error_msg;
            if (MonitorManager::add_server_to_monitor(monitor, srv, &error_msg))
            {
                rval = true;
            }
            else
            {
                config_runtime_error("%s", error_msg.c_str());
            }
        }
        else if (auto service = Service::find(subject))
        {
            rval = link_service_to_monitor(service, monitor);
        }
        else
        {
            config_runtime_error("No server or service named '%s' found", subject.c_str());
        }
    }
    else
    {
        config_runtime_error("No monitor or service named '%s' found", target.c_str());
    }

    if (rval)
    {
        MXS_NOTICE("Added '%s' to '%s'", subject.c_str(), target.c_str());
    }

    return rval;
}

bool runtime_unlink_target(const std::string& subject, const std::string& target)
{
    bool rval = false;

    if (auto service = Service::find(target))
    {
        if (auto monitor = MonitorManager::find_monitor(subject.c_str()))
        {
            rval = unlink_service_from_monitor(service, monitor);
        }
        else if (auto cluster = service->cluster())
        {
            config_runtime_error("The servers of the service '%s' are defined by the monitor '%s'. "
                                 "Servers cannot explicitly be removed from the service.",
                                 service->name(), cluster->name());
        }
        else if (auto tgt = mxs::Target::find(subject))
        {

            service->remove_target(tgt);
            service->serialize();
            rval = true;
        }
        else
        {
            config_runtime_error("Target '%s' not found", subject.c_str());
        }
    }
    else if (auto monitor = MonitorManager::find_monitor(target.c_str()))
    {
        if (auto srv = ServerManager::find_by_unique_name(subject))
        {
            std::string error_msg;
            if (MonitorManager::remove_server_from_monitor(monitor, srv, &error_msg))
            {
                rval = true;
            }
            else
            {
                config_runtime_error("%s", error_msg.c_str());
            }
        }
        else if (auto service = Service::find(subject))
        {
            rval = unlink_service_from_monitor(service, monitor);
        }
        else
        {
            config_runtime_error("No server named '%s' found", subject.c_str());
        }
    }
    else
    {
        config_runtime_error("No monitor or service named '%s' found", target.c_str());
    }

    if (rval)
    {
        MXS_NOTICE("Removed '%s' from '%s'", subject.c_str(), target.c_str());
    }

    return rval;
}

/**
 * @brief Convert a string value to a positive integer
 *
 * If the value is not a positive integer, an error is printed to @c dcb.
 *
 * @param value String value
 * @return 0 on error, otherwise a positive integer
 */
int get_positive_int(const char* value)
{
    char* endptr;
    long ival = strtol(value, &endptr, 10);

    if (*endptr == '\0' && ival > 0 && ival < std::numeric_limits<int>::max())
    {
        return ival;
    }

    return 0;
}

bool is_valid_integer(const char* value)
{
    char* endptr;
    return strtol(value, &endptr, 10) >= 0 && *value && *endptr == '\0';
}

bool runtime_alter_server(Server* server, const char* key, const char* value)
{
    if (!value[0])
    {
        config_runtime_error("Empty value for parameter: %s", key);
        return false;
    }

    bool is_normal_parameter = !server->is_custom_parameter(key);

    // Only validate known parameters as custom parameters cannot be validated.
    if (is_normal_parameter)
    {
        if (!param_is_valid(common_server_params(), nullptr, key, value))
        {
            config_runtime_error("Invalid value for parameter '%s': %s", key, value);
            return false;
        }
    }

    bool setting_changed = false;
    if (is_normal_parameter)
    {
        // Only some normal parameters can be changed runtime. The key/value-combination has already
        // been checked to be valid.
        if (strcmp(key, CN_ADDRESS) == 0 || strcmp(key, CN_SOCKET) == 0)
        {
            server->server_update_address(value);
            setting_changed = true;
        }
        else if (strcmp(key, CN_PORT) == 0)
        {
            if (int ival = get_positive_int(value))
            {
                server->update_port(ival);
                setting_changed = true;
            }
        }
        else if (strcmp(key, CN_EXTRA_PORT) == 0)
        {
            server->update_extra_port(atoi(value));
            setting_changed = true;
        }
        else if (strcmp(key, CN_MONITORUSER) == 0)
        {
            server->set_monitor_user(value);
            setting_changed = true;
        }
        else if (strcmp(key, CN_MONITORPW) == 0)
        {
            server->set_monitor_password(value);
            setting_changed = true;
        }
        else if (strcmp(key, CN_PERSISTPOOLMAX) == 0)
        {
            if (is_valid_integer(value))
            {
                server->set_persistpoolmax(atoi(value));
                setting_changed = true;
            }
        }
        else if (strcmp(key, CN_PERSISTMAXTIME) == 0)
        {
            if (is_valid_integer(value))
            {
                server->set_persistmaxtime(atoi(value));
                setting_changed = true;
            }
        }
        else if (strcmp(key, CN_RANK) == 0)
        {
            auto v = config_enum_to_value(value, rank_values);
            if (v != MXS_UNKNOWN_ENUM_VALUE)
            {
                server->set_rank(v);
                setting_changed = true;
            }
            else
            {
                config_runtime_error("Invalid value for '%s': %s", CN_RANK, value);
            }
        }
        else
        {
            // Was a recognized parameter but runtime modification is not supported.
            config_runtime_error("Server parameter '%s' cannot be modified during runtime. A similar "
                                 "effect can be produced by destroying the server and recreating it "
                                 "with the new settings.", key);
        }

        if (setting_changed)
        {
            // Successful modification of a normal parameter, write to text storage.
            server->set_normal_parameter(key, value);
        }
    }
    else
    {
        // This is a custom parameter and may be used for weighting. Update the weights of services.
        server->set_custom_parameter(key, value);
        setting_changed = true;
    }

    if (setting_changed)
    {
        server->serialize();
        MXS_NOTICE("Updated server '%s': %s=%s", server->name(), key, value);
    }
    return setting_changed;
}

bool undefined_mandatory_parameter(const MXS_MODULE_PARAM* mod_params,
                                   const mxs::ConfigParameters* params)
{
    bool rval = false;
    mxb_assert(mod_params);

    for (int i = 0; mod_params[i].name; i++)
    {
        if ((mod_params[i].options & MXS_MODULE_OPT_REQUIRED) && !params->contains(mod_params[i].name))
        {
            config_runtime_error("Mandatory parameter '%s' is not defined.", mod_params[i].name);
            rval = true;
        }
    }

    return rval;
}

bool validate_param(const MXS_MODULE_PARAM* basic,
                    const MXS_MODULE_PARAM* module,
                    const char* key,
                    const char* value)
{
    std::string error;
    bool rval = validate_param(basic, module, key, value, &error);
    if (!rval)
    {
        config_runtime_error("%s", error.c_str());
    }
    return rval;
}

bool validate_param(const MXS_MODULE_PARAM* basic,
                    const MXS_MODULE_PARAM* module,
                    mxs::ConfigParameters* params)
{
    bool rval = std::all_of(params->begin(), params->end(),
                            [basic, module](const std::pair<std::string, std::string>& p) {
                                return validate_param(basic, module, p.first.c_str(), p.second.c_str());
                            });

    if (undefined_mandatory_parameter(basic, params) || undefined_mandatory_parameter(module, params))
    {
        rval = false;
    }

    return rval;
}

// Helper for runtime_create_listener
void set_if_not_null(mxs::ConfigParameters& params, const char* name,
                     const char* value, const char* dflt = nullptr)
{
    if ((!value || strcasecmp(value, CN_DEFAULT) == 0) && dflt)
    {
        params.set(name, dflt);
    }
    else if (value)
    {
        params.set(name, value);
    }
}

bool runtime_create_listener(Service* service,
                             const char* name,
                             const char* addr,
                             const char* port,
                             const char* proto,
                             const char* auth,
                             const char* auth_opt,
                             const char* ssl_key,
                             const char* ssl_cert,
                             const char* ssl_ca,
                             const char* ssl_version,
                             const char* ssl_depth,
                             const char* verify_ssl)
{
    if (proto == NULL || strcasecmp(proto, CN_DEFAULT) == 0)
    {
        proto = "mariadbclient";
    }

    if (auth && strcasecmp(auth, CN_DEFAULT) == 0)
    {
        // The protocol default authenticator is used
        auth = nullptr;
    }
    if (auth_opt && strcasecmp(auth_opt, CN_DEFAULT) == 0)
    {
        auth_opt = nullptr;
    }

    mxs::ConfigParameters params;
    bool ok;
    tie(ok, params) = load_defaults(proto, MODULE_PROTOCOL, CN_LISTENER);
    params.set(CN_SERVICE, service->name());
    set_if_not_null(params, CN_AUTHENTICATOR, auth);
    set_if_not_null(params, CN_AUTHENTICATOR_OPTIONS, auth_opt);
    bool use_socket = (addr && *addr == '/');

    if (use_socket)
    {
        params.set(CN_SOCKET, addr);
    }
    else
    {
        set_if_not_null(params, CN_PORT, port, "3306");
        set_if_not_null(params, CN_ADDRESS, addr, "::");
    }

    if (ssl_key || ssl_cert || ssl_ca)
    {
        params.set(CN_SSL, CN_REQUIRED);
        set_if_not_null(params, CN_SSL_KEY, ssl_key);
        set_if_not_null(params, CN_SSL_CERT, ssl_cert);
        set_if_not_null(params, CN_SSL_CA_CERT, ssl_ca);
        set_if_not_null(params, CN_SSL_VERSION, ssl_version);
        set_if_not_null(params, CN_SSL_CERT_VERIFY_DEPTH, ssl_depth);
        set_if_not_null(params, CN_SSL_VERIFY_PEER_CERTIFICATE, verify_ssl);
    }

    unsigned short u_port = atoi(port);
    bool rval = false;

    std::string reason;

    SListener old_listener = use_socket ?
        listener_find_by_address(params.get_string(CN_ADDRESS), params.get_integer(CN_PORT)) :
        listener_find_by_socket(params.get_string(CN_SOCKET));

    if (!ok)
    {
        config_runtime_error("Failed to load module '%s'", proto);
    }
    else if (listener_find(name))
    {
        config_runtime_error("Listener '%s' already exists", name);
    }
    else if (old_listener)
    {
        config_runtime_error("Listener '%s' already listens on [%s]:%u", old_listener->name(),
                             old_listener->address(), old_listener->port());
    }
    else if (config_is_valid_name(name, &reason))
    {
        auto listener = Listener::create(name, proto, params);

        if (listener && listener_serialize(listener))
        {
            if (listener->listen())
            {
                MXS_NOTICE("Created listener '%s' at %s:%u for service '%s'",
                           name, listener->address(), listener->port(), service->name());

                rval = true;
            }
            else
            {
                config_runtime_error("Listener '%s' was created but failed to start it.", name);
                Listener::destroy(listener);
                mxb_assert(!listener_find(name));
            }
        }
        else
        {
            config_runtime_error("Failed to create listener '%s'. Read the MaxScale error log "
                                 "for more details.", name);
        }
    }
    else
    {
        config_runtime_error("%s", reason.c_str());
    }

    return rval;
}

bool runtime_create_filter(const char* name, const char* module, mxs::ConfigParameters* params)
{
    bool rval = false;

    if (!filter_find(name))
    {
        SFilterDef filter;
        mxs::ConfigParameters parameters;
        bool ok;
        tie(ok, parameters) = load_defaults(module, MODULE_FILTER, CN_FILTER);

        if (ok)
        {
            if (params)
            {
                parameters.set_multiple(*params);
            }

            if (!(filter = filter_alloc(name, module, &parameters)))
            {
                config_runtime_error("Could not create filter '%s' with module '%s'", name, module);
            }
        }

        if (filter)
        {
            if (filter_serialize(filter))
            {
                MXS_NOTICE("Created filter '%s'", name);
                rval = true;
            }
            else
            {
                config_runtime_error("Failed to serialize filter '%s'", name);
            }
        }
    }
    else
    {
        config_runtime_error("Can't create filter '%s', it already exists", name);
    }

    return rval;
}

mxs::ConfigParameters extract_parameters(json_t* json)
{
    mxs::ConfigParameters rval;

    if (json_t* parameters = mxs_json_pointer(json, MXS_JSON_PTR_PARAMETERS))
    {
        const char* key;
        json_t* value;

        json_object_foreach(parameters, key, value)
        {
            if (!json_is_null(value) && !json_is_array(value) && !json_is_object(value))
            {
                auto strval = mxs::json_to_string(value);

                if (!strval.empty())
                {
                    rval.set(key, strval);
                }
                else
                {
                    mxb_assert_message(json_is_string(value), "Only strings can be empty (%s)", key);
                }
            }
<<<<<<< HEAD
=======
            else
            {
                config_runtime_error("%s", reason.c_str());
            }
        }
    }
    else
    {
        config_runtime_error("Can't create service '%s', it already exists", name);
    }

    return rval;
}

bool runtime_destroy_service(Service* service)
{
    bool rval = false;
    std::lock_guard<std::mutex> guard(crt_lock);
    mxb_assert(service && service->active);

    if (service_can_be_destroyed(service))
    {
        service_destroy(service);
        rval = true;
    }
    else
    {
        config_runtime_error("Service '%s' cannot be destroyed: Remove all servers and "
                             "destroy all listeners first",
                             service->name());
    }

    return rval;
}

bool runtime_destroy_monitor(Monitor* monitor)
{
    bool rval = false;

    if (!monitor->servers().empty())
    {
        config_runtime_error("Cannot destroy monitor '%s', it is monitoring servers.", monitor->name());
    }
    else if (Service* s = service_uses_monitor(monitor))
    {
        config_runtime_error("Monitor '%s' cannot be destroyed as it is used by service '%s'",
                             monitor->name(), s->name());
    }
    else
    {
        char filename[PATH_MAX];
        snprintf(filename, sizeof(filename), "%s/%s.cnf", get_config_persistdir(), monitor->name());

        std::lock_guard<std::mutex> guard(crt_lock);

        if (unlink(filename) == -1 && errno != ENOENT)
        {
            MXS_ERROR("Failed to remove persisted monitor configuration '%s': %d, %s",
                      filename,
                      errno,
                      mxs_strerror(errno));
        }
        else
        {
            rval = true;
        }
    }

    if (rval)
    {
        MonitorManager::deactivate_monitor(monitor);
        MXS_NOTICE("Destroyed monitor '%s'", monitor->name());
    }

    return rval;
}

static MXS_CONFIG_PARAMETER extract_parameters_from_json(json_t* json)
{
    MXS_CONFIG_PARAMETER rval;
    if (json_t* parameters = mxs_json_pointer(json, MXS_JSON_PTR_PARAMETERS))
    {
        const char* key;
        json_t* value;

        json_object_foreach(parameters, key, value)
        {
            if (!json_is_null(value) && !json_is_array(value) && !json_is_object(value))
            {
                mxb_assert(!mxs::json_to_string(value).empty());
                rval.set(key, mxs::json_to_string(value));
            }
>>>>>>> 6fdb7ed0
        }
    }

    return rval;
}

bool extract_ordered_relations(json_t* json,
                               StringVector& relations,
                               Relationship rel)
{
    bool rval = true;
    json_t* arr = mxs_json_pointer(json, rel.first);

    if (arr && json_is_array(arr))
    {
        size_t size = json_array_size(arr);

        for (size_t j = 0; j < size; j++)
        {
            json_t* obj = json_array_get(arr, j);
            json_t* id = json_object_get(obj, CN_ID);
            json_t* type = mxs_json_pointer(obj, CN_TYPE);

            if (id && json_is_string(id)
                && type && json_is_string(type))
            {
                std::string id_value = json_string_value(id);
                std::string type_value = json_string_value(type);

                if (rel.second(type_value, id_value))
                {
                    relations.push_back(id_value);
                }
                else
                {
                    rval = false;
                }
            }
            else
            {
                rval = false;
            }
        }
    }

    return rval;
}

bool extract_relations(json_t* json,
                       StringSet& relations,
                       Relationship rel)
{
    StringVector values;
    bool rval = extract_ordered_relations(json, values, rel);
    relations.insert(values.begin(), values.end());
    return rval;
}

bool is_null_relation(json_t* json, const char* relation)
{
    std::string str(relation);
    size_t pos = str.rfind("/data");

    mxb_assert(pos != std::string::npos);
    str = str.substr(0, pos);

    json_t* data = mxs_json_pointer(json, relation);
    json_t* base = mxs_json_pointer(json, str.c_str());

    return (data && json_is_null(data)) || (base && json_is_null(base));
}

const char* json_type_to_string(const json_t* json)
{
    mxb_assert(json);

    if (json_is_object(json))
    {
        return "an object";
    }
    else if (json_is_array(json))
    {
        return "an array";
    }
    else if (json_is_string(json))
    {
        return "a string";
    }
    else if (json_is_integer(json))
    {
        return "an integer";
    }
    else if (json_is_real(json))
    {
        return "a real number";
    }
    else if (json_is_boolean(json))
    {
        return "a boolean";
    }
    else if (json_is_null(json))
    {
        return "a null value";
    }
    else
    {
        mxb_assert(!true);
        return "an unknown type";
    }
}

const char* get_string_or_null(json_t* json, const char* path)
{
    const char* rval = NULL;
    json_t* value = mxs_json_pointer(json, path);

    if (value && json_is_string(value))
    {
        rval = json_string_value(value);
    }

    return rval;
}

bool runtime_is_string_or_null(json_t* json, const char* path)
{
    bool rval = true;
    json_t* value = mxs_json_pointer(json, path);

    if (value && !json_is_string(value))
    {
        config_runtime_error("Parameter '%s' is not a string but %s", path, json_type_to_string(value));
        rval = false;
    }

    return rval;
}

bool runtime_is_bool_or_null(json_t* json, const char* path)
{
    bool rval = true;
    json_t* value = mxs_json_pointer(json, path);

    if (value && !json_is_boolean(value))
    {
        config_runtime_error("Parameter '%s' is not a boolean but %s", path, json_type_to_string(value));
        rval = false;
    }

    return rval;
}

bool runtime_is_size_or_null(json_t* json, const char* path)
{
    bool rval = true;
    json_t* value = mxs_json_pointer(json, path);

    if (value)
    {
        if (!json_is_integer(value) && !json_is_string(value))
        {
            config_runtime_error("Parameter '%s' is not an integer or a string but %s",
                                 path,
                                 json_type_to_string(value));
            rval = false;
        }
        else if ((json_is_integer(value) && json_integer_value(value) < 0)
                 || (json_is_string(value) && !get_suffixed_size(json_string_value(value), nullptr)))
        {
            config_runtime_error("Parameter '%s' is not a valid size", path);
            rval = false;
        }
    }

    return rval;
}

bool runtime_is_count_or_null(json_t* json, const char* path)
{
    bool rval = true;
    json_t* value = mxs_json_pointer(json, path);

    if (value)
    {
        if (!json_is_integer(value))
        {
            config_runtime_error("Parameter '%s' is not an integer but %s", path, json_type_to_string(value));
            rval = false;
        }
        else if (json_integer_value(value) < 0)
        {
            config_runtime_error("Parameter '%s' is a negative integer", path);
            rval = false;
        }
    }

    return rval;
}

/** Check that the body at least defies a data member */
bool is_valid_resource_body(json_t* json)
{
    bool rval = true;

    if (mxs_json_pointer(json, MXS_JSON_PTR_DATA) == NULL)
    {
        config_runtime_error("No '%s' field defined", MXS_JSON_PTR_DATA);
        rval = false;
    }
    else
    {
        // Check that the relationship JSON is well-formed
        const std::vector<const char*> relations =
        {
            MXS_JSON_PTR_RELATIONSHIPS "/servers",
            MXS_JSON_PTR_RELATIONSHIPS "/services",
            MXS_JSON_PTR_RELATIONSHIPS "/monitors",
            MXS_JSON_PTR_RELATIONSHIPS "/filters",
        };

        for (auto it = relations.begin(); it != relations.end(); it++)
        {
            json_t* j = mxs_json_pointer(json, *it);

            if (j && !json_is_object(j))
            {
                config_runtime_error("Relationship '%s' is not an object", *it);
                rval = false;
            }
        }
    }

    return rval;
}

bool server_alter_fields_are_valid(json_t* json)
{
    bool rval = false;
    json_t* address = mxs_json_pointer(json, MXS_JSON_PTR_PARAM_ADDRESS);
    json_t* socket = mxs_json_pointer(json, MXS_JSON_PTR_PARAM_SOCKET);
    json_t* port = mxs_json_pointer(json, MXS_JSON_PTR_PARAM_PORT);

    if (address && socket)
    {
        config_runtime_error("Request body defines both of the '%s' and '%s' fields",
                             MXS_JSON_PTR_PARAM_ADDRESS, MXS_JSON_PTR_PARAM_SOCKET);
    }
    else if (address && !json_is_string(address))
    {
        config_runtime_error("The '%s' field is not a string", MXS_JSON_PTR_PARAM_ADDRESS);
    }
    else if (address && json_is_string(address) && json_string_value(address)[0] == '/')
    {
        config_runtime_error("The '%s' field is not a valid address", MXS_JSON_PTR_PARAM_ADDRESS);
    }
    else if (socket && !json_is_string(socket))
    {
        config_runtime_error("The '%s' field is not a string", MXS_JSON_PTR_PARAM_SOCKET);
    }
    else if (port && !json_is_integer(port))
    {
        config_runtime_error("The '%s' field is not an integer", MXS_JSON_PTR_PARAM_PORT);
    }
    else if (socket && !json_is_string(socket))
    {
        config_runtime_error("The '%s' field is not a string", MXS_JSON_PTR_PARAM_SOCKET);
    }
    else
    {
        rval = true;
    }

    return rval;
}

bool server_contains_required_fields(json_t* json)
{
    json_t* id = mxs_json_pointer(json, MXS_JSON_PTR_ID);
    json_t* port = mxs_json_pointer(json, MXS_JSON_PTR_PARAM_PORT);
    json_t* address = mxs_json_pointer(json, MXS_JSON_PTR_PARAM_ADDRESS);
    json_t* socket = mxs_json_pointer(json, MXS_JSON_PTR_PARAM_SOCKET);
    bool rval = false;

    if (!id)
    {
        config_runtime_error("Request body does not define the '%s' field", MXS_JSON_PTR_ID);
    }
    else if (!json_is_string(id))
    {
        config_runtime_error("The '%s' field is not a string", MXS_JSON_PTR_ID);
    }
    else if (!address && !socket)
    {
        config_runtime_error("Request body does not define '%s' or '%s'",
                             MXS_JSON_PTR_PARAM_ADDRESS, MXS_JSON_PTR_PARAM_SOCKET);
    }
    else if (address && socket)
    {
        config_runtime_error("Request body defines both of the '%s' and '%s' fields",
                             MXS_JSON_PTR_PARAM_ADDRESS, MXS_JSON_PTR_PARAM_SOCKET);
    }
    else if (address && !json_is_string(address))
    {
        config_runtime_error("The '%s' field is not a string", MXS_JSON_PTR_PARAM_ADDRESS);
    }
    else if (address && json_is_string(address) && json_string_value(address)[0] == '/')
    {
        config_runtime_error("The '%s' field is not a valid address", MXS_JSON_PTR_PARAM_ADDRESS);
    }
    else if (socket && !json_is_string(socket))
    {
        config_runtime_error("The '%s' field is not a string", MXS_JSON_PTR_PARAM_SOCKET);
    }
    else if (!address && port)
    {
        config_runtime_error("Request body does not define the '%s' field", MXS_JSON_PTR_PARAM_PORT);
    }
    else if (port && !json_is_integer(port))
    {
        config_runtime_error("The '%s' field is not an integer", MXS_JSON_PTR_PARAM_PORT);
    }
    else
    {
        rval = true;
    }

    return rval;
}

bool unlink_target_from_objects(const std::string& target, StringSet& relations)
{
    bool rval = true;

    for (const auto& rel : relations)
    {
        if (!runtime_unlink_target(target, rel))
        {
            rval = false;
        }
    }

    return rval;
}

bool link_target_to_objects(const std::string& target, StringSet& relations)
{
    bool rval = true;

    for (const auto& rel : relations)
    {
        if (!runtime_link_target(target, rel))
        {
            unlink_target_from_objects(target, relations);
            rval = false;
            break;
        }
    }

    return rval;
}

std::string json_int_to_string(json_t* json)
{
    char str[25];   // Enough to store any 64-bit integer value
    int64_t i = json_integer_value(json);
    snprintf(str, sizeof(str), "%ld", i);
    return std::string(str);
}

bool have_ssl_json(json_t* params)
{
    return mxs_json_pointer(params, CN_SSL_KEY)
           || mxs_json_pointer(params, CN_SSL_CERT)
           || mxs_json_pointer(params, CN_SSL_CA_CERT);
}

enum object_type
{
    OT_SERVER,
    OT_LISTENER
};

bool validate_ssl_json(json_t* params, object_type type)
{
    bool rval = true;

    if (runtime_is_string_or_null(params, CN_SSL_KEY)
        && runtime_is_string_or_null(params, CN_SSL_CERT)
        && runtime_is_string_or_null(params, CN_SSL_CA_CERT)
        && runtime_is_string_or_null(params, CN_SSL_VERSION)
        && runtime_is_count_or_null(params, CN_SSL_CERT_VERIFY_DEPTH))
    {
        json_t* key = mxs_json_pointer(params, CN_SSL_KEY);
        json_t* cert = mxs_json_pointer(params, CN_SSL_CERT);
        json_t* ca_cert = mxs_json_pointer(params, CN_SSL_CA_CERT);

        if (type == OT_LISTENER && !(key && cert && ca_cert))
        {
            config_runtime_error("SSL configuration for listeners requires "
                                 "'%s', '%s' and '%s' parameters",
                                 CN_SSL_KEY,
                                 CN_SSL_CERT,
                                 CN_SSL_CA_CERT);
            rval = false;
        }
        else if (type == OT_SERVER)
        {
            if (!ca_cert)
            {
                config_runtime_error("SSL configuration for servers requires "
                                     "at least the '%s' parameter",
                                     CN_SSL_CA_CERT);
                rval = false;
            }
            else if ((key == nullptr) != (cert == nullptr))
            {
                config_runtime_error("Both '%s' and '%s' must be defined", CN_SSL_KEY, CN_SSL_CERT);
                rval = false;
            }
        }

        json_t* ssl_version = mxs_json_pointer(params, CN_SSL_VERSION);
        const char* ssl_version_str = ssl_version ? json_string_value(ssl_version) : NULL;

        if (ssl_version_str && string_to_ssl_method_type(ssl_version_str) == SERVICE_SSL_UNKNOWN)
        {
            config_runtime_error("Invalid value for '%s': %s", CN_SSL_VERSION, ssl_version_str);
            rval = false;
        }
    }

    return rval;
}

bool server_to_object_relations(Server* server, json_t* old_json, json_t* new_json)
{
    if (mxs_json_pointer(new_json, MXS_JSON_PTR_RELATIONSHIPS_SERVICES) == NULL
        && mxs_json_pointer(new_json, MXS_JSON_PTR_RELATIONSHIPS_MONITORS) == NULL)
    {
        /** No change to relationships */
        return true;
    }

    bool rval = true;
    StringSet old_relations;
    StringSet new_relations;

    for (const auto& a : {to_service_rel, to_monitor_rel})
    {
        // Extract only changed or deleted relationships
        if (is_null_relation(new_json, a.first) || mxs_json_pointer(new_json, a.first))
        {
            if (!extract_relations(new_json, new_relations, a)
                || !extract_relations(old_json, old_relations, a))
            {
                rval = false;
                break;
            }
        }
    }

    if (rval)
    {
        StringSet removed_relations;
        StringSet added_relations;

        std::set_difference(old_relations.begin(),
                            old_relations.end(),
                            new_relations.begin(),
                            new_relations.end(),
                            std::inserter(removed_relations, removed_relations.begin()));

        std::set_difference(new_relations.begin(),
                            new_relations.end(),
                            old_relations.begin(),
                            old_relations.end(),
                            std::inserter(added_relations, added_relations.begin()));

        if (!unlink_target_from_objects(server->name(), removed_relations)
            || !link_target_to_objects(server->name(), added_relations))
        {
            rval = false;
        }
    }

    return rval;
}

bool is_valid_relationship_body(json_t* json)
{
    bool rval = true;

    json_t* obj = mxs_json_pointer(json, MXS_JSON_PTR_DATA);

    if (!obj)
    {
        config_runtime_error("Field '%s' is not defined", MXS_JSON_PTR_DATA);
        rval = false;
    }
    else if (!json_is_array(obj) && !json_is_null(obj))
    {
        config_runtime_error("Field '%s' is not an array", MXS_JSON_PTR_DATA);
        rval = false;
    }

    return rval;
}

/**
 * @brief Do coarse validation of the object JSON
 *
 * @param json          JSON to validate
 * @param paths         List of paths that must be string values
 * @param relationships List of JSON paths and validation functions to check
 *
 * @return True of the JSON is valid
 */
bool validate_object_json(json_t* json)
{
    auto err = mxs_is_valid_json_resource(json);

    if (!err.empty())
    {
        config_runtime_error("%s", err.c_str());
    }

    return err.empty();
}

bool server_relationship_to_parameter(json_t* json, mxs::ConfigParameters* params)
{
    StringSet relations;
    bool rval = false;

    if (extract_relations(json, relations, to_server_rel))
    {
        rval = true;

        if (!relations.empty())
        {
            auto servers = std::accumulate(std::next(relations.begin()), relations.end(), *relations.begin(),
                                           [](std::string sum, std::string s) {
                                               return sum + ',' + s;
                                           });
            params->set(CN_SERVERS, servers);
        }
        else if (json_t* rel = mxs_json_pointer(json, MXS_JSON_PTR_RELATIONSHIPS_SERVERS))
        {
            if (json_is_array(rel) || json_is_null(rel))
            {
                mxb_assert(json_is_null(rel) || json_array_size(rel) == 0);
                // Empty relationship, remove the parameter
                params->remove(CN_SERVERS);
            }
        }
    }

    return rval;
}

bool unlink_object_from_targets(const std::string& target, StringSet& relations)
{
    bool rval = true;

    for (const auto& rel : relations)
    {
        if (!runtime_unlink_target(rel, target))
        {
            rval = false;
            break;
        }
    }

    return rval;
}

bool link_object_to_targets(const std::string& target, StringSet& relations)
{
    bool rval = true;

    for (const auto& rel : relations)
    {
        if (!runtime_link_target(rel, target))
        {
            unlink_target_from_objects(rel, relations);
            rval = false;
            break;
        }
    }

    return rval;
}

std::pair<bool, mxs::ConfigParameters> extract_and_validate_params(json_t* json,
                                                                   const char* module,
                                                                   const char* module_type,
                                                                   const char* module_param_name)
{
    bool ok = false;
    mxs::ConfigParameters params;

    if (const MXS_MODULE* mod = get_module(module, module_type))
    {
        tie(ok, params) = load_defaults(module, module_type, module_param_name);
        mxb_assert(ok);

        params.set_multiple(extract_parameters(json));
        ok = validate_param(get_type_parameters(module_param_name), mod->parameters, &params);
    }
    else
    {
        config_runtime_error("Unknown module: %s", module);
    }

    return {ok, params};
}

bool update_object_relations(const std::string& target,
                             Relationship rel,
                             json_t* old_json,
                             json_t* new_json)
{
    if (mxs_json_pointer(new_json, rel.first) == NULL)
    {
        /** No change to relationships */
        return true;
    }

    StringSet old_relations;
    StringSet new_relations;
    bool rval = false;

    if (extract_relations(old_json, old_relations, rel) && extract_relations(new_json, new_relations, rel))
    {
        StringSet removed_relations;
        StringSet added_relations;

        std::set_difference(old_relations.begin(), old_relations.end(),
                            new_relations.begin(), new_relations.end(),
                            std::inserter(removed_relations, removed_relations.begin()));

        std::set_difference(new_relations.begin(), new_relations.end(),
                            old_relations.begin(), old_relations.end(),
                            std::inserter(added_relations, added_relations.begin()));

        if (unlink_object_from_targets(target, removed_relations)
            && link_object_to_targets(target, added_relations))
        {
            rval = true;
        }
    }

    return rval;
}

bool object_to_server_relations(const std::string& target, json_t* old_json, json_t* new_json)
{
    bool rval = update_object_relations(target, to_server_rel, old_json, new_json);

    if (!rval)
    {
        config_runtime_error("Could not find all servers that '%s' relates to", target.c_str());
    }

    return rval;
}

bool service_to_service_relations(const std::string& target, json_t* old_json, json_t* new_json)
{
    bool rval = update_object_relations(target, to_service_rel, old_json, new_json);

    if (!rval)
    {
        config_runtime_error("Could not find all services that '%s' relates to", target.c_str());
    }

    return rval;
}

bool service_to_filter_relations(Service* service, json_t* old_json, json_t* new_json)
{
    if (mxs_json_pointer(new_json, MXS_JSON_PTR_RELATIONSHIPS) == NULL)
    {
        // No relationships defined, nothing to change
        return true;
    }

    bool rval = false;
    StringVector old_relations;
    StringVector new_relations;
    const char* filter_relation = MXS_JSON_PTR_RELATIONSHIPS_FILTERS;

    if (extract_ordered_relations(old_json, old_relations, to_filter_rel)
        && extract_ordered_relations(new_json, new_relations, to_filter_rel))
    {
        if (old_relations == new_relations || service->set_filters(new_relations))
        {
            // Either no change in relationships took place or we successfully
            // updated the filter relationships
            rval = true;
        }
    }
    else
    {

        config_runtime_error("Could not find all filters that '%s' relates to", service->name());
    }

    return rval;
}

bool service_to_monitor_relations(const std::string& target, json_t* old_json, json_t* new_json)
{
    bool rval = update_object_relations(target, to_monitor_rel, old_json, new_json);

    if (!rval)
    {
        config_runtime_error("Could not find the monitor that '%s' relates to", target.c_str());
    }

    return rval;
}

bool monitor_to_service_relations(const std::string& target, json_t* old_json, json_t* new_json)
{
    bool rval = update_object_relations(target, to_service_rel, old_json, new_json);

    if (!rval)
    {
        config_runtime_error("Could not find the service that '%s' relates to", target.c_str());
    }

    return rval;
}

/**
 * @brief Check if the service parameter can be altered at runtime
 *
 * @param key Parameter name
 * @return True if the parameter can be altered
 */
bool is_dynamic_param(const std::string& key)
{
    return key != CN_TYPE
           && key != CN_ROUTER
           && key != CN_SERVERS;
}

bool validate_logs_json(json_t* json)
{
    json_t* param = mxs_json_pointer(json, MXS_JSON_PTR_PARAMETERS);
    bool rval = false;

    if (param && json_is_object(param))
    {
        rval = runtime_is_bool_or_null(param, "highprecision")
            && runtime_is_bool_or_null(param, "maxlog")
            && runtime_is_bool_or_null(param, "syslog")
            && runtime_is_bool_or_null(param, "log_info")
            && runtime_is_bool_or_null(param, "log_warning")
            && runtime_is_bool_or_null(param, "log_notice")
            && runtime_is_bool_or_null(param, "log_debug")
            && runtime_is_count_or_null(param, "throttling/count")
            && runtime_is_count_or_null(param, "throttling/suppress_ms")
            && runtime_is_count_or_null(param, "throttling/window_ms");
    }

    return rval;
}

bool validate_listener_json(json_t* json)
{
    bool rval = false;
    json_t* param;

    if (!(param = mxs_json_pointer(json, MXS_JSON_PTR_ID)))
    {
        config_runtime_error("Value not found: '%s'", MXS_JSON_PTR_ID);
    }
    else if (!json_is_string(param))
    {
        config_runtime_error("Value '%s' is not a string", MXS_JSON_PTR_ID);
    }
    else if (!(param = mxs_json_pointer(json, MXS_JSON_PTR_PARAMETERS)))
    {
        config_runtime_error("Value not found: '%s'", MXS_JSON_PTR_PARAMETERS);
    }
    else if (!json_is_object(param))
    {
        config_runtime_error("Value '%s' is not an object", MXS_JSON_PTR_PARAMETERS);
    }
    else if (runtime_is_count_or_null(param, CN_PORT)
             && runtime_is_string_or_null(param, CN_ADDRESS)
             && runtime_is_string_or_null(param, CN_AUTHENTICATOR)
             && runtime_is_string_or_null(param, CN_AUTHENTICATOR_OPTIONS)
             && (!have_ssl_json(param) || validate_ssl_json(param, OT_LISTENER)))
    {
        rval = true;
    }

    return rval;
}

bool validate_user_json(json_t* json)
{
    bool rval = false;
    json_t* id = mxs_json_pointer(json, MXS_JSON_PTR_ID);
    json_t* type = mxs_json_pointer(json, MXS_JSON_PTR_TYPE);
    json_t* password = mxs_json_pointer(json, MXS_JSON_PTR_PASSWORD);
    json_t* account = mxs_json_pointer(json, MXS_JSON_PTR_ACCOUNT);

    if (!id)
    {
        config_runtime_error("Request body does not define the '%s' field", MXS_JSON_PTR_ID);
    }
    else if (!json_is_string(id))
    {
        config_runtime_error("The '%s' field is not a string", MXS_JSON_PTR_ID);
    }
    else if (!type)
    {
        config_runtime_error("Request body does not define the '%s' field", MXS_JSON_PTR_TYPE);
    }
    else if (!json_is_string(type))
    {
        config_runtime_error("The '%s' field is not a string", MXS_JSON_PTR_TYPE);
    }
    else if (!account)
    {
        config_runtime_error("Request body does not define the '%s' field", MXS_JSON_PTR_ACCOUNT);
    }
    else if (!json_is_string(account))
    {
        config_runtime_error("The '%s' field is not a string", MXS_JSON_PTR_ACCOUNT);
    }
    else if (json_to_account_type(account) == mxs::USER_ACCOUNT_UNKNOWN)
    {
        config_runtime_error("The '%s' field is not a valid account value", MXS_JSON_PTR_ACCOUNT);
    }
    else
    {
        if (strcmp(json_string_value(type), CN_INET) == 0)
        {
            if (!password)
            {
                config_runtime_error("Request body does not define the '%s' field", MXS_JSON_PTR_PASSWORD);
            }
            else if (!json_is_string(password))
            {
                config_runtime_error("The '%s' field is not a string", MXS_JSON_PTR_PASSWORD);
            }
            else
            {
                rval = true;
            }
        }
        else if (strcmp(json_string_value(type), CN_UNIX) == 0)
        {
            rval = true;
        }
        else
        {
            config_runtime_error("Invalid value for field '%s': %s",
                                 MXS_JSON_PTR_TYPE,
                                 json_string_value(type));
        }
    }

    return rval;
}

bool validate_maxscale_json(json_t* json)
{
    bool rval = false;
    json_t* param = mxs_json_pointer(json, MXS_JSON_PTR_PARAMETERS);

    if (param)
    {
        rval = runtime_is_count_or_null(param, CN_AUTH_CONNECT_TIMEOUT)
            && runtime_is_count_or_null(param, CN_AUTH_READ_TIMEOUT)
            && runtime_is_count_or_null(param, CN_AUTH_WRITE_TIMEOUT)
            && runtime_is_bool_or_null(param, CN_ADMIN_AUTH)
            && runtime_is_bool_or_null(param, CN_ADMIN_LOG_AUTH_FAILURES)
            && runtime_is_size_or_null(param, CN_QUERY_CLASSIFIER_CACHE_SIZE)
            && runtime_is_count_or_null(param, CN_REBALANCE_THRESHOLD);
    }

    return rval;
}

bool validate_monitor_json(json_t* json)
{
    bool rval = validate_object_json(json);

    if (rval)
    {
        json_t* params = mxs_json_pointer(json, MXS_JSON_PTR_PARAMETERS);

        for (auto a : {CN_USER, CN_PASSWORD})
        {
            if (!mxs_json_pointer(params, a))
            {
                config_runtime_error("Mandatory parameter '%s' is not defined", a);
                rval = false;
                break;
            }
        }

        if (!mxs_json_is_type(json, MXS_JSON_PTR_MODULE, JSON_STRING))
        {
            config_runtime_error("Field '%s' is not a string", MXS_JSON_PTR_MODULE);
            rval = false;
        }
    }

    return rval;
}

bool validate_filter_json(json_t* json)
{
    bool rval = validate_object_json(json);

    if (rval)
    {
        if (!mxs_json_is_type(json, MXS_JSON_PTR_MODULE, JSON_STRING))
        {
            config_runtime_error("Field '%s' is not a string", MXS_JSON_PTR_MODULE);
            rval = false;
        }
    }

    return rval;
}

bool validate_service_json(json_t* json)
{
    bool rval = validate_object_json(json);

    if (rval)
    {
        auto servers = mxs_json_pointer(json, MXS_JSON_PTR_RELATIONSHIPS_SERVERS);
        auto services = mxs_json_pointer(json, MXS_JSON_PTR_RELATIONSHIPS_SERVICES);
        auto monitors = mxs_json_pointer(json, MXS_JSON_PTR_RELATIONSHIPS_MONITORS);

        if (json_array_size(monitors) && (json_array_size(servers) || json_array_size(services)))
        {
            config_runtime_error("A service must use either servers and services or monitors, not both");
            rval = false;
        }
        else if (!mxs_json_is_type(json, MXS_JSON_PTR_ROUTER, JSON_STRING))
        {
            config_runtime_error("Field '%s' is not a string", MXS_JSON_PTR_ROUTER);
            rval = false;
        }
    }

    return rval;
}

bool validate_create_service_json(json_t* json)
{
    return validate_service_json(json)
           && mxs_json_pointer(json, MXS_JSON_PTR_ID)
           && mxs_json_pointer(json, MXS_JSON_PTR_ROUTER);
}

bool ignored_core_parameters(const char* key)
{
    static const std::unordered_set<std::string> params =
    {
        "libdir",
        "datadir",
        "process_datadir",
        "cachedir",
        "configdir",
        "config_persistdir",
        "module_configdir",
        "piddir",
        "logdir",
        "langdir",
        "execdir",
        "connector_plugindir",
        "thread_stack_size",
    };

    return params.count(key);
}
}

void config_runtime_error(const char* fmt, ...)
{
    char errmsg[RUNTIME_ERRMSG_BUFSIZE];
    va_list list;
    va_start(list, fmt);
    vsnprintf(errmsg, sizeof(errmsg), fmt, list);
    va_end(list);
    runtime_errmsg.push_back(errmsg);
}

json_t* runtime_get_json_error()
{
    json_t* obj = NULL;

    if (!runtime_errmsg.empty())
    {
        obj = mxs_json_error(runtime_errmsg);
        runtime_errmsg.clear();
    }

    return obj;
}

bool runtime_create_server(const char* name, const char* address, const char* port, bool external)
{
    bool rval = false;

    if (ServerManager::find_by_unique_name(name) == NULL)
    {
        std::string reason;
        if (!external || config_is_valid_name(name, &reason))
        {
            mxs::ConfigParameters parameters;
            config_add_defaults(&parameters, common_server_params());
            if (address)
            {
                auto param_name = *address == '/' ? CN_SOCKET : CN_ADDRESS;
                parameters.set(param_name, address);
            }
            if (port)
            {
                parameters.set(CN_PORT, port);
            }

            Server* server = ServerManager::create_server(name, parameters);

            if (server && (!external || server->serialize()))
            {
                rval = true;
                MXS_NOTICE("Created server '%s' at %s:%u",
                           server->name(),
                           server->address,
                           server->port);
            }
            else
            {
                config_runtime_error("Failed to create server '%s', see error log for more details",
                                     name);
            }
        }
        else
        {
            config_runtime_error("%s", reason.c_str());
        }
    }
    else
    {
        config_runtime_error("Server '%s' already exists", name);
    }

    return rval;
}

bool runtime_destroy_server(Server* server)
{
    bool rval = false;

    if (service_server_in_use(server) || MonitorManager::server_is_monitored(server))
    {
        const char* err = "Cannot destroy server '%s' as it is used by at least "
                          "one service or monitor";
        config_runtime_error(err, server->name());
        MXS_ERROR(err, server->name());
    }
    else
    {
        char filename[PATH_MAX];
        snprintf(filename,
                 sizeof(filename),
                 "%s/%s.cnf",
                 get_config_persistdir(),
                 server->name());

        if (unlink(filename) == -1)
        {
            if (errno != ENOENT)
            {
                MXS_ERROR("Failed to remove persisted server configuration '%s': %d, %s",
                          filename,
                          errno,
                          mxs_strerror(errno));
            }
            else
            {
                rval = true;
                MXS_WARNING("Server '%s' was not created at runtime. Remove the "
                            "server manually from the correct configuration file.",
                            server->name());
            }
        }
        else
        {
            rval = true;
        }

        if (rval)
        {
            MXS_NOTICE("Destroyed server '%s' at %s:%u",
                       server->name(),
                       server->address,
                       server->port);
            server->is_active = false;
        }
    }

    return rval;
}

bool runtime_destroy_listener(Service* service, const char* name)
{
    char filename[PATH_MAX];
    snprintf(filename, sizeof(filename), "%s/%s.cnf", get_config_persistdir(), name);


    if (unlink(filename) == -1)
    {
        if (errno != ENOENT)
        {
            MXS_ERROR("Failed to remove persisted listener configuration '%s': %d, %s",
                      filename, errno, mxs_strerror(errno));
            return false;
        }
        else
        {
            MXS_WARNING("Persisted configuration file for listener '%s' was not found. This means that the "
                        "listener was not created at runtime. Remove the listener manually from the correct "
                        "configuration file to permanently destroy the listener.", name);
        }
    }

    bool rval = false;

    if (!service_remove_listener(service, name))
    {
        MXS_ERROR("Failed to destroy listener '%s' for service '%s'", name, service->name());
        config_runtime_error("Failed to destroy listener '%s' for service '%s'", name, service->name());
    }
    else
    {
        rval = true;
        MXS_NOTICE("Destroyed listener '%s' for service '%s'. The listener "
                   "will be removed after the next restart of MaxScale or "
                   "when the associated service is destroyed.",
                   name,
                   service->name());
    }

    return rval;
}

bool runtime_destroy_filter(const SFilterDef& filter)
{
    mxb_assert(filter);
    bool rval = false;

    if (filter_can_be_destroyed(filter))
    {
        filter_destroy(filter);
        rval = true;
    }
    else
    {
        config_runtime_error("Filter '%s' cannot be destroyed: Remove it from all services "
                             "first",
                             filter->name.c_str());
    }

    return rval;
}

bool runtime_destroy_service(Service* service)
{
    bool rval = false;
    mxb_assert(service && service->active());

    if (service->can_be_destroyed())
    {
        Service::destroy(service);
        rval = true;
    }
    else
    {
        config_runtime_error("Service '%s' cannot be destroyed: Remove all servers and "
                             "destroy all listeners first",
                             service->name());
    }

    return rval;
}

bool runtime_destroy_monitor(Monitor* monitor)
{
    bool rval = false;

    if (Service* s = service_uses_monitor(monitor))
    {
        config_runtime_error("Monitor '%s' cannot be destroyed as it is used by service '%s'",
                             monitor->name(), s->name());
    }
    else
    {
        char filename[PATH_MAX];
        snprintf(filename, sizeof(filename), "%s/%s.cnf", get_config_persistdir(), monitor->name());

        if (unlink(filename) == -1 && errno != ENOENT)
        {
            MXS_ERROR("Failed to remove persisted monitor configuration '%s': %d, %s",
                      filename,
                      errno,
                      mxs_strerror(errno));
        }
        else
        {
            rval = true;
        }
    }

    if (rval)
    {
        MonitorManager::deactivate_monitor(monitor);
        MXS_NOTICE("Destroyed monitor '%s'", monitor->name());
    }

    return rval;
}

bool runtime_create_server_from_json(json_t* json)
{
    bool rval = false;
    StringSet relations;

    if (is_valid_resource_body(json) && server_contains_required_fields(json)
        && extract_relations(json, relations, to_service_rel)
        && extract_relations(json, relations, to_monitor_rel))
    {
        const char* name = json_string_value(mxs_json_pointer(json, MXS_JSON_PTR_ID));
        mxb_assert(name);

        if (ServerManager::find_by_unique_name(name))
        {
            config_runtime_error("Server '%s' already exists", name);
        }
        else
        {
            mxs::ConfigParameters params;
            config_add_defaults(&params, common_server_params());
            params.set_multiple(extract_parameters(json));

            if (params.contains_any({CN_SSL_KEY, CN_SSL_CERT, CN_SSL_CA_CERT}))
            {
                params.set(CN_SSL, "true");
            }

            if (Server* server = ServerManager::create_server(name, params))
            {
                if (link_target_to_objects(server->name(), relations) && server->serialize())
                {
                    rval = true;
                }
                else
                {
                    runtime_destroy_server(server);
                }
            }

            if (!rval)
            {
                config_runtime_error("Failed to create server '%s', see error log for more details", name);
            }
        }
    }

    return rval;
}

bool runtime_alter_server_from_json(Server* server, json_t* new_json)
{
    bool rval = false;
    std::unique_ptr<json_t> old_json(ServerManager::server_to_json_resource(server, ""));
    mxb_assert(old_json.get());

    if (is_valid_resource_body(new_json)
        && server_to_object_relations(server, old_json.get(), new_json)
        && server_alter_fields_are_valid(new_json))
    {
        rval = true;
        json_t* parameters = mxs_json_pointer(new_json, MXS_JSON_PTR_PARAMETERS);
        json_t* old_parameters = mxs_json_pointer(old_json.get(), MXS_JSON_PTR_PARAMETERS);

        mxb_assert(old_parameters);

        if (parameters)
        {
            const char* key;
            json_t* value;

            json_object_foreach(parameters, key, value)
            {
                json_t* new_val = json_object_get(parameters, key);
                json_t* old_val = json_object_get(old_parameters, key);

                if (old_val && new_val && mxs::json_to_string(new_val) == mxs::json_to_string(old_val))
                {
                    /** No change in values */
                }
                else if (!runtime_alter_server(server, key, mxs::json_to_string(value).c_str()))
                {
                    rval = false;
                }
            }
        }
    }

    return rval;
}

bool runtime_alter_server_relationships_from_json(Server* server, const char* type, json_t* json)
{
    bool rval = false;
    std::unique_ptr<json_t> old_json(ServerManager::server_to_json_resource(server, ""));
    mxb_assert(old_json.get());

    if (is_valid_relationship_body(json))
    {
        std::unique_ptr<json_t> j(json_pack("{s: {s: {s: {s: O}}}}",
                                            "data",
                                            "relationships",
                                            type,
                                            "data",
                                            json_object_get(json, "data")));

        if (server_to_object_relations(server, old_json.get(), j.get()))
        {
            rval = true;
        }
    }

    return rval;
}

bool runtime_create_monitor_from_json(json_t* json)
{
    bool rval = false;

    if (validate_monitor_json(json))
    {
        const char* name = json_string_value(mxs_json_pointer(json, MXS_JSON_PTR_ID));
        const char* module = json_string_value(mxs_json_pointer(json, MXS_JSON_PTR_MODULE));

        if (MonitorManager::find_monitor(name))
        {
            config_runtime_error("Can't create monitor '%s', it already exists", name);
        }
        else
        {
            mxs::ConfigParameters params;
            bool ok;
            tie(ok, params) = extract_and_validate_params(json, module, MODULE_MONITOR, CN_MONITOR);

            if (ok && server_relationship_to_parameter(json, &params))
            {
                Monitor* monitor = MonitorManager::create_monitor(name, module, &params);

                if (!monitor)
                {
                    config_runtime_error("Could not create monitor '%s' with module '%s'", name, module);
                }
                else if (!MonitorManager::monitor_serialize(monitor))
                {
                    config_runtime_error("Failed to serialize monitor '%s'", name);
                }
                else
                {
                    MXS_NOTICE("Created monitor '%s'", name);
                    MonitorManager::start_monitor(monitor);
                    rval = true;

                    // TODO: Do this with native types instead of JSON comparisons
                    std::unique_ptr<json_t> old_json(monitor->to_json(""));
                    MXB_AT_DEBUG(bool rv = )
                    monitor_to_service_relations(monitor->name(), old_json.get(), json);
                    mxb_assert(rv);
                }
            }
        }
    }

    return rval;
}

bool runtime_create_filter_from_json(json_t* json)
{
    bool rval = false;

    if (validate_filter_json(json))
    {
        const char* name = json_string_value(mxs_json_pointer(json, MXS_JSON_PTR_ID));
        const char* module = json_string_value(mxs_json_pointer(json, MXS_JSON_PTR_MODULE));
        auto params = extract_parameters(json);

        rval = runtime_create_filter(name, module, &params);
    }

    return rval;
}

bool update_service_relationships(Service* service, json_t* json)
{
    // Construct only the relationship part of the resource. We don't need the rest and by doing this we avoid
    // any cross-worker communication (e.g. router diagnostics could cause it).
    auto old_json = json_pack("{s:{s: o}}", "data", "relationships", service->json_relationships(""));
    mxb_assert(old_json);

    bool rval = object_to_server_relations(service->name(), old_json, json)
        && service_to_service_relations(service->name(), old_json, json)
        && service_to_filter_relations(service, old_json, json)
        && service_to_monitor_relations(service->name(), old_json, json);

    json_decref(old_json);

    return rval;
}

bool runtime_create_service_from_json(json_t* json)
{
    bool rval = false;

    if (validate_create_service_json(json))
    {
        const char* name = json_string_value(mxs_json_pointer(json, MXS_JSON_PTR_ID));

        if (!Service::find(name))
        {
            const char* router = json_string_value(mxs_json_pointer(json, MXS_JSON_PTR_ROUTER));
            bool ok;
            mxs::ConfigParameters params;
            tie(ok, params) = extract_and_validate_params(json, router, MODULE_ROUTER, CN_SERVICE);

            if (ok)
            {
                if (auto service = Service::create(name, router, &params))
                {
                    if (update_service_relationships(service, json))
                    {
                        if (service->serialize())
                        {
                            MXS_NOTICE("Created service '%s'", name);
                            serviceStart(service);
                            rval = true;
                        }
                        else
                        {
                            config_runtime_error("Failed to serialize service '%s'", name);
                        }
                    }
                }
                else
                {
                    config_runtime_error("Could not create service '%s' with module '%s'", name, router);
                }
            }
        }
        else
        {
            config_runtime_error("Can't create service '%s', it already exists", name);
        }
    }

    return rval;
}

bool runtime_alter_monitor_from_json(Monitor* monitor, json_t* new_json)
{
    bool success = false;
    std::unique_ptr<json_t> old_json(MonitorManager::monitor_to_json(monitor, ""));
    mxb_assert(old_json.get());
    const MXS_MODULE* mod = get_module(monitor->m_module.c_str(), MODULE_MONITOR);

    auto params = monitor->parameters();
    params.set_multiple(extract_parameters(new_json));

    if (is_valid_resource_body(new_json)
        && validate_param(common_monitor_params(), mod->parameters, &params)
        && server_relationship_to_parameter(new_json, &params)
        && monitor_to_service_relations(monitor->name(), old_json.get(), new_json))
    {
        success = MonitorManager::reconfigure_monitor(monitor, params);
    }

    return success;
}

bool runtime_alter_monitor_relationships_from_json(Monitor* monitor, const char* type, json_t* json)
{
    bool rval = false;
    std::unique_ptr<json_t> old_json(MonitorManager::monitor_to_json(monitor, ""));
    mxb_assert(old_json.get());

    if (is_valid_relationship_body(json))
    {
        std::unique_ptr<json_t> j(json_pack("{s: {s: {s: {s: O}}}}",
                                            "data",
                                            "relationships",
                                            type,
                                            "data",
                                            json_object_get(json, "data")));

        if (runtime_alter_monitor_from_json(monitor, j.get()))
        {
            rval = true;
        }
    }

    return rval;
}

bool runtime_alter_service_relationships_from_json(Service* service, const char* type, json_t* json)
{
    bool rval = false;
    auto new_json = service_to_json(service, "");
    mxb_assert(new_json);

    if (is_valid_relationship_body(json))
    {
        auto rel = mxs_json_pointer(new_json, MXS_JSON_PTR_RELATIONSHIPS);
        json_object_set(rel, type, json);
        rval = update_service_relationships(service, new_json);
    }

    json_decref(new_json);
    return rval;
}

bool can_modify_service_params(Service* service, const mxs::ConfigParameters& params)
{
    bool rval = true;

    const MXS_MODULE* mod = get_module(service->router_name(), MODULE_ROUTER);
    StringSet routerparams;

    for (int i = 0; mod->parameters[i].name; i++)
    {
        routerparams.insert(mod->parameters[i].name);
    }

    // Get new or updated parameters by comparing all given parameters to the ones in the service. This
    // prevents unnecessary modifications of parameters and any log messages that the operations would
    // generate.
    std::vector<std::pair<std::string, std::string>> newparams;
    std::set_difference(params.begin(), params.end(), service->params().begin(), service->params().end(),
                        std::back_inserter(newparams));

    for (const auto& a : newparams)
    {
        if (routerparams.count(a.first))
        {
            if (!service->router->configureInstance
                || (service->capabilities() & RCAP_TYPE_RUNTIME_CONFIG) == 0)
            {
                config_runtime_error("Router '%s' does not support reconfiguration.",
                                     service->router_name());
                rval = false;
                break;
            }
        }
        else if (!is_dynamic_param(a.first))
        {
            config_runtime_error("Runtime modifications to static service "
                                 "parameters is not supported: %s=%s",
                                 a.first.c_str(), a.second.c_str());
            rval = false;
        }
    }

    return rval;
}

bool runtime_alter_service_from_json(Service* service, json_t* new_json)
{
    bool rval = false;

    if (validate_service_json(new_json))
    {
        auto params = service->params();
        params.set_multiple(extract_parameters(new_json));
        const MXS_MODULE* mod = get_module(service->router_name(), MODULE_ROUTER);

        if (validate_param(common_service_params(), mod->parameters, &params)
            && can_modify_service_params(service, params)
            && update_service_relationships(service, new_json))
        {
            rval = true;
            service->update_basic_parameters(params);

            if (service->router->configureInstance && service->capabilities() & RCAP_TYPE_RUNTIME_CONFIG)
            {
                if (!service->router->configureInstance(service->router_instance, &params))
                {
                    rval = false;
                    config_runtime_error("Reconfiguration of service '%s' failed. See log "
                                         "file for more details.", service->name());
                }
            }

            if (rval)
            {
                service->serialize();
            }
        }
    }

    return rval;
}

bool runtime_alter_logs_from_json(json_t* json)
{
    bool rval = false;

    if (validate_logs_json(json))
    {
        json_t* param = mxs_json_pointer(json, MXS_JSON_PTR_PARAMETERS);
        json_t* value;
        rval = true;

        if ((value = mxs_json_pointer(param, "highprecision")))
        {
            mxs_log_set_highprecision_enabled(json_boolean_value(value));
        }

        if ((value = mxs_json_pointer(param, "maxlog")))
        {
            mxs_log_set_maxlog_enabled(json_boolean_value(value));
        }

        if ((value = mxs_json_pointer(param, "syslog")))
        {
            mxs_log_set_syslog_enabled(json_boolean_value(value));
        }

        if ((value = mxs_json_pointer(param, "log_info")))
        {
            mxs_log_set_priority_enabled(LOG_INFO, json_boolean_value(value));
        }

        if ((value = mxs_json_pointer(param, "log_warning")))
        {
            mxs_log_set_priority_enabled(LOG_WARNING, json_boolean_value(value));
        }

        if ((value = mxs_json_pointer(param, "log_notice")))
        {
            mxs_log_set_priority_enabled(LOG_NOTICE, json_boolean_value(value));
        }

        if ((value = mxs_json_pointer(param, "log_debug")))
        {
            mxs_log_set_priority_enabled(LOG_DEBUG, json_boolean_value(value));
        }

        if ((param = mxs_json_pointer(param, "throttling")) && json_is_object(param))
        {
            MXS_LOG_THROTTLING throttle;
            mxs_log_get_throttling(&throttle);

            if ((value = mxs_json_pointer(param, "count")))
            {
                throttle.count = json_integer_value(value);
            }

            if ((value = mxs_json_pointer(param, "suppress_ms")))
            {
                throttle.suppress_ms = json_integer_value(value);
            }

            if ((value = mxs_json_pointer(param, "window_ms")))
            {
                throttle.window_ms = json_integer_value(value);
            }

            mxs_log_set_throttling(&throttle);
        }
    }

    return rval;
}

bool runtime_create_listener_from_json(Service* service, json_t* json)
{
    bool rval = false;

    if (validate_listener_json(json))
    {
        std::string port = json_int_to_string(mxs_json_pointer(json, MXS_JSON_PTR_PARAM_PORT));

        const char* id = get_string_or_null(json, MXS_JSON_PTR_ID);
        const char* address = get_string_or_null(json, MXS_JSON_PTR_PARAM_ADDRESS);
        const char* protocol = get_string_or_null(json, MXS_JSON_PTR_PARAM_PROTOCOL);
        const char* authenticator = get_string_or_null(json, MXS_JSON_PTR_PARAM_AUTHENTICATOR);
        const char* authenticator_options =
            get_string_or_null(json, MXS_JSON_PTR_PARAM_AUTHENTICATOR_OPTIONS);
        const char* ssl_key = get_string_or_null(json, MXS_JSON_PTR_PARAM_SSL_KEY);
        const char* ssl_cert = get_string_or_null(json, MXS_JSON_PTR_PARAM_SSL_CERT);
        const char* ssl_ca_cert = get_string_or_null(json, MXS_JSON_PTR_PARAM_SSL_CA_CERT);
        const char* ssl_version = get_string_or_null(json, MXS_JSON_PTR_PARAM_SSL_VERSION);
        const char* ssl_cert_verify_depth =
            get_string_or_null(json, MXS_JSON_PTR_PARAM_SSL_CERT_VERIFY_DEPTH);
        const char* ssl_verify_peer_certificate = get_string_or_null(json,
                                                                     MXS_JSON_PTR_PARAM_SSL_VERIFY_PEER_CERT);

        // TODO: Create the listener directly from the JSON and pass ssl_verify_peer_host to it.
        rval = runtime_create_listener(service,
                                       id,
                                       address,
                                       port.c_str(),
                                       protocol,
                                       authenticator,
                                       authenticator_options,
                                       ssl_key,
                                       ssl_cert,
                                       ssl_ca_cert,
                                       ssl_version,
                                       ssl_cert_verify_depth,
                                       ssl_verify_peer_certificate);
    }

    return rval;
}

bool runtime_create_user_from_json(json_t* json)
{
    bool rval = false;

    if (validate_user_json(json))
    {
        const char* user = json_string_value(mxs_json_pointer(json, MXS_JSON_PTR_ID));
        const char* password = json_string_value(mxs_json_pointer(json, MXS_JSON_PTR_PASSWORD));
        std::string strtype = json_string_value(mxs_json_pointer(json, MXS_JSON_PTR_TYPE));
        auto type = json_to_account_type(mxs_json_pointer(json, MXS_JSON_PTR_ACCOUNT));
        const char* err = NULL;

        if (strtype == CN_INET && (err = admin_add_inet_user(user, password, type)) == ADMIN_SUCCESS)
        {
            MXS_NOTICE("Create network user '%s'", user);
            rval = true;
        }
        else if (strtype == CN_UNIX && (err = admin_enable_linux_account(user, type)) == ADMIN_SUCCESS)
        {
            MXS_NOTICE("Enabled account '%s'", user);
            rval = true;
        }
        else if (err)
        {
            config_runtime_error("Failed to add user '%s': %s", user, err);
        }
    }

    return rval;
}

bool runtime_remove_user(const char* id, enum user_type type)
{
    bool rval = false;
    const char* err = type == USER_TYPE_INET ?
        admin_remove_inet_user(id) :
        admin_disable_linux_account(id);

    if (err == ADMIN_SUCCESS)
    {
        MXS_NOTICE("%s '%s'",
                   type == USER_TYPE_INET ?
                   "Deleted network user" : "Disabled account",
                   id);
        rval = true;
    }
    else
    {
        config_runtime_error("Failed to remove user '%s': %s", id, err);
    }

    return rval;
}

bool runtime_alter_user(const std::string& user, const std::string& type, json_t* json)
{
    bool rval = false;
    const char* password = json_string_value(mxs_json_pointer(json, MXS_JSON_PTR_PASSWORD));

    if (!password)
    {
        config_runtime_error("No password provided");
    }
    else if (type != CN_INET)
    {
        config_runtime_error("Users of type '%s' cannot be altered", type.c_str());
    }
    else if (const char* err = admin_alter_inet_user(user.c_str(), password))
    {
        config_runtime_error("%s", err);
    }
    else
    {
        rval = true;
    }

    return rval;
}

bool runtime_alter_maxscale_from_json(json_t* json)
{
    bool rval = false;

    if (validate_maxscale_json(json))
    {
        rval = true;
        json_t* params = mxs_json_pointer(json, MXS_JSON_PTR_PARAMETERS);
        const char* key;
        json_t* new_val;

        json_object_foreach(params, key, new_val)
        {
            if (ignored_core_parameters(key))
            {
                /** We can't change these at runtime */
                MXS_INFO("Ignoring runtime change to '%s': Cannot be altered at runtime", key);
            }
            else
            {
                mxs::Config& cnf = mxs::Config::get();

                if (auto item = cnf.find_value(key))
                {
                    std::unique_ptr<json_t> old_val(item->to_json());

                    if (!json_equal(old_val.get(), new_val))
                    {
                        if (item->parameter().is_modifiable_at_runtime())
                        {
                            std::string message;

                            if (item->set_from_json(new_val, &message))
                            {
                                MXS_NOTICE("Value of %s changed to %s", key, item->to_string().c_str());
                            }
                            else
                            {
                                config_runtime_error("Invalid value for '%s': %s",
                                                     key, mxs::json_dump(new_val).c_str());
                                rval = false;
                            }
                        }
                        else
                        {
                            config_runtime_error("Global parameter '%s' cannot be modified at runtime", key);
                            rval = false;
                        }
                    }
                }
                else
                {
                    config_runtime_error("Unknown global parameter: %s", key);
                    rval = false;
                }
            }
        }

        if (rval)
        {
            config_global_serialize();
        }
    }

    return rval;
}

bool runtime_thread_rebalance(mxs::RoutingWorker& from,
                              const std::string& sessions,
                              const std::string& recipient)
{
    bool rv = false;

    int nSessions = std::numeric_limits<int>::max();

    if (sessions.empty() || mxb::get_int(sessions, &nSessions))
    {
        int wid_to = -1;

        if (!recipient.empty() && mxb::get_int(recipient, &wid_to))
        {
            mxs::RoutingWorker* pTo = mxs::RoutingWorker::get(wid_to);

            if (pTo)
            {
                from.rebalance(pTo, nSessions);
                rv = true;
            }
            else
            {
                config_runtime_error("The 'recipient' value '%s' does not refer to a worker.",
                                     recipient.c_str());
            }
        }
        else
        {
            config_runtime_error("'recipient' argument not provided, or value is not a valid integer.");
        }
    }
    else
    {
        config_runtime_error("'sessions' argument provided, but value '%s' is not a valid integer.",
                             sessions.c_str());
    }

    return rv;
}

bool runtime_threads_rebalance(const std::string& arg_threshold)
{
    bool rv = true;

    int64_t threshold = -1;

    const auto& config = mxs::Config::get();

    if (!arg_threshold.empty())
    {
        std::string message;
        if (!config.rebalance_threshold.parameter().from_string(arg_threshold, &threshold, &message))
        {
            config_runtime_error("%s", message.c_str());
            rv = false;
        }
    }
    else
    {
        threshold = config.rebalance_threshold.get();
    }

    if (rv)
    {
        mxb_assert(threshold > 0);

        auto* main_worker = mxs::MainWorker::get();
        main_worker->balance_workers(mxs::MainWorker::BALANCE_UNCONDITIONALLY, threshold);
    }

    return rv;
}<|MERGE_RESOLUTION|>--- conflicted
+++ resolved
@@ -773,101 +773,6 @@
                     mxb_assert_message(json_is_string(value), "Only strings can be empty (%s)", key);
                 }
             }
-<<<<<<< HEAD
-=======
-            else
-            {
-                config_runtime_error("%s", reason.c_str());
-            }
-        }
-    }
-    else
-    {
-        config_runtime_error("Can't create service '%s', it already exists", name);
-    }
-
-    return rval;
-}
-
-bool runtime_destroy_service(Service* service)
-{
-    bool rval = false;
-    std::lock_guard<std::mutex> guard(crt_lock);
-    mxb_assert(service && service->active);
-
-    if (service_can_be_destroyed(service))
-    {
-        service_destroy(service);
-        rval = true;
-    }
-    else
-    {
-        config_runtime_error("Service '%s' cannot be destroyed: Remove all servers and "
-                             "destroy all listeners first",
-                             service->name());
-    }
-
-    return rval;
-}
-
-bool runtime_destroy_monitor(Monitor* monitor)
-{
-    bool rval = false;
-
-    if (!monitor->servers().empty())
-    {
-        config_runtime_error("Cannot destroy monitor '%s', it is monitoring servers.", monitor->name());
-    }
-    else if (Service* s = service_uses_monitor(monitor))
-    {
-        config_runtime_error("Monitor '%s' cannot be destroyed as it is used by service '%s'",
-                             monitor->name(), s->name());
-    }
-    else
-    {
-        char filename[PATH_MAX];
-        snprintf(filename, sizeof(filename), "%s/%s.cnf", get_config_persistdir(), monitor->name());
-
-        std::lock_guard<std::mutex> guard(crt_lock);
-
-        if (unlink(filename) == -1 && errno != ENOENT)
-        {
-            MXS_ERROR("Failed to remove persisted monitor configuration '%s': %d, %s",
-                      filename,
-                      errno,
-                      mxs_strerror(errno));
-        }
-        else
-        {
-            rval = true;
-        }
-    }
-
-    if (rval)
-    {
-        MonitorManager::deactivate_monitor(monitor);
-        MXS_NOTICE("Destroyed monitor '%s'", monitor->name());
-    }
-
-    return rval;
-}
-
-static MXS_CONFIG_PARAMETER extract_parameters_from_json(json_t* json)
-{
-    MXS_CONFIG_PARAMETER rval;
-    if (json_t* parameters = mxs_json_pointer(json, MXS_JSON_PTR_PARAMETERS))
-    {
-        const char* key;
-        json_t* value;
-
-        json_object_foreach(parameters, key, value)
-        {
-            if (!json_is_null(value) && !json_is_array(value) && !json_is_object(value))
-            {
-                mxb_assert(!mxs::json_to_string(value).empty());
-                rval.set(key, mxs::json_to_string(value));
-            }
->>>>>>> 6fdb7ed0
         }
     }
 
@@ -2071,7 +1976,11 @@
 {
     bool rval = false;
 
-    if (Service* s = service_uses_monitor(monitor))
+    if (!monitor->servers().empty())
+    {
+        config_runtime_error("Cannot destroy monitor '%s', it is monitoring servers.", monitor->name());
+    }
+    else if (Service* s = service_uses_monitor(monitor))
     {
         config_runtime_error("Monitor '%s' cannot be destroyed as it is used by service '%s'",
                              monitor->name(), s->name());
