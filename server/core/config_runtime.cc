--- conflicted
+++ resolved
@@ -728,181 +728,6 @@
     return rval;
 }
 
-<<<<<<< HEAD
-=======
-// Helper for runtime_create_listener
-void set_if_not_null(mxs::ConfigParameters& params, const char* name,
-                     const char* value, const char* dflt = nullptr)
-{
-    if ((!value || strcasecmp(value, CN_DEFAULT) == 0) && dflt)
-    {
-        params.set(name, dflt);
-    }
-    else if (value)
-    {
-        params.set(name, value);
-    }
-}
-
-bool runtime_create_listener(Service* service,
-                             const char* name,
-                             const char* addr,
-                             const char* port,
-                             const char* proto,
-                             const char* auth,
-                             const char* auth_opt,
-                             const char* ssl_key,
-                             const char* ssl_cert,
-                             const char* ssl_ca,
-                             const char* ssl_version,
-                             const char* ssl_depth,
-                             const char* verify_ssl)
-{
-    if (proto == NULL || strcasecmp(proto, CN_DEFAULT) == 0)
-    {
-        proto = "mariadbclient";
-    }
-
-    if (auth && strcasecmp(auth, CN_DEFAULT) == 0)
-    {
-        // The protocol default authenticator is used
-        auth = nullptr;
-    }
-    if (auth_opt && strcasecmp(auth_opt, CN_DEFAULT) == 0)
-    {
-        auth_opt = nullptr;
-    }
-
-    mxs::ConfigParameters params;
-    bool ok;
-    tie(ok, params) = load_defaults(proto, MODULE_PROTOCOL, CN_LISTENER);
-    params.set(CN_SERVICE, service->name());
-    set_if_not_null(params, CN_AUTHENTICATOR, auth);
-    set_if_not_null(params, CN_AUTHENTICATOR_OPTIONS, auth_opt);
-    bool use_socket = (addr && *addr == '/');
-
-    if (use_socket)
-    {
-        params.set(CN_SOCKET, addr);
-    }
-    else
-    {
-        set_if_not_null(params, CN_PORT, port, "3306");
-        set_if_not_null(params, CN_ADDRESS, addr, "::");
-    }
-
-    if (ssl_key || ssl_cert || ssl_ca)
-    {
-        params.set(CN_SSL, CN_REQUIRED);
-        set_if_not_null(params, CN_SSL_KEY, ssl_key);
-        set_if_not_null(params, CN_SSL_CERT, ssl_cert);
-        set_if_not_null(params, CN_SSL_CA_CERT, ssl_ca);
-        set_if_not_null(params, CN_SSL_VERSION, ssl_version);
-        set_if_not_null(params, CN_SSL_CERT_VERIFY_DEPTH, ssl_depth);
-        set_if_not_null(params, CN_SSL_VERIFY_PEER_CERTIFICATE, verify_ssl);
-    }
-
-    unsigned short u_port = atoi(port);
-    bool rval = false;
-
-    std::string reason;
-
-    SListener old_listener = use_socket ?
-        listener_find_by_socket(params.get_string(CN_SOCKET)) :
-        listener_find_by_address(params.get_string(CN_ADDRESS), params.get_integer(CN_PORT));
-
-    if (!ok)
-    {
-        MXS_ERROR("Failed to load module '%s'", proto);
-    }
-    else if (listener_find(name))
-    {
-        MXS_ERROR("Listener '%s' already exists", name);
-    }
-    else if (old_listener)
-    {
-        MXS_ERROR("Listener '%s' already listens on [%s]:%u", old_listener->name(),
-                  old_listener->address(), old_listener->port());
-    }
-    else if (config_is_valid_name(name, &reason))
-    {
-        if (auto listener = Listener::create(name, proto, params))
-        {
-            std::ostringstream ss;
-            listener->persist(ss);
-
-            if (listener->listen() && runtime_save_config(listener->name(), ss.str()))
-            {
-                MXS_NOTICE("Created listener '%s' at %s:%u for service '%s'",
-                           name, listener->address(), listener->port(), service->name());
-
-                rval = true;
-            }
-            else
-            {
-                Listener::destroy(listener);
-                mxb_assert(!listener_find(name));
-            }
-        }
-        else
-        {
-            MXS_ERROR("Failed to create listener '%s'. Read the MaxScale error log "
-                      "for more details.", name);
-        }
-    }
-    else
-    {
-        MXS_ERROR("%s", reason.c_str());
-    }
-
-    return rval;
-}
-
-bool runtime_create_filter(const char* name, const char* module, mxs::ConfigParameters* params)
-{
-    bool rval = false;
-
-    if (!filter_find(name))
-    {
-        SFilterDef filter;
-        mxs::ConfigParameters parameters;
-        bool ok;
-        tie(ok, parameters) = load_defaults(module, MODULE_FILTER, CN_FILTER);
-
-        if (ok)
-        {
-            if (params)
-            {
-                parameters.set_multiple(*params);
-            }
-
-            if (!(filter = filter_alloc(name, module, &parameters)))
-            {
-                MXS_ERROR("Could not create filter '%s' with module '%s'", name, module);
-            }
-        }
-
-        if (filter)
-        {
-            std::ostringstream ss;
-            filter_persist(filter, ss);
-
-            if (runtime_save_config(filter->name.c_str(), ss.str()))
-            {
-                MXS_NOTICE("Created filter '%s'", name);
-                rval = true;
-            }
-        }
-    }
-    else
-    {
-        MXS_ERROR("Can't create filter '%s', it already exists", name);
-    }
-
-    return rval;
-}
-
->>>>>>> ffb5c2b5
 mxs::ConfigParameters extract_parameters(json_t* json)
 {
     mxs::ConfigParameters rval;
@@ -2470,7 +2295,7 @@
 
             if (auto listener = Listener::create(name, params))
             {
-                if (save_config(listener) && listener->listen())
+                if (listener->listen() && save_config(listener))
                 {
                     MXS_NOTICE("Created listener '%s' at %s:%u for service '%s'",
                                name, listener->address(), listener->port(), service->name());
@@ -2479,7 +2304,6 @@
                 }
                 else
                 {
-                    MXS_ERROR("Listener '%s' was created but failed to start it.", name);
                     Listener::destroy(listener);
                     mxb_assert(!listener_find(name));
                 }
