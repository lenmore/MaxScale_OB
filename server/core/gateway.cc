/*
 * Copyright (c) 2016 MariaDB Corporation Ab
 *
 * Use of this software is governed by the Business Source License included
 * in the LICENSE.TXT file and at www.mariadb.com/bsl11.
 *
 * Change Date: 2026-01-04
 *
 * On the date above, in accordance with the Business Source License, use
 * of this software will be governed by version 2 or later of the General
 * Public License.
 */

/**
 * @file gateway.c - The entry point of MaxScale
 */

#include <maxscale/ccdefs.hh>

#ifdef HAVE_GLIBC
#include <execinfo.h>
#endif
#include <ftw.h>
#include <stdlib.h>
#include <string.h>
#include <strings.h>
#include <time.h>
#include <unistd.h>
#include <getopt.h>
#ifdef HAVE_SYSTEMD
#include <systemd/sd-daemon.h>
#endif

#include <set>
#include <map>
#include <fstream>

#include <openssl/opensslconf.h>
#include <pwd.h>
#include <sys/file.h>
#include <sys/prctl.h>
#include <sys/stat.h>
#include <sys/types.h>
#include <sys/wait.h>
#include <sys/sysinfo.h>

#include <maxbase/maxbase.hh>
#include <maxbase/ini.hh>
#include <maxbase/stacktrace.hh>
#include <maxbase/format.hh>
#include <maxbase/pretty_print.hh>
#include <maxbase/watchdognotifier.hh>
#include <maxsql/mariadb.hh>
#include <maxbase/alloc.h>
#include <maxscale/built_in_modules.hh>
#include <maxscale/dcb.hh>
#include <maxscale/mainworker.hh>
#include <maxscale/maxscale.hh>
#include <maxscale/paths.hh>
#include <maxscale/query_classifier.hh>
#include <maxscale/routingworker.hh>
#include <maxscale/server.hh>
#include <maxscale/sqlite3.hh>
#include <maxscale/threadpool.hh>
#include <maxscale/utils.hh>
#include <maxscale/version.hh>

#include "internal/admin.hh"
#include "internal/adminusers.hh"
#include "internal/config.hh"
#include "internal/defaults.hh"
#include "internal/dcb.hh"
#include "internal/http_sql.hh"
#include "internal/maxscale.hh"
#include "internal/modules.hh"
#include "internal/monitormanager.hh"
#include "internal/service.hh"
#include "internal/listener.hh"
#include "internal/secrets.hh"
#include "internal/servermanager.hh"
#include "internal/configmanager.hh"

#if !defined (OPENSSL_THREADS)
#error OpenSSL library does not support multi-threading.
#endif

using namespace maxscale;
using std::string;

const int PIDFD_CLOSED = -1;

extern char* program_invocation_name;
extern char* program_invocation_short_name;

static struct ThisUnit
{
    char datadir[PATH_MAX + 1] = "";/* Data directory created for this gateway instance */
    bool datadir_defined = false;   /*< If the datadir was already set */
    char pidfile[PATH_MAX + 1] = "";
    int  pidfd = PIDFD_CLOSED;

    std::map<std::string, int> directory_locks;
    bool                       daemon_mode = true;
    bool                       syslog_configured = false;
    bool                       maxlog_configured = false;
    volatile sig_atomic_t      last_signal = 0;
    bool                       unload_modules_at_exit = true;
    std::string                redirect_output_to;
    bool                       print_stacktrace_to_stdout = true;
    bool                       use_gdb = false;
#ifndef OPENSSL_1_1
    /** SSL multi-threading functions and structures */
    pthread_mutex_t* ssl_locks = nullptr;
#endif
} this_unit;

static const char* maxscale_commit = MAXSCALE_COMMIT;

#ifdef HAVE_GLIBC
// getopt_long is a GNU extension
static struct option long_options[] =
{
    {"config-check",        no_argument,       0, 'c'},
    {"export-config",       required_argument, 0, 'e'},
    {"daemon",              no_argument,       0, 'n'},
    {"nodaemon",            no_argument,       0, 'd'},
    {"config",              required_argument, 0, 'f'},
    {"log",                 required_argument, 0, 'l'},
    {"logdir",              required_argument, 0, 'L'},
    {"cachedir",            required_argument, 0, 'A'},
    {"libdir",              required_argument, 0, 'B'},
    {"configdir",           required_argument, 0, 'C'},
    {"datadir",             required_argument, 0, 'D'},
    {"execdir",             required_argument, 0, 'E'},
    {"persistdir",          required_argument, 0, 'F'},
    {"sharedir",            required_argument, 0, 'J'},
    {"module_configdir",    required_argument, 0, 'M'},
    {"language",            required_argument, 0, 'N'},
    {"piddir",              required_argument, 0, 'P'},
    {"basedir",             required_argument, 0, 'R'},
    {"runtimedir",          required_argument, 0, 'r'},
    {"user",                required_argument, 0, 'U'},
    {"syslog",              required_argument, 0, 's'},
    {"maxlog",              required_argument, 0, 'S'},
    {"log_augmentation",    required_argument, 0, 'G'},
    {"version",             no_argument,       0, 'v'},
    {"version-full",        no_argument,       0, 'V'},
    {"help",                no_argument,       0, '?'},
    {"connector_plugindir", required_argument, 0, 'H'},
    {"passive",             no_argument,       0, 'p'},
    {"debug",               required_argument, 0, 'g'},
    {0,                     0,                 0, 0  }
};
#endif

<<<<<<< HEAD
static int  write_pid_file();   /* write MaxScale pidfile */
static bool lock_dir(const std::string& path);
static bool lock_directories();
static void unlock_directories();
static void unlink_pidfile(void);   /* remove pidfile */
static void unlock_pidfile();
static int  ntfw_cb(const char*, const struct stat*, int, struct FTW*);
static bool handle_path_arg(std::string* dest, const char* path, const char* arg, const char* arg2 = nullptr);
static bool handle_debug_args(char* args);
static void set_log_augmentation(const char* value);
static void usage(void);
static void print_alert(int eno, const char* format, ...) mxb_attribute((format(printf, 2, 3)));
static void print_alert(const char* format, ...) mxb_attribute((format(printf, 1, 2)));
static void print_info(int eno, const char* format, ...) mxb_attribute((format(printf, 2, 3)));
static void print_info(const char* format, ...) mxb_attribute((format(printf, 1, 2)));
static void print_warning(int eno, const char* format, ...) mxb_attribute((format(printf, 2, 3)));
static void print_warning(const char* format, ...) mxb_attribute((format(printf, 1, 2)));
static void log_startup_error(int eno, const char* format, ...) mxb_attribute((format(printf, 2, 3)));
static void log_startup_error(const char* format, ...) mxb_attribute((format(printf, 1, 2)));
bool        check_paths();
static int  set_user(const char* user);
bool        pid_file_exists();
void        write_child_exit_code(int fd, int code);
static bool change_cwd();
static void log_exit_status();
static int  daemonize();
static void disable_module_unloading(const char* arg);
static void enable_module_unloading(const char* arg);
static void enable_statement_logging(const char* arg);
static void disable_statement_logging(const char* arg);
static void enable_cors(const char* arg);
static void allow_duplicate_servers(const char* arg);
static void redirect_output_to_file(const char* arg);
static bool user_is_acceptable(const char* specified_user);
static bool init_sqlite3();
static bool init_base_libraries();
static void finish_base_libraries();
static bool redirect_stdout_and_stderr(const std::string& path);
static bool is_maxscale_already_running();

namespace
{

/* Exit status for MaxScale */
const int MAXSCALE_SHUTDOWN = 0;        /* Normal shutdown */
const int MAXSCALE_BADCONFIG = 1;       /* Configuration file error */
const int MAXSCALE_NOLIBRARY = 2;       /* No embedded library found */
const int MAXSCALE_NOSERVICES = 3;      /* No services could be started */
const int MAXSCALE_ALREADYRUNNING = 4;  /* MaxScale is already running */
const int MAXSCALE_BADARG = 5;          /* Bad command line argument */
const int MAXSCALE_INTERNALERROR = 6;   /* Internal error, see error log */
const int MAXSCALE_RESTARTING = 75;     /* MaxScale must restart (same as EX_TEMPFAIL from BSD sysexits.h */

// The default configuration file name
const char default_cnf_fname[] = "maxscale.cnf";

string get_absolute_fname(const string& relative_path, const char* fname);
bool   is_file_and_readable(const string& absolute_pathname);
bool   path_is_readable(const string& absolute_pathname);

struct SniffResult
{
    bool                                success {false};
    mxb::ini::map_result::Configuration config;
};

SniffResult sniff_configuration(const string& filepath);
string      resolve_maxscale_conf_fname(const string& cnf_file_arg);
}
=======
static int    cnf_preparser(void* data, const char* section, const char* name, const char* value);
static int    write_pid_file(); /* write MaxScale pidfile */
static bool   lock_dir(const std::string& path);
static bool   lock_directories();
static void   unlock_directories();
static void   unlink_pidfile(void); /* remove pidfile */
static void   unlock_pidfile();
static int    ntfw_cb(const char*, const struct stat*, int, struct FTW*);
static bool   is_file_and_readable(const char* absolute_pathname);
static bool   path_is_readable(const char* absolute_pathname);
static bool   path_is_writable(const char* absolute_pathname);
bool          handle_path_arg(std::string* dest, const char* path, const char* arg, bool rd, bool wr);
static bool   handle_debug_args(char* args);
static void   set_log_augmentation(const char* value);
static void   usage(void);
static string get_absolute_fname(const char* relative_path, const char* fname);
static void   print_alert(int eno, const char* format, ...) mxb_attribute((format(printf, 2, 3)));
static void   print_alert(const char* format, ...) mxb_attribute((format(printf, 1, 2)));
static void   print_info(int eno, const char* format, ...) mxb_attribute((format(printf, 2, 3)));
static void   print_info(const char* format, ...) mxb_attribute((format(printf, 1, 2)));
static void   print_warning(int eno, const char* format, ...) mxb_attribute((format(printf, 2, 3)));
static void   print_warning(const char* format, ...) mxb_attribute((format(printf, 1, 2)));
static void   log_startup_error(int eno, const char* format, ...) mxb_attribute((format(printf, 2, 3)));
static void   log_startup_error(const char* format, ...) mxb_attribute((format(printf, 1, 2)));
static bool   resolve_maxscale_conf_fname(string* cnf_full_path, const string& cnf_file_arg);
static char*  check_dir_access(char* dirname, bool, bool);
bool          check_paths();
static int    set_user(const char* user);
bool          pid_file_exists();
void          write_child_exit_code(int fd, int code);
static bool   change_cwd();
static void   log_exit_status();
static int    daemonize();
static bool   sniff_configuration(const char* filepath);
static void   disable_module_unloading(const char* arg);
static void   enable_module_unloading(const char* arg);
static void   enable_statement_logging(const char* arg);
static void   disable_statement_logging(const char* arg);
static void   enable_cors(const char* arg);
static void   allow_duplicate_servers(const char* arg);
static void   use_gdb(const char* arg);
static void   redirect_output_to_file(const char* arg);
static bool   user_is_acceptable(const char* specified_user);
static bool   init_sqlite3();
static bool   init_base_libraries();
static void   finish_base_libraries();
static bool   redirect_stdout_and_stderr(const std::string& path);
static bool   is_maxscale_already_running();
>>>>>>> 81311e7c

#define VA_MESSAGE(message, format) \
    va_list ap ## __LINE__; \
    va_start(ap ## __LINE__, format); \
    int len ## __LINE__ = vsnprintf(nullptr, 0, format, ap ## __LINE__); \
    va_end(ap ## __LINE__); \
    char message[len ## __LINE__ + 1]; \
    va_start(ap ## __LINE__, format); \
    vsnprintf(message, sizeof(message), format, ap ## __LINE__); \
    va_end(ap ## __LINE__);

struct DEBUG_ARGUMENT
{
    const char* name;                       /**< The name of the debug argument */
    void        (* action)(const char* arg);/**< The function implementing the argument */
    const char* description;                /**< Help text */
};

#define SPACER "                              "

const DEBUG_ARGUMENT debug_arguments[] =
{
    {
        "disable-module-unloading", disable_module_unloading,
        "disable module unloading at exit. Will produce better\n"
        SPACER "Valgrind leak reports if leaked memory was allocated in\n"
        SPACER "a shared library"
    },
    {
        "enable-module-unloading", enable_module_unloading,
        "cancels disable-module-unloading"
    },
    {
        "redirect-output-to-file", redirect_output_to_file,
        "redirect stdout and stderr to the file given as an argument"
    },
    {
        "enable-statement-logging", enable_statement_logging,
        "enable the logging of monitor and authenticator SQL statements sent by MaxScale to the servers"
    },
    {
        "disable-statement-logging", disable_statement_logging,
        "disable the logging of monitor and authenticator SQL statements sent by MaxScale to the servers"
    },
    {
        "enable-cors", enable_cors,
        "enable CORS support in the REST API"
    },
    {
        "allow-duplicate-servers", allow_duplicate_servers,
        "allow multiple servers to have the same address/port combination"
    },
    {
        "gdb-stacktrace", use_gdb, "Use GDB to generate stacktraces"
    },
    {NULL, NULL, NULL}
};

#ifndef OPENSSL_1_1
/** SSL multi-threading functions and structures */

static void ssl_locking_function(int mode, int n, const char* file, int line)
{
    if (mode & CRYPTO_LOCK)
    {
        pthread_mutex_lock(&this_unit.ssl_locks[n]);
    }
    else
    {
        pthread_mutex_unlock(&this_unit.ssl_locks[n]);
    }
}
/**
 * OpenSSL requires this struct to be defined in order to use dynamic locks
 */
struct CRYPTO_dynlock_value
{
    pthread_mutex_t lock;
};

/**
 * Create a dynamic OpenSSL lock. The dynamic lock is just a wrapper structure
 * around a SPINLOCK structure.
 * @param file File name
 * @param line Line number
 * @return Pointer to new lock or NULL of an error occurred
 */
static struct CRYPTO_dynlock_value* ssl_create_dynlock(const char* file, int line)
{
    struct CRYPTO_dynlock_value* lock =
        (struct CRYPTO_dynlock_value*) MXS_MALLOC(sizeof(struct CRYPTO_dynlock_value));
    if (lock)
    {
        pthread_mutex_init(&lock->lock, NULL);
    }
    return lock;
}

/**
 * Lock a dynamic lock for OpenSSL.
 * @param mode
 * @param n pointer to lock
 * @param file File name
 * @param line Line number
 */
static void ssl_lock_dynlock(int mode, struct CRYPTO_dynlock_value* n, const char* file, int line)
{
    if (mode & CRYPTO_LOCK)
    {
        pthread_mutex_lock(&n->lock);
    }
    else
    {
        pthread_mutex_unlock(&n->lock);
    }
}

/**
 * Free a dynamic OpenSSL lock.
 * @param n Lock to free
 * @param file File name
 * @param line Line number
 */
static void ssl_free_dynlock(struct CRYPTO_dynlock_value* n, const char* file, int line)
{
    MXS_FREE(n);
}

#ifdef OPENSSL_1_0
/**
 * The thread ID callback function for OpenSSL dynamic locks.
 * @param id Id to modify
 */
static void maxscale_ssl_id(CRYPTO_THREADID* id)
{
    CRYPTO_THREADID_set_numeric(id, pthread_self());
}
#endif
#endif

/**
 * Handler for SIGHUP signal.
 */
static void sighup_handler(int i)
{
    // Legacy configuration reload handler
}

/**
 * Handler for SIGUSR1 signal. A SIGUSR1 signal will cause
 * maxscale to rotate all log files.
 */
static void sigusr1_handler(int i)
{
    MXS_NOTICE("Log file flush following reception of SIGUSR1\n");
    mxs_log_rotate();
}

static const char shutdown_msg[] = "\n\nShutting down MaxScale\n\n";
static const char patience_msg[] =
    "\n"
    "Patience is a virtue...\n"
    "Shutdown in progress, but one more Ctrl-C or SIGTERM and MaxScale goes down,\n"
    "no questions asked.\n";

static void sigterm_handler(int i)
{
    this_unit.last_signal = i;
    int n_shutdowns = maxscale_shutdown();

    if (n_shutdowns == 1)
    {
        if (!this_unit.daemon_mode)
        {
            if (write(STDERR_FILENO, shutdown_msg, sizeof(shutdown_msg) - 1) == -1)
            {
                printf("Failed to write shutdown message!\n");
            }
        }
    }
    else
    {
        exit(EXIT_FAILURE);
    }
}

static void sigint_handler(int i)
{
    this_unit.last_signal = i;
    int n_shutdowns = maxscale_shutdown();

    if (n_shutdowns == 1)
    {
        if (!this_unit.daemon_mode)
        {
            if (write(STDERR_FILENO, shutdown_msg, sizeof(shutdown_msg) - 1) == -1)
            {
                printf("Failed to write shutdown message!\n");
            }
        }
    }
    else if (n_shutdowns == 2)
    {
        if (!this_unit.daemon_mode)
        {
            if (write(STDERR_FILENO, patience_msg, sizeof(patience_msg) - 1) == -1)
            {
                printf("Failed to write shutdown message!\n");
            }
        }
    }
    else
    {
        exit(EXIT_FAILURE);
    }
}

volatile sig_atomic_t fatal_handling = 0;

static int signal_set(int sig, void (* handler)(int));

static void sigfatal_handler(int i)
{
    thread_local std::thread::id current_id;
    std::thread::id no_id;

    if (current_id != no_id)
    {
        // Fatal error when processing a fatal error.
        // TODO: This should be overhauled to proper signal handling (MXS-599).
        signal_set(i, SIG_DFL);
        raise(i);
    }

    current_id = std::this_thread::get_id();

    const mxs::Config& cnf = mxs::Config::get();

    print_alert("MaxScale %s received fatal signal %d. "
                "Commit ID: %s System name: %s Release string: %s\n\n",
                MAXSCALE_VERSION, i, maxscale_commit, cnf.sysname.c_str(), cnf.release_string);

    MXS_ALERT("MaxScale %s received fatal signal %d. "
              "Commit ID: %s System name: %s Release string: %s",
              MAXSCALE_VERSION, i, maxscale_commit, cnf.sysname.c_str(), cnf.release_string);

    const char* pStmt;
    size_t nStmt;

    if (!qc_get_current_stmt(&pStmt, &nStmt))
    {
        pStmt = "none/unknown";
        nStmt = strlen(pStmt);
    }

    MXS_ALERT("Statement currently being classified: %.*s", (int)nStmt, pStmt);

    if (DCB* dcb = dcb_get_current())
    {
        auto ses = dcb->session();
        if (ses)
        {
            ses->dump_statements();
            ses->dump_session_log();
            MXS_ALERT("DCB: %p Session: %lu Service: %s",
                      dcb, dcb->session()->id(), dcb->session()->service->name());
        }
    }

    thread_local std::string msg;

    if (this_unit.use_gdb && mxb::have_gdb())
    {
        mxb::dump_gdb_stacktrace(
            [](const char* line) {
                msg += line;
            });
    }
    else
    {
        MXS_NOTICE("For a more detailed stacktrace, install GDB and "
                   "add 'debug=gdb-stacktrace' under the [maxscale] section.");

        auto cb = [](const char* symbol, const char* cmd) {
                char buf[512];
                snprintf(buf, sizeof(buf), "  %s: %s\n", symbol, cmd);
                msg += buf;
            };

        mxb::dump_stacktrace(cb);
    }

    if (this_unit.print_stacktrace_to_stdout)
    {
        // If stdout is not redirected to the log, print the stacktrace there as well.
        print_alert("%s\n", msg.c_str());
    }

    mxb_log_fatal_error(msg.c_str());

    /* re-raise signal to enforce core dump */
    print_alert("Writing core dump.");
    signal_set(i, SIG_DFL);
    raise(i);
}

/**
 * @node Wraps sigaction calls
 *
 * Parameters:
 * @param sig Signal to set
 * @param void Handler function for signal *
 *
 * @return 0 in success, 1 otherwise
 *
 *
 * @details (write detailed description here)
 *
 */
static int signal_set(int sig, void (* handler)(int))
{
    int rc = 0;

    struct sigaction sigact = {};
    sigact.sa_handler = handler;

    int err;

    do
    {
        errno = 0;
        err = sigaction(sig, &sigact, NULL);
    }
    while (errno == EINTR);

    if (err < 0)
    {
        MXS_ERROR("Failed call sigaction() in %s due to %d, %s.",
                  program_invocation_short_name,
                  errno,
                  mxs_strerror(errno));
        rc = 1;
    }

    return rc;
}

/**
 * @brief Create the data directory for this process
 *
 * This will prevent conflicts when multiple MaxScale instances are run on the
 * same machine.
 * @param base Base datadir path
 * @param datadir The result where the process specific datadir is stored
 * @return True if creation was successful and false on error
 */
static bool create_datadir(const char* base, char* datadir)
{
    bool created = false;
    int len = 0;

    if ((len = snprintf(datadir, PATH_MAX, "%s", base)) < PATH_MAX
        && (mkdir(datadir, 0777) == 0 || errno == EEXIST))
    {
        if ((len = snprintf(datadir, PATH_MAX, "%s/data%d", base, getpid())) < PATH_MAX)
        {
            if ((mkdir(datadir, 0777) == 0) || (errno == EEXIST))
            {
                created = true;
            }
            else
            {
                MXS_ERROR("Cannot create data directory '%s': %s",
                          datadir,
                          mxs_strerror(errno));
            }
        }
    }
    else
    {
        if (len < PATH_MAX)
        {
            MXS_ERROR("Cannot create data directory '%s': %s",
                      datadir,
                      mxs_strerror(errno));
        }
        else
        {
            MXS_ERROR("Data directory pathname exceeds the maximum allowed pathname "
                      "length: %s/data%d.",
                      base,
                      getpid());
        }
    }

    return created;
}

/**
 * Cleanup the temporary data directory we created for the gateway
 */
int ntfw_cb(const char* filename,
            const struct stat* filestat,
            int fileflags,
            struct FTW* pfwt)
{
    int rc = 0;
    int datadir_len = strlen(mxs::datadir());
    std::string filename_string(filename + datadir_len);

    if (strncmp(filename_string.c_str(), "/data", 5) == 0)
    {
        rc = remove(filename);
        if (rc != 0)
        {
            int eno = errno;
            errno = 0;
            MXS_ERROR("Failed to remove the data directory %s of MaxScale due to %d, %s.",
                      filename_string.c_str(),
                      eno,
                      mxs_strerror(eno));
        }
    }
    return rc;
}

/**
 * @brief Clean up the data directory
 *
 * This removes the process specific datadir which is currently only used by
 * the embedded library. In the future this directory could contain other
 * temporary files and relocating this to to, for example, /tmp/ could make sense.
 */
void cleanup_process_datadir()
{
    int depth = 1;
    int flags = FTW_CHDIR | FTW_DEPTH | FTW_MOUNT;
    const char* proc_datadir = mxs::process_datadir();

    if (strcmp(proc_datadir, mxs::datadir()) != 0 && access(proc_datadir, F_OK) == 0)
    {
        nftw(proc_datadir, ntfw_cb, depth, flags);
    }
}

void cleanup_old_process_datadirs()
{
    int depth = 1;
    int flags = FTW_CHDIR | FTW_DEPTH | FTW_MOUNT;
    nftw(mxs::datadir(), ntfw_cb, depth, flags);
}

namespace
{
string resolve_maxscale_conf_fname(const string& cnf_file_arg)
{
    string cnf_full_path;
    if (!cnf_file_arg.empty())
    {
        char resolved_path[PATH_MAX + 1];
        if (realpath(cnf_file_arg.c_str(), resolved_path) == nullptr)
        {
            log_startup_error(errno, "Failed to open read access to configuration file");
        }
        else
        {
            cnf_full_path = resolved_path;
        }
    }
    else
    {
        /*< default config file name is used */
        string home_dir = mxs::configdir();
        if (home_dir.empty() || home_dir.back() != '/')
        {
            home_dir += '/';
        }
        cnf_full_path = get_absolute_fname(home_dir, default_cnf_fname);
    }

    if (!cnf_full_path.empty() && !is_file_and_readable(cnf_full_path))
    {
        cnf_full_path.clear();
    }
    return cnf_full_path;
}
}


/**
 * Check read and write accessibility to a directory.
 * @param dirname       directory to be checked
 *
 * @return NULL if directory can be read and written, an error message if either
 *      read or write is not permitted.
 */
static bool check_dir_access(const char* dirname, bool rd, bool wr)
{
    mxb_assert(dirname);
    std::ostringstream ss;

    if (access(dirname, F_OK) != 0)
    {
        ss << "Can't access '" << dirname << "'.";
    }
    else if (rd && access(dirname, R_OK) != 0)
    {
        ss << "MaxScale doesn't have read permission to '" << dirname << "'.";
    }
    else if (wr && access(dirname, W_OK) != 0)
    {
        ss << "MaxScale doesn't have write permission to '" << dirname << "'.";
    }

    auto err = ss.str();

    if (!err.empty())
    {
        print_alert(errno, "%s", err.c_str());
    }

    return err.empty();
}

static bool init_log()
{
    bool rval = false;
    const mxs::Config& cnf = mxs::Config::get();

    if (!cnf.config_check && !mxs_mkdir_all(mxs::logdir(), 0777, false))
    {
        print_alert(errno, "Cannot create log directory '%s'", mxs::logdir());
    }
    else if (mxs_log_init(NULL, mxs::logdir(), cnf.log_target))
    {
        // Since init_log() may be called more than once, we need to ensure
        // that the cleanup-function is not registered more than once.
        static bool atexit_registered = false;

        if (!atexit_registered)
        {
            atexit(mxs_log_finish);
            atexit_registered = true;
        }
        rval = true;
    }

    return rval;
}

static void print_message(const char* tag, int eno, const char* message)
{
    fprintf(stderr,
            "%s: %s%s%s%s\n",
            tag,
            message,
            eno == 0 ? "" : ": ",
            eno == 0 ? "" : mxs_strerror(eno),
            eno == 0 ? "" : ".");
    fflush(stderr);
}

/**
 * Print message to stderr
 *
 * @param eno      Errno value, ignored if 0.
 * @param message  Message to be printed.
 */
static void print_alert(int eno, const char* format, ...)
{
    VA_MESSAGE(message, format);

    print_message("alert  ", eno, message);
}

static void print_alert(const char* format, ...)
{
    VA_MESSAGE(message, format);

    print_message("alert  ", 0, message);
}

static void print_info(int eno, const char* format, ...)
{
    VA_MESSAGE(message, format);

    print_message("info   ", eno, message);
}

static void print_info(const char* format, ...)
{
    VA_MESSAGE(message, format);

    print_message("info   ", 0, message);
}

static void print_warning(int eno, const char* format, ...)
{
    VA_MESSAGE(message, format);

    print_message("warning", eno, message);
}

static void print_warning(const char* format, ...)
{
    VA_MESSAGE(message, format);

    print_message("warning", 0, message);
}

static void log_startup_message(int eno, const char* message)
{
    if (mxb_log_inited() || init_log())
    {
        MXS_ALERT("%s%s%s%s",
                  message,
                  eno == 0 ? "" : ": ",
                  eno == 0 ? "" : mxs_strerror(eno),
                  eno == 0 ? "" : ".");
    }

    print_alert(eno, "%s", message);
}

/**
 * Log startup error.
 *
 * - If possible, log message as an error to the log.
 * - Always print the message to stdeerr.
 *
 * @param eno     Errno value, ignored if 0.
 * @param format  Printf format string.
 * @param ...     Arguments according to @c format.
 */
static void log_startup_error(int eno, const char* format, ...)
{
    VA_MESSAGE(message, format);

    log_startup_message(eno, message);
}

/**
 * Log startup error.
 *
 * - If possible, log message as an error to the log.
 * - Always print the message to stdeerr.
 *
 * @param format  Printf format string.
 * @param ...     Arguments according to @c format.
 */
static void log_startup_error(const char* format, ...)
{
    VA_MESSAGE(message, format);

    log_startup_message(0, message);
}

namespace
{
/**
 * Check that a path refers to a readable file.
 *
 * @param absolute_pathname The path to check.
 * @return True if the path refers to a readable file. is readable
 */
bool is_file_and_readable(const string& absolute_pathname)
{
    bool rv = false;
    struct stat info {};

    if (stat(absolute_pathname.c_str(), &info) == 0)
    {
        if ((info.st_mode & S_IFMT) == S_IFREG)
        {
            // There is a race here as the file can be deleted and a directory
            // created in its stead between the stat() call here and the access()
            // call in file_is_readable().
            rv = path_is_readable(absolute_pathname);
        }
        else
        {
            log_startup_error("'%s' does not refer to a regular file.", absolute_pathname.c_str());
        }
    }
    else
    {
        log_startup_error(errno, "Could not access '%s'", absolute_pathname.c_str());
    }

    return rv;
}

/**
 * Check if the file or directory is readable
 * @param absolute_pathname Path of the file or directory to check
 * @return True if file is readable
 */
bool path_is_readable(const string& absolute_pathname)
{
    bool succp = true;

    if (access(absolute_pathname.c_str(), R_OK) != 0)
    {
        log_startup_error(errno, "Opening file '%s' for reading failed", absolute_pathname.c_str());
        succp = false;
    }
    return succp;
}


/**
 * Get absolute pathname, given a relative path and a filename.
 *
 * @param relative_path  Relative path.
 * @param fname          File name to be concatenated to the path.
 *
 * @return Absolute path if resulting path exists and the file is
 *         readable, otherwise an empty string.
 */
string get_absolute_fname(const string& relative_path, const char* fname)
{
    mxb_assert(fname);

    string absolute_fname;

    /*<
     * Expand possible relative pathname to absolute path
     */
    char expanded_path[PATH_MAX];
    if (realpath(relative_path.c_str(), expanded_path) == NULL)
    {
        log_startup_error(errno, "Failed to read the directory '%s'.", relative_path.c_str());
    }
    else
    {
        /*<
         * Concatenate an absolute filename and test its existence and
         * readability.
         */

        absolute_fname += expanded_path;
        absolute_fname += "/";
        absolute_fname += fname;

        if (!path_is_readable(absolute_fname))
        {
            absolute_fname.clear();
        }
    }

    return absolute_fname;
}
}

static void usage()
{
    fprintf(stderr,
            "\nUsage : %s [OPTION]...\n\n"
            "  -c, --config-check          validate configuration file and exit\n"
            "  -e, --export-config=FILE    export configuration to a single file\n"
            "  -d, --nodaemon              enable running in terminal process\n"
            "  -f, --config=FILE           relative or absolute pathname of config file\n"
            "  -l, --log=[file|stdout]     log to file or stdout\n"
            "                              (default: file)\n"
            "  -L, --logdir=PATH           path to log file directory\n"
            "  -A, --cachedir=PATH         path to cache directory\n"
            "  -B, --libdir=PATH           path to module directory\n"
            "  -C, --configdir=PATH        path to configuration file directory\n"
            "  -D, --datadir=PATH          path to data directory,\n"
            "                              stores internal MaxScale data\n"
            "  -E, --execdir=PATH          path to the maxscale and other executable files\n"
            "  -F, --persistdir=PATH       path to persisted configuration directory\n"
            "  -M, --module_configdir=PATH path to module configuration directory\n"
            "  -H, --connector_plugindir=PATH\n"
            "                              path to MariaDB Connector-C plugin directory\n"
            "  -J, --sharedir=PATH         path to share directory\n"
            "  -N, --language=PATH         path to errmsg.sys file\n"
            "  -P, --piddir=PATH           path to PID file directory\n"
            "  -R, --basedir=PATH          base path for all other paths\n"
            "  -r  --runtimedir=PATH       base path for all other paths expect binaries\n"
            "  -U, --user=USER             user ID and group ID of specified user are used to\n"
            "                              run MaxScale\n"
            "  -s, --syslog=[yes|no]       log messages to syslog (default:yes)\n"
            "  -S, --maxlog=[yes|no]       log messages to MaxScale log (default: yes)\n"
            "  -G, --log_augmentation=0|1  augment messages with the name of the function\n"
            "                              where the message was logged (default: 0)\n"
            "  -p, --passive               start MaxScale as a passive standby\n"
            "  -g, --debug=arg1,arg2,...   enable or disable debug features. Supported arguments:\n",
            program_invocation_short_name);
    for (int i = 0; debug_arguments[i].action != NULL; i++)
    {
        fprintf(stderr,
                "   %-25s  %s\n",
                debug_arguments[i].name,
                debug_arguments[i].description);
    }
    fprintf(stderr,
            "  -v, --version               print version info and exit\n"
            "  -V, --version-full          print full version info and exit\n"
            "  -?, --help                  show this help\n"
            "\n"
            "Defaults paths:\n"
            "  config file       : %s/%s\n"
            "  configdir         : %s\n"
            "  logdir            : %s\n"
            "  cachedir          : %s\n"
            "  libdir            : %s\n"
            "  sharedir          : %s\n"
            "  datadir           : %s\n"
            "  execdir           : %s\n"
            "  language          : %s\n"
            "  piddir            : %s\n"
            "  persistdir        : %s\n"
            "  module configdir  : %s\n"
            "  connector plugins : %s\n"
            "\n"
            "If '--basedir' is provided then all other paths, including the default\n"
            "configuration file path, are defined relative to that. As an example,\n"
            "if '--basedir /path/maxscale' is specified, then, for instance, the log\n"
            "dir will be '/path/maxscale/var/log/maxscale', the config dir will be\n"
            "'/path/maxscale/etc' and the default config file will be\n"
            "'/path/maxscale/etc/maxscale.cnf'.\n\n"
            "MaxScale documentation: https://mariadb.com/kb/en/maxscale/ \n",
            mxs::configdir(),
            default_cnf_fname,
            mxs::configdir(),
            mxs::logdir(),
            mxs::cachedir(),
            mxs::libdir(),
            mxs::sharedir(),
            mxs::datadir(),
            mxs::execdir(),
            mxs::langdir(),
            mxs::piddir(),
            mxs::config_persistdir(),
            mxs::module_configdir(),
            mxs::connector_plugindir());
}

/**
 * Deletes a particular signal from a provided signal set.
 *
 * @param sigset  The signal set to be manipulated.
 * @param signum  The signal to be deleted.
 * @param signame The name of the signal.
 *
 * @return True, if the signal could be deleted from the set, false otherwise.
 */
static bool delete_signal(sigset_t* sigset, int signum, const char* signame)
{
    int rc = sigdelset(sigset, signum);

    if (rc != 0)
    {
        log_startup_error(errno, "Failed to delete signal %s from the signal set of MaxScale", signame);
    }

    return rc == 0;
}

/**
 * Disables all signals.
 *
 * @return True, if all signals could be disabled, false otherwise.
 */
bool disable_signals(void)
{
    sigset_t sigset;

    if (sigfillset(&sigset) != 0)
    {
        log_startup_error(errno, "Failed to initialize set the signal set for MaxScale");
        return false;
    }

    if (!delete_signal(&sigset, SIGHUP, "SIGHUP"))
    {
        return false;
    }

    if (!delete_signal(&sigset, SIGUSR1, "SIGUSR1"))
    {
        return false;
    }

    if (!delete_signal(&sigset, SIGTERM, "SIGTERM"))
    {
        return false;
    }

    if (!delete_signal(&sigset, SIGSEGV, "SIGSEGV"))
    {
        return false;
    }

    if (!delete_signal(&sigset, SIGABRT, "SIGABRT"))
    {
        return false;
    }

    if (!delete_signal(&sigset, SIGILL, "SIGILL"))
    {
        return false;
    }

    if (!delete_signal(&sigset, SIGFPE, "SIGFPE"))
    {
        return false;
    }

    if (!delete_signal(&sigset, SIGCHLD, "SIGCHLD"))
    {
        return false;
    }

#ifdef SIGBUS
    if (!delete_signal(&sigset, SIGBUS, "SIGBUS"))
    {
        return false;
    }
#endif

    if (sigprocmask(SIG_SETMASK, &sigset, NULL) != 0)
    {
        log_startup_error(errno, "Failed to set the signal set for MaxScale");
        return false;
    }

    return true;
}

bool disable_normal_signals(void)
{
    sigset_t sigset;

    if (sigfillset(&sigset) != 0)
    {
        log_startup_error(errno, "Failed to initialize the signal set for MaxScale");
        return false;
    }

    if (!delete_signal(&sigset, SIGHUP, "SIGHUP"))
    {
        return false;
    }

    if (!delete_signal(&sigset, SIGUSR1, "SIGUSR1"))
    {
        return false;
    }

    if (!delete_signal(&sigset, SIGTERM, "SIGTERM"))
    {
        return false;
    }

    if (sigprocmask(SIG_SETMASK, &sigset, NULL) != 0)
    {
        log_startup_error(errno, "Failed to set the signal set for MaxScale");
        return false;
    }

    return true;
}

/**
 * Configures the handling of a particular signal.
 *
 * @param signum  The signal number.
 * @param signame The name of the signal.
 * @param handler The handler function for the signal.
 *
 * @return True, if the signal could be configured, false otherwise.
 */
static bool configure_signal(int signum, const char* signame, void (* handler)(int))
{
    int rc = signal_set(signum, handler);

    if (rc != 0)
    {
        log_startup_error("Failed to set signal handler for %s.", signame);
    }

    return rc == 0;
}

/**
 * Configure fatal signal handlers
 *
 * @return True if signal handlers were installed correctly
 */
bool configure_critical_signals(void)
{
    if (!configure_signal(SIGSEGV, "SIGSEGV", sigfatal_handler))
    {
        return false;
    }

    if (!configure_signal(SIGABRT, "SIGABRT", sigfatal_handler))
    {
        return false;
    }

    if (!configure_signal(SIGILL, "SIGILL", sigfatal_handler))
    {
        return false;
    }

    if (!configure_signal(SIGFPE, "SIGFPE", sigfatal_handler))
    {
        return false;
    }

#ifdef SIGBUS
    if (!configure_signal(SIGBUS, "SIGBUS", sigfatal_handler))
    {
        return false;
    }
#endif

    return true;
}

/**
 * Configures signal handling of MaxScale.
 *
 * @return True, if all signals could be configured, false otherwise.
 */
bool configure_normal_signals(void)
{
    if (!configure_signal(SIGHUP, "SIGHUP", sighup_handler))
    {
        return false;
    }

    if (!configure_signal(SIGUSR1, "SIGUSR1", sigusr1_handler))
    {
        return false;
    }

    if (!configure_signal(SIGTERM, "SIGTERM", sigterm_handler))
    {
        return false;
    }

    if (!configure_signal(SIGINT, "SIGINT", sigint_handler))
    {
        return false;
    }

    return true;
}

bool setup_signals()
{
    bool rv = false;

    if (!configure_critical_signals())
    {
        log_startup_error("Failed to configure fatal signal handlers.");
    }
    else
    {
        sigset_t sigpipe_mask;
        sigemptyset(&sigpipe_mask);
        sigaddset(&sigpipe_mask, SIGPIPE);
        sigset_t saved_mask;
        int eno = pthread_sigmask(SIG_BLOCK, &sigpipe_mask, &saved_mask);

        if (eno != 0)
        {
            log_startup_error(eno, "Failed to initialise signal mask for MaxScale");
        }
        else
        {
            rv = true;
        }
    }

    return rv;
}

/**
 * Restore default signals
 */
void restore_signals()
{
    configure_signal(SIGHUP, "SIGHUP", SIG_DFL);
    configure_signal(SIGUSR1, "SIGUSR1", SIG_DFL);
    configure_signal(SIGTERM, "SIGTERM", SIG_DFL);
    configure_signal(SIGINT, "SIGINT", SIG_DFL);
    configure_signal(SIGSEGV, "SIGSEGV", SIG_DFL);
    configure_signal(SIGABRT, "SIGABRT", SIG_DFL);
    configure_signal(SIGILL, "SIGILL", SIG_DFL);
    configure_signal(SIGFPE, "SIGFPE", SIG_DFL);
#ifdef SIGBUS
    configure_signal(SIGBUS, "SIGBUS", SIG_DFL);
#endif
}

bool set_runtime_dirs(const char* basedir)
{
    bool rv = true;
    std::string path;

    if (rv && (rv = handle_path_arg(&path, basedir, cmake_defaults::DEFAULT_SHARE_SUBPATH)))
    {
        set_sharedir(path.c_str());
    }

    if (rv && (rv = handle_path_arg(&path, basedir, "var", cmake_defaults::DEFAULT_LOG_SUBPATH)))
    {
        set_logdir(path.c_str());
    }

    if (rv && (rv = handle_path_arg(&path, basedir, "var", cmake_defaults::DEFAULT_CACHE_SUBPATH)))
    {
        set_cachedir(path.c_str());
    }

    if (rv && (rv = handle_path_arg(&path, basedir, cmake_defaults::DEFAULT_CONFIG_SUBPATH)))
    {
        set_configdir(path.c_str());
    }

    if (rv && (rv = handle_path_arg(&path, basedir, cmake_defaults::DEFAULT_MODULE_CONFIG_SUBPATH)))
    {
        set_module_configdir(path.c_str());
    }

    if (rv && (rv = handle_path_arg(&path, basedir, "var", cmake_defaults::DEFAULT_DATA_SUBPATH)))
    {
        mxs::set_datadir(path.c_str());
    }

    if (rv && (rv = handle_path_arg(&path, basedir, "var", cmake_defaults::DEFAULT_LANG_SUBPATH)))
    {
        mxs::set_langdir(path.c_str());
    }

    if (rv && (rv = handle_path_arg(&path, basedir, "var", cmake_defaults::DEFAULT_PID_SUBPATH)))
    {
        set_piddir(path.c_str());
    }

    if (rv && (rv = handle_path_arg(&path, basedir, "var", cmake_defaults::DEFAULT_CONFIG_PERSIST_SUBPATH)))
    {
        set_config_persistdir(path.c_str());
    }

    if (rv && (rv = handle_path_arg(&path, basedir, cmake_defaults::DEFAULT_CONNECTOR_PLUGIN_SUBPATH)))
    {
        set_connector_plugindir(path.c_str());
    }

    return rv;
}

/**
 * Set the directories of MaxScale relative to a basedir
 *
 * @param basedir The base directory relative to which the other are set.
 *
 * @return True if the directories could be set, false otherwise.
 */
bool set_dirs(const char* basedir)
{
    bool rv = true;
    std::string path;

    rv = set_runtime_dirs(basedir);

    // The two paths here are not inside set_runtime_dirs on purpose: they are set by --basedir but not by
    // --runtimedir. The former is used with tarball installations and the latter is used to run multiple
    // MaxScale instances on the same server.

    if (rv && (rv = handle_path_arg(&path, basedir, cmake_defaults::DEFAULT_LIB_SUBPATH)))
    {
        set_libdir(path.c_str());
    }

    if (rv && (rv = handle_path_arg(&path, basedir, cmake_defaults::DEFAULT_EXEC_SUBPATH)))
    {
        set_execdir(path.c_str());
    }

    return rv;
}

static mxb::ThreadPool thread_pool;

mxb::ThreadPool& mxs::thread_pool()
{
    return ::thread_pool;
}

/**
 * A RAII class that at construction time takes overship of pipe
 * handle and at destruction time notifies parent if there is
 * a need for that.
 */
class ChildExit
{
public:
    ChildExit(const ChildExit&) = delete;
    ChildExit& operator=(const ChildExit&) = delete;

    ChildExit(int child_pipe, int* pRc)
        : m_child_pipe(child_pipe)
        , m_rc(*pRc)
    {
    }

    ~ChildExit()
    {
        if (m_child_pipe != -1 && m_rc != MAXSCALE_SHUTDOWN)
        {
            write_child_exit_code(m_child_pipe, m_rc) ;
            ::close(m_child_pipe);
        }

        if (this_unit.unload_modules_at_exit)
        {
            unload_all_modules();
        }

        log_exit_status();
        restore_signals();
    }

private:
    int        m_child_pipe;
    const int& m_rc;
};

/**
 * @mainpage
 * The main entry point into MaxScale
 *
 * Logging and error printing
 * ---
 * What is printed to the terminal is something that the user can understand,
 * and/or something what the user can do for. For example, fix configuration.
 * More detailed messages are printed to error log, and optionally to trace
 * and debug log.
 *
 * As soon as process switches to daemon process, stderr printing is stopped -
 * except when it comes to command-line argument processing.
 * This is not an obvious solution because stderr is often directed to somewhere,
 * but currently this is the case.
 *
 * The configuration file is by default /etc/maxscale.cnf
 * The name of configuration file and its location can also be specified with a
 * command-line argument.
 *
 * @param argc The argument count
 * @param argv The array of arguments themselves
 * @return 0 if process exited normally, otherwise a non-zero value is returned
 */
int main(int argc, char** argv)
{
    int rc = MAXSCALE_SHUTDOWN;

    mxs::Config& cnf = mxs::Config::init(argc, argv);

    maxscale_reset_starttime();

    snprintf(this_unit.datadir, PATH_MAX, "%s", cmake_defaults::DEFAULT_DATADIR);
    this_unit.datadir[PATH_MAX] = '\0';

    // Option string for getopt
    const char accepted_opts[] = "dnce:f:g:l:vVs:S:?L:D:C:B:U:A:P:G:N:E:F:M:H:J:p";
    const char* specified_user = NULL;
    char export_cnf[PATH_MAX + 1] = "";
    string cnf_file_arg;    /*< conf filename from cmd-line arg */
    string tmp_path;
    int opt;
#ifdef HAVE_GLIBC
    int option_index;
    while ((opt = getopt_long(argc,
                              argv,
                              accepted_opts,
                              long_options,
                              &option_index)) != -1)
#else
    while ((opt = getopt(argc, argv, accepted_opts)) != -1)
#endif
    {
        bool succp = true;

        switch (opt)
        {
        case 'n':
            /*< Daemon mode, MaxScale forks and parent exits. */
            this_unit.daemon_mode = true;
            break;

        case 'd':
            /*< Non-daemon mode, MaxScale does not fork. */
            this_unit.daemon_mode = false;
            break;

        case 'f':
            /*<
             * Simply copy the conf file argument. Expand or validate
             * it when MaxScale home directory is resolved.
             */
            if (optarg[0] != '-')
            {
                cnf_file_arg = optarg;
            }
            if (cnf_file_arg.empty())
            {
                log_startup_error("Configuration file argument identifier \'-f\' was specified but "
                                  "the argument didn't specify a valid configuration file or the "
                                  "argument was missing.");
                usage();
                succp = false;
            }
            break;

        case 'v':
            printf("MaxScale %s\n", MAXSCALE_VERSION);
            return EXIT_SUCCESS;

        case 'V':
            printf("MaxScale %s - %s\n", MAXSCALE_VERSION, maxscale_commit);

            // MAXSCALE_SOURCE is two values separated by a space, see CMakeLists.txt
            if (strcmp(MAXSCALE_SOURCE, " ") != 0)
            {
                printf("Source:        %s\n", MAXSCALE_SOURCE);
            }
            if (strcmp(MAXSCALE_CMAKE_FLAGS, "") != 0)
            {
                printf("CMake flags:   %s\n", MAXSCALE_CMAKE_FLAGS);
            }
            if (strcmp(MAXSCALE_JENKINS_BUILD_TAG, "") != 0)
            {
                printf("Jenkins build: %s\n", MAXSCALE_JENKINS_BUILD_TAG);
            }
            return EXIT_SUCCESS;

        case 'l':
            if (strncasecmp(optarg, "file", PATH_MAX) == 0)
            {
                cnf.log_target = MXB_LOG_TARGET_FS;
            }
            else if (strncasecmp(optarg, "stdout", PATH_MAX) == 0)
            {
                cnf.log_target = MXB_LOG_TARGET_STDOUT;
            }
            else
            {
                log_startup_error("Configuration file argument identifier \'-l\' was specified but "
                                  "the argument didn't specify a valid configuration file or the "
                                  "argument was missing.");
                usage();
                succp = false;
            }
            break;

        case 'L':
            if (handle_path_arg(&tmp_path, optarg, NULL))
            {
                set_logdir(tmp_path.c_str());
            }
            else
            {
                succp = false;
            }
            break;

        case 'N':
            if (handle_path_arg(&tmp_path, optarg, NULL))
            {
                mxs::set_langdir(tmp_path.c_str());
            }
            else
            {
                succp = false;
            }
            break;

        case 'P':
            if (handle_path_arg(&tmp_path, optarg, NULL))
            {
                set_piddir(tmp_path.c_str());
            }
            else
            {
                succp = false;
            }
            break;

        case 'D':
            snprintf(this_unit.datadir, PATH_MAX, "%s", optarg);
            this_unit.datadir[PATH_MAX] = '\0';
            mxs::set_datadir(optarg);
            this_unit.datadir_defined = true;
            break;

        case 'C':
            if (handle_path_arg(&tmp_path, optarg, NULL))
            {
                set_configdir(tmp_path.c_str());
            }
            else
            {
                succp = false;
            }
            break;

        case 'B':
            if (handle_path_arg(&tmp_path, optarg, NULL))
            {
                set_libdir(tmp_path.c_str());
            }
            else
            {
                succp = false;
            }
            break;

        case 'A':
            if (handle_path_arg(&tmp_path, optarg, NULL))
            {
                set_cachedir(tmp_path.c_str());
            }
            else
            {
                succp = false;
            }
            break;

        case 'E':
            if (handle_path_arg(&tmp_path, optarg, NULL))
            {
                set_execdir(tmp_path.c_str());
            }
            else
            {
                succp = false;
            }
            break;

        case 'H':
            if (handle_path_arg(&tmp_path, optarg, NULL))
            {
                set_connector_plugindir(tmp_path.c_str());
            }
            else
            {
                succp = false;
            }
            break;

        case 'J':
            if (handle_path_arg(&tmp_path, optarg, NULL))
            {
                set_sharedir(tmp_path.c_str());
            }
            else
            {
                succp = false;
            }
            break;

        case 'F':
            if (handle_path_arg(&tmp_path, optarg, NULL))
            {
                set_config_persistdir(tmp_path.c_str());
            }
            else
            {
                succp = false;
            }
            break;

        case 'M':
            if (handle_path_arg(&tmp_path, optarg, NULL))
            {
                set_module_configdir(tmp_path.c_str());
            }
            else
            {
                succp = false;
            }
            break;

        case 'R':
            if (handle_path_arg(&tmp_path, optarg, NULL))
            {
                succp = set_dirs(tmp_path.c_str());
            }
            else
            {
                succp = false;
            }
            break;

        case 'r':
            if (handle_path_arg(&tmp_path, optarg, NULL))
            {
                succp = set_runtime_dirs(tmp_path.c_str());
            }
            else
            {
                succp = false;
            }
            break;

        case 'S':
            {
                char* tok = strstr(optarg, "=");
                if (tok)
                {
                    tok++;
                    if (tok)
                    {
                        cnf.maxlog.set(config_truth_value(tok));
                        this_unit.maxlog_configured = true;
                    }
                }
                else
                {
                    cnf.maxlog.set(config_truth_value(optarg));
                    this_unit.maxlog_configured = true;
                }
            }
            break;

        case 's':
            {
                char* tok = strstr(optarg, "=");
                if (tok)
                {
                    tok++;
                    if (tok)
                    {
                        cnf.syslog.set(config_truth_value(tok));
                        this_unit.syslog_configured = true;
                    }
                }
                else
                {
                    cnf.syslog.set(config_truth_value(optarg));
                    this_unit.syslog_configured = true;
                }
            }
            break;

        case 'U':
            specified_user = optarg;
            if (set_user(specified_user) != 0)
            {
                succp = false;
            }
            break;

        case 'G':
            set_log_augmentation(optarg);
            break;

        case '?':
            usage();
            return EXIT_SUCCESS;

        case 'c':
            cnf.config_check = true;
            break;

        case 'e':
            cnf.config_check = true;
            strcpy(export_cnf, optarg);
            break;

        case 'p':
            cnf.passive.set(true);
            break;

        case 'g':
            if (!handle_debug_args(optarg))
            {
                succp = false;
            }
            break;

        default:
            usage();
            succp = false;
            break;
        }

        if (!succp)
        {
            return MAXSCALE_BADARG;
        }
    }

    if (!user_is_acceptable(specified_user))
    {
        // Error was logged in user_is_acceptable().
        return EXIT_FAILURE;
    }

    if (cnf.config_check)
    {
        this_unit.daemon_mode = false;
        cnf.log_target = MXB_LOG_TARGET_STDOUT;
    }

    uint64_t systemd_interval = 0;      // in microseconds
#ifdef HAVE_SYSTEMD
    // Systemd watchdog. Must be called in the initial thread */
    if (sd_watchdog_enabled(false, &systemd_interval) <= 0)
    {
        systemd_interval = 0;   // Disabled
    }
#endif

    int child_pipe = -1;
    if (!this_unit.daemon_mode)
    {
        print_info("MaxScale will be run in the terminal process.");
    }
    else
    {
        // If the function returns, we are in the child.
        child_pipe = daemonize();

        if (child_pipe == -1)
        {
            return MAXSCALE_INTERNALERROR;
        }
    }

    // This RAII class ensures that the parent is notified at process exit.
    ChildExit child_exit(child_pipe, &rc);

    // NOTE: From here on, rc *must* be assigned the return value, before returning.
    if (!setup_signals())
    {
        rc = MAXSCALE_INTERNALERROR;
        return rc;
    }

    const string cnf_file_path = resolve_maxscale_conf_fname(cnf_file_arg);
    if (cnf_file_path.empty())
    {
        rc = MAXSCALE_BADCONFIG;
        return rc;
    }

    auto cfg_file_read_res = sniff_configuration(cnf_file_path);
    if (!cfg_file_read_res.success)
    {
        rc = MAXSCALE_BADCONFIG;
        return rc;
    }

    // Set the default location for plugins. Path-related settings have been read by now.
    mxq::MariaDB::set_default_plugin_dir(mxs::connector_plugindir());

    if (mxb_log_inited())
    {
        // If the log was inited due to some error logging *and* we did not exit,
        // we need to close it so that it can be opened again, this time with
        // the final settings.
        mxs_log_finish();
    }

    if (cnf.log_target != MXB_LOG_TARGET_STDOUT && this_unit.daemon_mode)
    {
        mxs_log_redirect_stdout(true);
        this_unit.print_stacktrace_to_stdout = false;
    }

    if (!init_log())
    {
        rc = MAXSCALE_BADCONFIG;
        return rc;
    }

    if (!init_base_libraries())
    {
        rc = MAXSCALE_INTERNALERROR;
        return rc;
    }

    atexit(finish_base_libraries);

    mxb::WatchdogNotifier watchdog_notifier(systemd_interval);
    MainWorker main_worker(&watchdog_notifier);

    if (!apply_main_config(cfg_file_read_res.config))
    {
        rc = MAXSCALE_BADCONFIG;
        return rc;
    }

    mxs_log_set_syslog_enabled(cnf.syslog.get());
    mxs_log_set_maxlog_enabled(cnf.maxlog.get());

    MXB_NOTICE("syslog logging is %s.", cnf.syslog.get() ? "enabled" : "disabled");
    MXB_NOTICE("maxlog logging is %s.", cnf.maxlog.get() ? "enabled" : "disabled");

    // Try to create the persisted configuration directory. This needs to be done before the path validation
    // done by check_paths() to prevent it from failing. The directory wont' exist if it's the first time
    // MaxScale is starting up with this configuration.
    mxs_mkdir_all(mxs::config_persistdir(), S_IRWXU | S_IRWXG | S_IROTH | S_IXOTH);

    if (!check_paths())
    {
        rc = MAXSCALE_BADCONFIG;
        return rc;
    }

    if (!cnf.debug.empty() && !handle_debug_args(&cnf.debug[0]))
    {
        rc = MAXSCALE_INTERNALERROR;
        return rc;
    }

    if (!this_unit.redirect_output_to.empty())
    {
        if (!redirect_stdout_and_stderr(this_unit.redirect_output_to))
        {
            rc = MAXSCALE_INTERNALERROR;
            return rc;
        }
    }

    if (!cnf.config_check)
    {
        if (is_maxscale_already_running())
        {
            rc = MAXSCALE_ALREADYRUNNING;
            return rc;
        }
    }

    if (!cnf.syslog.get() && !cnf.maxlog.get())
    {
        print_warning("Both MaxScale and Syslog logging disabled.");
    }

    // Config successfully read and we are a unique MaxScale, time to log some info.
    MXS_NOTICE("Host: '%s' OS: %s@%s, %s, %s with %lu processor cores.",
               cnf.nodename.c_str(), cnf.sysname.c_str(), cnf.release.c_str(),
               cnf.version.c_str(), cnf.machine.c_str(), get_processor_count());

    struct sysinfo info;
    sysinfo(&info);
    MXS_NOTICE("Total usable main memory: %s.",
               mxb::pretty_size(info.mem_unit * info.totalram).c_str());
    MXS_NOTICE("MariaDB MaxScale %s started (Commit: %s)", MAXSCALE_VERSION, MAXSCALE_COMMIT);
    MXS_NOTICE("MaxScale is running in process %i", getpid());

    if (!this_unit.daemon_mode)
    {
        fprintf(stderr,
                "\n"
                "Configuration file : %s\n"
                "Log directory      : %s\n"
                "Data directory     : %s\n"
                "Module directory   : %s\n"
                "Service cache      : %s\n\n",
                cnf_file_path.c_str(),
                mxs::logdir(),
                mxs::datadir(),
                mxs::libdir(),
                mxs::cachedir());
    }

    MXS_NOTICE("Configuration file: %s", cnf_file_path.c_str());
    MXS_NOTICE("Log directory: %s", mxs::logdir());
    MXS_NOTICE("Data directory: %s", mxs::datadir());
    MXS_NOTICE("Module directory: %s", mxs::libdir());
    MXS_NOTICE("Service cache: %s", mxs::cachedir());

    if (this_unit.daemon_mode)
    {
        if (!change_cwd())
        {
            rc = MAXSCALE_INTERNALERROR;
            return rc;
        }
    }

    cleanup_old_process_datadirs();
    if (!cnf.config_check)
    {
        /*
         * Set the data directory. We use a unique directory name to avoid conflicts
         * if multiple instances of MaxScale are being run on the same machine.
         */
        if (create_datadir(mxs::datadir(), this_unit.datadir))
        {
            mxs::set_process_datadir(this_unit.datadir);
            atexit(cleanup_process_datadir);
        }
        else
        {
            log_startup_error(errno, "Cannot create data directory '%s'", this_unit.datadir);
            rc = MAXSCALE_BADCONFIG;
            return rc;
        }
    }

    if (!qc_setup(&cnf.qc_cache_properties,
                  cnf.qc_sql_mode,
                  cnf.qc_name.c_str(),
                  cnf.qc_args.c_str()))
    {
        log_startup_error("Failed to initialise query classifier library.");
        rc = MAXSCALE_INTERNALERROR;
        return rc;
    }

    // Load the password encryption/decryption key, as monitors and services may need it.
    if (!load_encryption_keys())
    {
        log_startup_error("Error loading password decryption key.");
        rc = MAXSCALE_SHUTDOWN;
        return rc;
    }

    /** Load the admin users */
    rest_users_init();

    // Create the configuration manager
    mxs::ConfigManager manager(&main_worker);

    /**
     * The following lambda function is executed as the first event on the main worker. This is what starts
     * up the listeners for all services.
     *
     * Due to the fact that the main thread runs a worker thread we have to queue the starting
     * of the listeners to happen after all workers have started. This allows worker messages to be used
     * when listeners are being started.
     *
     * Once the main worker is dedicated to doing work other than handling traffic the code could be executed
     * immediately after the worker thread have been started. This would make the startup logic clearer as
     * the order of the events would be the way they appear to be.
     */
    auto do_startup = [&]() {
            bool use_static_cnf = !manager.load_cached_config();

            if (use_static_cnf)
            {
                ConfigSectionMap config_context;
                if (!config_load_and_process(cnf_file_path, cfg_file_read_res.config, config_context))
                {
                    print_alert("Failed to open, read or process the MaxScale configuration "
                                "file. See the error log for details.");
                    MXS_ALERT("Failed to open, read or process the MaxScale configuration file %s.",
                              cnf_file_path.c_str());
                    rc = MAXSCALE_BADCONFIG;
                    maxscale_shutdown();
                    return;
                }

                if (cnf.config_check)
                {
                    MXS_NOTICE("Configuration was successfully verified.");

                    if (*export_cnf && export_config_file(export_cnf, config_context))
                    {
                        MXS_NOTICE("Configuration exported to '%s'", export_cnf);
                    }

                    rc = MAXSCALE_SHUTDOWN;
                    maxscale_shutdown();
                    return;
                }
            }
            else
            {
                auto res = manager.process_cached_config();

                if (res != mxs::ConfigManager::Startup::OK)
                {
                    if (res == mxs::ConfigManager::Startup::RESTART)
                    {
                        MXS_NOTICE("Attempting to restart MaxScale");

                        if (this_unit.daemon_mode)
                        {
                            // We have to fake success on the main process since we are using Type=forking.
                            // This has to be done because systemd only considers the final process as the
                            // main process whose return code is checked against RestartForceExitStatus. For
                            // more information, refer to the following issues:
                            //   https://github.com/systemd/systemd/issues/19295
                            //   https://github.com/systemd/systemd/pull/19685

                            write_child_exit_code(child_pipe, MAXSCALE_SHUTDOWN);
                        }

                        rc = MAXSCALE_RESTARTING;
                    }
                    else
                    {
                        MXS_ALERT("Failed to apply cached configuration, cannot continue. "
                                  "To start MaxScale without the cached configuration, disable "
                                  "configuration synchronization or remove the cached file.");
                        rc = MAXSCALE_BADCONFIG;
                    }

                    maxscale_shutdown();
                    return;
                }
            }

            if (cnf.admin_enabled)
            {
                bool success = mxs_admin_init();

                if (!success && (cnf.admin_host == "::"))
                {
                    MXS_WARNING("Failed to bind on address '::', attempting to "
                                "bind on IPv4 address '0.0.0.0'.");
                    cnf.admin_host = "0.0.0.0";
                    success = mxs_admin_init();
                }

                if (success)
                {
                    MXS_NOTICE("Started REST API on [%s]:%d",
                               cnf.admin_host.c_str(), (int)cnf.admin_port);
                    // Start HttpSql cleanup thread.
                    HttpSql::start_cleanup();
                }
                else
                {
                    log_startup_error("Failed to initialize REST API.");
                    rc = MAXSCALE_INTERNALERROR;
                    maxscale_shutdown();
                    return;
                }
            }

            // If the configuration was read from the static configuration file, the objects need to be
            // started after they have been created.
            if (use_static_cnf)
            {
                // Ideally we'd do this in mxs::Config::Specification::validate but since it is configured
                // before the objects are created, it's simpler to do the check here. For runtime changes it
                // is done inside the validation function.
                auto cluster = cnf.config_sync_cluster;

                if (!cluster.empty() && !MonitorManager::find_monitor(cluster.c_str()))
                {
                    log_startup_error("The value of '%s' is not the name of a monitor: %s.",
                                      CN_CONFIG_SYNC_CLUSTER, cluster.c_str());
                    rc = MAXSCALE_BADCONFIG;
                    maxscale_shutdown();
                    return;
                }

                MonitorManager::start_all_monitors();
                MonitorManager::wait_one_tick();

                if (!service_launch_all())
                {
                    log_startup_error("Failed to start all MaxScale services.");
                    rc = MAXSCALE_NOSERVICES;
                    maxscale_shutdown();
                    return;
                }
            }

            manager.start_sync();

            if (this_unit.daemon_mode)
            {
                // Successful start, notify the parent process that it can exit.
                write_child_exit_code(child_pipe, rc);
            }
        };

    watchdog_notifier.start();

    add_built_in_module(mariadbprotocol_info());
    add_built_in_module(mariadbauthenticator_info());
    // Initialize the internal query classifier. The actual plugin will be
    // initialized via the module initialization below.
    if (qc_process_init(QC_INIT_SELF))
    {
        // Before we start the workers we need to check if a shutdown signal has been received
        if (!maxscale_is_shutting_down())
        {
            if (RoutingWorker::init(&watchdog_notifier))
            {
                // If a shutdown signal was received while we were initializing the workers,
                // we need to exit. After this point, the shutdown will be driven by the workers.
                if (!maxscale_is_shutting_down())
                {

                    // Start the routing workers, each in a thread of its own.
                    if (RoutingWorker::start_workers())
                    {
                        MXS_NOTICE("MaxScale started with %d worker threads.", config_threadcount());

                        if (configure_normal_signals())
                        {
                            if (main_worker.execute(do_startup, RoutingWorker::EXECUTE_QUEUED))
                            {
                                // This call will block until MaxScale is shut down.
                                main_worker.run();
                                MXS_NOTICE("MaxScale is shutting down.");

                                disable_normal_signals();

                                // Shutting down started, wait for all routing workers.
                                RoutingWorker::join_workers();
                                MXS_NOTICE("All workers have shut down.");

                                MonitorManager::destroy_all_monitors();

                                maxscale_start_teardown();
                                service_destroy_instances();
                                filter_destroy_instances();
                                listener_destroy_instances();
                                ServerManager::destroy_all();

                                MXS_NOTICE("MaxScale shutdown completed.");
                            }
                            else
                            {
                                log_startup_error("Failed to queue startup task.");
                                rc = MAXSCALE_INTERNALERROR;
                            }
                        }
                        else
                        {
                            log_startup_error("Failed to install signal handlers.");
                            rc = MAXSCALE_INTERNALERROR;
                        }
                    }
                    else
                    {
                        log_startup_error("Failed to start routing workers.");
                        rc = MAXSCALE_INTERNALERROR;
                    }
                }
                else
                {
                    rc = MAXSCALE_SHUTDOWN;
                }

                RoutingWorker::finish();
            }
            else
            {
                log_startup_error("Failed to initialize routing workers.");
                rc = MAXSCALE_INTERNALERROR;
            }
        }
        else
        {
            rc = MAXSCALE_SHUTDOWN;
        }

        // Finalize the internal query classifier. The actual plugin was finalized
        // via the module finalizarion above.
        qc_process_end(QC_INIT_SELF);
    }
    else
    {
        log_startup_error("Failed to initialize the internal query classifier.");
        rc = MAXSCALE_INTERNALERROR;
    }

    watchdog_notifier.stop();

    return rc;
}   /*< End of main */

static void unlock_pidfile()
{
    if (this_unit.pidfd != PIDFD_CLOSED)
    {
        if (flock(this_unit.pidfd, LOCK_UN | LOCK_NB) != 0)
        {
            log_startup_error(errno, "Failed to unlock PID file '%s'", this_unit.pidfile);
        }
        close(this_unit.pidfd);
        this_unit.pidfd = PIDFD_CLOSED;
    }
}

/**
 * Unlink pid file, called at program exit
 */
static void unlink_pidfile(void)
{
    unlock_pidfile();

    if (strlen(this_unit.pidfile))
    {
        if (unlink(this_unit.pidfile))
        {
            MXS_WARNING("Failed to remove pidfile %s: %s", this_unit.pidfile, mxs_strerror(errno));
        }
    }
}

bool pid_is_maxscale(int pid)
{
    bool rval = false;
    std::stringstream ss;
    ss << "/proc/" << pid << "/comm";
    std::ifstream file(ss.str());
    std::string line;

    if (file && std::getline(file, line))
    {
        if (line == "maxscale" && pid != getpid())
        {
            rval = true;
        }
    }

    return rval;
}

/**
 * Check if the maxscale.pid file exists and has a valid PID in it. If one has already been
 * written and a MaxScale process is running, this instance of MaxScale should shut down.
 * @return True if the conditions for starting MaxScale are not met and false if
 * no PID file was found or there is no process running with the PID of the maxscale.pid
 * file. If false is returned, this process should continue normally.
 */
bool pid_file_exists()
{
    const int PIDSTR_SIZE = 1024;

    char pathbuf[PATH_MAX + 1];
    char pidbuf[PIDSTR_SIZE];
    pid_t pid;
    bool lock_failed = false;

    snprintf(pathbuf, PATH_MAX, "%s/maxscale.pid", mxs::piddir());
    pathbuf[PATH_MAX] = '\0';

    if (access(pathbuf, F_OK) != 0)
    {
        return false;
    }

    if (access(pathbuf, R_OK) == 0)
    {
        int fd, b;

        if ((fd = open(pathbuf, O_RDWR)) == -1)
        {
            log_startup_error(errno, "Failed to open PID file '%s'", pathbuf);
            return true;
        }
        if (flock(fd, LOCK_EX | LOCK_NB))
        {
            if (errno != EWOULDBLOCK)
            {
                log_startup_error(errno, "Failed to lock PID file '%s'", pathbuf);
                close(fd);
                return true;
            }
            lock_failed = true;
        }

        this_unit.pidfd = fd;
        b = read(fd, pidbuf, sizeof(pidbuf));

        if (b == -1)
        {
            log_startup_error(errno, "Failed to read from PID file '%s'", pathbuf);
            unlock_pidfile();
            return true;
        }
        else if (b == 0)
        {
            /** Empty file */
            log_startup_error("PID file read from '%s'. File was empty. If the file is the "
                              "correct PID file and no other MaxScale processes are running, "
                              "please remove it manually and start MaxScale again.", pathbuf);
            unlock_pidfile();
            return true;
        }

        pidbuf[(size_t)b < sizeof(pidbuf) ? (size_t)b : sizeof(pidbuf) - 1] = '\0';
        pid = strtol(pidbuf, NULL, 0);

        if (pid < 1)
        {
            /** Bad PID */
            log_startup_error("PID file read from '%s'. File contents not valid. If the file "
                              "is the correct PID file and no other MaxScale processes are "
                              "running, please remove it manually and start MaxScale again.", pathbuf);
            unlock_pidfile();
            return true;
        }

        if (pid_is_maxscale(pid))
        {
            log_startup_error("MaxScale is already running. Process id: %d. "
                              "Use another location for the PID file to run multiple "
                              "instances of MaxScale on the same machine.", pid);
            unlock_pidfile();
        }
        else
        {
            /** no such process, old PID file */
            if (lock_failed)
            {
                log_startup_error("Locking the PID file '%s' failed. Read PID from file "
                                  "and no process found with PID %d. Confirm that no other "
                                  "process holds the lock on the PID file.",
                                  pathbuf, pid);
                close(fd);
            }
            return lock_failed;
        }
    }
    else
    {
        log_startup_error("Cannot open PID file '%s', no read permissions. Please confirm "
                          "that the user running MaxScale has read permissions on the file.",
                          pathbuf);
    }
    return true;
}

/**
 * Write process pid into pidfile anc close it
 * Parameters:
 * @param home_dir The MaxScale home dir
 * @return 0 on success, 1 on failure
 *
 */

static int write_pid_file()
{
    if (!mxs_mkdir_all(mxs::piddir(), S_IRWXU | S_IRWXG | S_IROTH | S_IXOTH))
    {
        MXS_ERROR("Failed to create PID directory.");
        return 1;
    }

    snprintf(this_unit.pidfile, PATH_MAX, "%s/maxscale.pid", mxs::piddir());

    if (this_unit.pidfd == PIDFD_CLOSED)
    {
        int fd = -1;

        fd = open(this_unit.pidfile, O_WRONLY | O_CREAT, 0777);
        if (fd == -1)
        {
            log_startup_error(errno, "Failed to open PID file '%s'", this_unit.pidfile);
            return -1;
        }

        if (flock(fd, LOCK_EX | LOCK_NB))
        {
            if (errno == EWOULDBLOCK)
            {
                log_startup_error("Failed to lock PID file '%s', another process is holding a lock on it. "
                                  "Please confirm that no other MaxScale process is using the same "
                                  "PID file location.",
                                  this_unit.pidfile);
            }
            else
            {
                log_startup_error("Failed to lock PID file '%s'.", this_unit.pidfile);
            }
            close(fd);
            return -1;
        }
        this_unit.pidfd = fd;
    }

    /* truncate pidfile content */
    if (ftruncate(this_unit.pidfd, 0))
    {
        log_startup_error("MaxScale failed to truncate PID file '%s'.", this_unit.pidfile);
        unlock_pidfile();
        return -1;
    }

    string pidstr = std::to_string(getpid());
    ssize_t len = pidstr.length();

    if (pwrite(this_unit.pidfd, pidstr.c_str(), len, 0) != len)
    {
        log_startup_error(errno, "MaxScale failed to write into PID file '%s'", this_unit.pidfile);
        unlock_pidfile();
        return -1;
    }

    /* success */
    return 0;
}

static bool handle_path_arg(std::string* dest, const char* path, const char* arg, const char* arg2)
{
    bool rval = false;
    if (path)
    {
        string tmp = path;
        if (tmp.empty() || tmp.back() != '/')
        {
            tmp += '/';
        }

        if (arg)
        {
            tmp += arg;
        }
        if (arg2)
        {
            tmp += arg2;
        }

        *dest = move(tmp);
        rval = true;
    }
    return rval;
}

bool check_paths()
{
    // The default path for the connector_plugindir isn't valid. This doesn't matter that much as we don't
    // include the plugins in the installation.
    if (strcmp(mxs::connector_plugindir(), cmake_defaults::DEFAULT_CONNECTOR_PLUGINDIR) != 0)
    {
        if (!check_dir_access(mxs::connector_plugindir(), true, false))
        {
            return false;
        }
    }

    return check_dir_access(mxs::logdir(), true, false)
           && check_dir_access(mxs::cachedir(), true, true)
           && check_dir_access(mxs::configdir(), true, false)
           && check_dir_access(mxs::module_configdir(), true, false)
           && check_dir_access(mxs::datadir(), true, false)
           && check_dir_access(mxs::langdir(), true, false)
           && check_dir_access(mxs::piddir(), true, true)
           && check_dir_access(mxs::config_persistdir(), true, true)
           && check_dir_access(mxs::libdir(), true, false)
           && check_dir_access(mxs::execdir(), true, false);
}

void set_log_augmentation(const char* value)
{
    // Command line arguments are handled first, thus command line argument
    // has priority.

    static bool augmentation_set = false;

    if (!augmentation_set)
    {
        mxs_log_set_augmentation(atoi(value));

        augmentation_set = true;
    }
}

/**
 * Read various directory paths and log settings from configuration. Variable substitution is
 * assumed to be already performed.
 *
 * @param main_config Parsed [maxscale]-section from the main configuration file.
 */
static void apply_dir_log_config(const mxb::ini::map_result::ConfigSection& main_config)
{
    const string* value = nullptr;

    auto find_helper = [&main_config, &value](const string& key) {
            bool rval = false;
            const auto& kvs = main_config.key_values;
            auto it = kvs.find(key);
            if (it != kvs.end())
            {
                value = &it->second.value;
                rval = true;
            }
            return rval;
        };

    auto add_slash = [](const string* path) {
            string rval;
            rval.reserve(path->length() + 1);
            rval += *path;
            if (rval.empty() || rval.back() != '/')
            {
                rval += '/';
            }
            return rval;
        };

    // These will not override command line parameters but will override default values. */
    if (find_helper(CN_LOGDIR))
    {
        if (strcmp(mxs::logdir(), cmake_defaults::DEFAULT_LOGDIR) == 0)
        {
            auto tmp = add_slash(value);
            set_logdir(tmp.c_str());
        }
    }

    if (find_helper(CN_LIBDIR))
    {
        if (strcmp(mxs::libdir(), cmake_defaults::DEFAULT_LIBDIR) == 0)
        {
            auto tmp = add_slash(value);
            set_libdir(tmp.c_str());
        }
    }

    if (find_helper(CN_SHAREDIR))
    {
        if (strcmp(mxs::sharedir(), cmake_defaults::DEFAULT_SHAREDIR) == 0)
        {
            auto tmp = add_slash(value);
            set_sharedir(tmp.c_str());
        }
    }

    if (find_helper(CN_PIDDIR))
    {
        if (strcmp(mxs::piddir(), cmake_defaults::DEFAULT_PIDDIR) == 0)
        {
            auto tmp = add_slash(value);
            set_piddir(tmp.c_str());
        }
    }

    if (find_helper(CN_DATADIR))
    {
        if (!this_unit.datadir_defined)
        {
            auto tmp = add_slash(value);
            snprintf(this_unit.datadir, PATH_MAX, "%s", tmp.c_str());
            this_unit.datadir[PATH_MAX] = '\0';
            mxs::set_datadir(tmp.c_str());
            this_unit.datadir_defined = true;
        }
    }

    if (find_helper(CN_CACHEDIR))
    {
        if (strcmp(mxs::cachedir(), cmake_defaults::DEFAULT_CACHEDIR) == 0)
        {
            auto tmp = add_slash(value);
            set_cachedir(tmp.c_str());
        }
    }

    if (find_helper(CN_LANGUAGE))
    {
        if (strcmp(mxs::langdir(), cmake_defaults::DEFAULT_LANGDIR) == 0)
        {
            auto tmp = add_slash(value);
            mxs::set_langdir(tmp.c_str());
        }
    }

    if (find_helper(CN_EXECDIR))
    {
        if (strcmp(mxs::execdir(), cmake_defaults::DEFAULT_EXECDIR) == 0)
        {
            auto tmp = add_slash(value);
            set_execdir(tmp.c_str());
        }
    }

    if (find_helper(CN_CONNECTOR_PLUGINDIR))
    {
        if (strcmp(mxs::connector_plugindir(), cmake_defaults::DEFAULT_CONNECTOR_PLUGINDIR) == 0)
        {
            auto tmp = add_slash(value);
            set_connector_plugindir(tmp.c_str());
        }
    }

    if (find_helper(CN_PERSISTDIR))
    {
        if (strcmp(mxs::config_persistdir(), cmake_defaults::DEFAULT_CONFIG_PERSISTDIR) == 0)
        {
            auto tmp = add_slash(value);
            set_config_persistdir(tmp.c_str());
        }
    }

    if (find_helper(CN_MODULE_CONFIGDIR))
    {
        if (strcmp(mxs::module_configdir(), cmake_defaults::DEFAULT_MODULE_CONFIGDIR) == 0)
        {
            auto tmp = add_slash(value);
            set_module_configdir(tmp.c_str());
        }
    }

    mxs::Config& cnf = mxs::Config::get();
    if (find_helper(CN_SYSLOG))
    {
        if (!this_unit.syslog_configured)
        {
            cnf.syslog.set(config_truth_value(*value));
        }
    }

    if (find_helper(CN_MAXLOG))
    {
        if (!this_unit.maxlog_configured)
        {
            cnf.maxlog.set(config_truth_value(*value));
        }
    }

    if (find_helper(CN_LOG_AUGMENTATION))
    {
        set_log_augmentation(value->c_str());
    }
}

static int set_user(const char* user)
{
    errno = 0;
    struct passwd* pwname;
    int rval;

    pwname = getpwnam(user);
    if (pwname == NULL)
    {
        printf("Error: Failed to retrieve user information for '%s': %d %s\n",
               user,
               errno,
               errno == 0 ? "User not found" : mxs_strerror(errno));
        return -1;
    }

    rval = setgid(pwname->pw_gid);
    if (rval != 0)
    {
        printf("Error: Failed to change group to '%d': %d %s\n",
               pwname->pw_gid,
               errno,
               mxs_strerror(errno));
        return rval;
    }

    rval = setuid(pwname->pw_uid);
    if (rval != 0)
    {
        printf("Error: Failed to change user to '%s': %d %s\n",
               pwname->pw_name,
               errno,
               mxs_strerror(errno));
        return rval;
    }
    if (prctl(PR_GET_DUMPABLE) == 0)
    {
        if (prctl(PR_SET_DUMPABLE, 1) == -1)
        {
            printf("Error: Failed to set dumpable flag on for the process '%s': %d %s\n",
                   pwname->pw_name,
                   errno,
                   mxs_strerror(errno));
            return -1;
        }
    }
#ifdef SS_DEBUG
    else
    {
        printf("Running MaxScale as: %s %d:%d\n", pwname->pw_name, pwname->pw_uid, pwname->pw_gid);
    }
#endif


    return rval;
}

/**
 * Write the exit status of the child process to the parent process.
 * @param fd File descriptor to write to
 * @param code Exit status of the child process
 */
void write_child_exit_code(int fd, int code)
{
    /** Notify the parent process that an error has occurred */
    if (write(fd, &code, sizeof(int)) == -1)
    {
        printf("Failed to write child process message!\n");
    }
    close(fd);
}

/**
 * Change the current working directory
 *
 * Change the current working directory to the log directory. If this is not
 * possible, try to change location to the file system root. If this also fails,
 * return with an error.
 * @return True if changing the current working directory was successful.
 */
static bool change_cwd()
{
    bool rval = true;

    if (chdir(mxs::logdir()) != 0)
    {
        MXS_ERROR("Failed to change working directory to '%s': %d, %s. "
                  "Trying to change working directory to '/'.",
                  mxs::logdir(),
                  errno,
                  mxs_strerror(errno));
        if (chdir("/") != 0)
        {
            MXS_ERROR("Failed to change working directory to '/': %d, %s",
                      errno,
                      mxs_strerror(errno));
            rval = false;
        }
        else
        {
            MXS_WARNING("Using '/' instead of '%s' as the current working directory.",
                        mxs::logdir());
        }
    }
    else
    {
        MXS_NOTICE("Working directory: %s", mxs::logdir());
    }

    return rval;
}

/**
 * @brief Log a message about the last received signal
 */
static void log_exit_status()
{
    switch (this_unit.last_signal)
    {
    case SIGTERM:
        MXS_NOTICE("MaxScale received signal SIGTERM. Exiting.");
        break;

    case SIGINT:
        MXS_NOTICE("MaxScale received signal SIGINT. Exiting.");
        break;

    default:
        break;
    }
}

/**
 * Daemonize the process by forking and putting the process into the
 * background.
 *
 * @return File descriptor the child process should write its exit
 *          code to. -1 if the daemonization failed.
 */
static int daemonize(void)
{
    int child_pipe = -1;

    int daemon_pipe[2] = {-1, -1};
    if (pipe(daemon_pipe) == -1)
    {
        log_startup_error(errno, "Failed to create pipe for inter-process communication");
    }
    else
    {
        if (!disable_signals())
        {
            log_startup_error("Failed to disable signals.");
        }
        else
        {
            pid_t pid = fork();

            if (pid < 0)
            {
                log_startup_error(errno,
                                  "Forking MaxScale failed, the process cannot be turned into a daemon");
            }
            else if (pid != 0)
            {
                // The parent.
                close(daemon_pipe[1]);
                int child_status;
                int nread = read(daemon_pipe[0], (void*)&child_status, sizeof(int));
                close(daemon_pipe[0]);

                if (nread == -1)
                {
                    log_startup_error(errno, "Failed to read data from child process pipe");
                    exit(MAXSCALE_INTERNALERROR);
                }
                else if (nread == 0)
                {
                    /** Child process has exited or closed write pipe */
                    log_startup_error("No data read from child process pipe.");
                    exit(MAXSCALE_INTERNALERROR);
                }

                _exit(child_status);
            }
            else
            {
                // The child.
                close(daemon_pipe[0]);
                if (setsid() < 0)
                {
                    log_startup_error(errno,
                                      "Creating a new session for the daemonized MaxScale process failed");
                    close(daemon_pipe[1]);
                }
                else
                {
                    child_pipe = daemon_pipe[1];
                }
            }
        }
    }

    return child_pipe;
}

namespace
{
/**
 * Sniffs the configuration file, primarily for various directory paths, so that certain settings
 * take effect immediately.
 *
 * @param filepath The path of the configuration file.
 * @return Result object
 */
SniffResult sniff_configuration(const string& filepath)
{
    SniffResult rval;
    auto load_res = mxb::ini::parse_config_file_to_map(filepath);
    if (load_res.errors.empty())
    {
        rval.success = true;
        // At this point, we are only interested in the "maxscale"-section.
        auto& config = load_res.config;
        auto it = config.find(CN_MAXSCALE);
        if (it != config.end())
        {
            bool substitution_ok = true;

            auto& mxs_section = it->second.key_values;
            auto it2 = mxs_section.find(CN_SUBSTITUTE_VARIABLES);
            if (it2 != mxs_section.end())
            {
                bool subst_on = config_truth_value(it2->second.value);
                // Substitution affects other config files as well so save the setting.
                if (subst_on)
                {
                    mxs::Config& cnf = mxs::Config::get();
                    cnf.substitute_variables = true;
                    auto subst_errors = mxb::ini::substitute_env_vars(config);
                    if (!subst_errors.empty())
                    {
                        string errmsg = mxb::string_printf("Variable substitution to file '%s' failed. ",
                                                           filepath.c_str());
                        errmsg += mxb::create_list_string(subst_errors, " ");
                        print_alert("%s", errmsg.c_str());
                        substitution_ok = false;
                    }
                }
            }

            if (substitution_ok)
            {
                apply_dir_log_config(it->second);
            }
            rval.success = substitution_ok;
        }

        if (rval.success)
        {
            rval.config = move(load_res.config);
        }
    }
    else
    {
        string all_errors = mxb::create_list_string(load_res.errors, " ");
        print_alert("Failed to read configuration file '%s'. %s", filepath.c_str(), all_errors.c_str());
    }
    return rval;
}
}

static void enable_module_unloading(const char* arg)
{
    this_unit.unload_modules_at_exit = true;
}

static void disable_module_unloading(const char* arg)
{
    this_unit.unload_modules_at_exit = false;
}

static void enable_statement_logging(const char* arg)
{
    maxsql::mysql_set_log_statements(true);
}

static void disable_statement_logging(const char* arg)
{
    maxsql::mysql_set_log_statements(false);
}

static void enable_cors(const char* arg)
{
    mxs_admin_enable_cors();
}

static void allow_duplicate_servers(const char* arg)
{
    ServerManager::set_allow_duplicates(true);
}

static void use_gdb(const char* arg)
{
    this_unit.use_gdb = true;
}

static void redirect_output_to_file(const char* arg)
{
    if (arg)
    {
        this_unit.redirect_output_to = arg;
    }
}

/**
 * Process command line debug arguments
 *
 * @param args The debug argument list
 * @return True on success, false on error
 */
static bool handle_debug_args(char* args)
{
    bool arg_error = false;
    int args_found = 0;
    char* endptr = NULL;
    char* token = strtok_r(args, ",", &endptr);
    while (token)
    {
        char* value = strchr(token, '=');

        if (value)
        {
            *value++ = '\0';
        }

        bool found = false;
        for (int i = 0; debug_arguments[i].action != NULL; i++)
        {

            // Debug features are activated by running functions in the struct-array.
            if (strcmp(token, debug_arguments[i].name) == 0)
            {
                found = true;
                args_found++;
                debug_arguments[i].action(value);
                break;
            }
        }
        if (!found)
        {
            log_startup_error("Unrecognized debug setting: '%s'.", token);
            arg_error = true;
        }
        token = strtok_r(NULL, ",", &endptr);
    }
    if (args_found == 0)
    {
        arg_error = true;
    }
    if (arg_error)
    {
        // Form a string with all debug argument names listed.
        size_t total_len = 1;
        for (int i = 0; debug_arguments[i].action != NULL; i++)
        {
            total_len += strlen(debug_arguments[i].name) + 2;
        }
        char arglist[total_len];
        arglist[0] = '\0';
        for (int i = 0; debug_arguments[i].action != NULL; i++)
        {
            strcat(arglist, debug_arguments[i].name);
            // If not the last element, add a comma
            if (debug_arguments[i + 1].action != NULL)
            {
                strcat(arglist, ", ");
            }
        }
        log_startup_error("Debug argument identifier '-g' or '--debug' was specified "
                          "but no arguments were found or one of them was invalid. Supported "
                          "arguments are: %s.",
                          arglist);
    }
    return !arg_error;
}

static bool user_is_acceptable(const char* specified_user)
{
    bool acceptable = false;

    // This is very early, so we do not have logging available, but write to stderr.
    // As this is security related, we want to do as little as possible.

    uid_t uid = getuid();   // Always succeeds
    errno = 0;
    struct passwd* pw = getpwuid(uid);
    if (pw)
    {
        if (strcmp(pw->pw_name, "root") == 0)
        {
            if (specified_user && (strcmp(specified_user, "root") == 0))
            {
                // MaxScale was invoked as root and with --user=root.
                acceptable = true;
            }
            else
            {
                log_startup_error("MaxScale cannot be run as root.");
            }
        }
        else
        {
            acceptable = true;
        }
    }
    else
    {
        log_startup_error(errno, "Could not obtain user information, MaxScale will not run");
    }

    return acceptable;
}

static bool init_sqlite3()
{
    bool rv = true;

    // Collecting the memstatus introduces locking that, according to customer reports,
    // has a significant impact on the performance.
    if (sqlite3_config(SQLITE_CONFIG_MEMSTATUS, (int)0) != SQLITE_OK)   // 0 turns off.
    {
        MXS_WARNING("Could not turn off the collection of SQLite memory allocation statistics.");
        // Non-fatal, we simply will take a small performance hit.
    }

    if (sqlite3_config(SQLITE_CONFIG_MULTITHREAD) != SQLITE_OK)
    {
        MXS_ERROR("Could not set the threading mode of SQLite to Multi-thread. "
                  "MaxScale will terminate.");
        rv = false;
    }

    return rv;
}

static bool lock_dir(const std::string& path)
{
    std::string lock = path + "/maxscale.lock";
    int fd = open(lock.c_str(), O_WRONLY | O_CREAT, 0777);
    std::string pid = std::to_string(getpid());

    if (fd == -1)
    {
        MXS_ERROR("Failed to open lock file %s: %s", lock.c_str(), mxs_strerror(errno));
        return false;
    }

    if (lockf(fd, F_TLOCK, 0) == -1)
    {
        if (errno == EACCES || errno == EAGAIN)
        {
            MXS_ERROR("Failed to lock directory with file '%s', another process is holding a lock on it. "
                      "Please confirm that no other MaxScale process is using the "
                      "directory %s",
                      lock.c_str(),
                      path.c_str());
        }
        else
        {
            MXS_ERROR("Failed to lock file %s. %s", lock.c_str(), mxs_strerror(errno));
        }
        close(fd);
        return false;
    }

    if (ftruncate(fd, 0) == -1)
    {
        MXS_ERROR("Failed to truncate lock file %s: %s", lock.c_str(), mxs_strerror(errno));
        close(fd);
        unlink(lock.c_str());
        return false;
    }

    if (write(fd, pid.c_str(), pid.length()) == -1)
    {
        MXS_ERROR("Failed to write into lock file %s: %s", lock.c_str(), mxs_strerror(errno));
        close(fd);
        unlink(lock.c_str());
        return false;
    }

    this_unit.directory_locks.insert(std::pair<std::string, int>(lock, fd));

    return true;
}

bool lock_directories()
{
    std::set<std::string> paths {mxs::cachedir(), mxs::datadir()};
    return std::all_of(paths.begin(), paths.end(), lock_dir);
}

static void unlock_directories()
{
    std::for_each(this_unit.directory_locks.begin(),
                  this_unit.directory_locks.end(),
                  [&](std::pair<std::string, int> pair) {
                      close(pair.second);
                      unlink(pair.first.c_str());
                  });
}

static bool init_ssl()
{
    bool initialized = true;

#ifndef OPENSSL_1_1
    int numlocks = CRYPTO_num_locks();
    this_unit.ssl_locks = (pthread_mutex_t*)MXS_MALLOC(sizeof(pthread_mutex_t) * (numlocks + 1));

    if (this_unit.ssl_locks != NULL)
    {
        for (int i = 0; i < numlocks + 1; i++)
        {
            pthread_mutex_init(&this_unit.ssl_locks[i], NULL);
        }
    }
    else
    {
        initialized = false;
    }
#endif

    if (initialized)
    {
        SSL_library_init();
        SSL_load_error_strings();
        OPENSSL_add_all_algorithms_noconf();

#ifndef OPENSSL_1_1
        CRYPTO_set_locking_callback(ssl_locking_function);
        CRYPTO_set_dynlock_create_callback(ssl_create_dynlock);
        CRYPTO_set_dynlock_destroy_callback(ssl_free_dynlock);
        CRYPTO_set_dynlock_lock_callback(ssl_lock_dynlock);
#ifdef OPENSSL_1_0
        CRYPTO_THREADID_set_callback(maxscale_ssl_id);
#else
        CRYPTO_set_id_callback(pthread_self);
#endif
#endif
    }

    return initialized;
}

static void finish_ssl()
{
    ERR_free_strings();
    EVP_cleanup();

#ifndef OPENSSL_1_1
    int numlocks = CRYPTO_num_locks();
    for (int i = 0; i < numlocks + 1; i++)
    {
        pthread_mutex_destroy(&this_unit.ssl_locks[i]);
    }

    MXS_FREE(this_unit.ssl_locks);
    this_unit.ssl_locks = nullptr;
#endif
}

static bool init_base_libraries()
{
    bool initialized = false;

    if (init_ssl())
    {
        if (init_sqlite3())
        {
            if (maxbase::init())
            {
                initialized = true;
            }
            else
            {
                log_startup_error("Failed to initialize MaxScale base library.");

                // No finalization of sqlite3
                finish_ssl();
            }
        }
        else
        {
            log_startup_error("Failed to initialize sqlite3.");

            finish_ssl();
        }
    }
    else
    {
        log_startup_error("Failed to initialize SSL.");
    }

    return initialized;
}

static void finish_base_libraries()
{
    maxbase::finish();
    // No finalization of sqlite3
    finish_ssl();
}

static bool redirect_stdout_and_stderr(const std::string& path)
{
    bool rv = false;

    if (freopen(path.c_str(), "a", stdout))
    {
        if (freopen(path.c_str(), "a", stderr))
        {
            rv = true;
        }
        else
        {
            // The state of stderr is now somewhat unclear. We log nonetheless.
            log_startup_error(errno, "Failed to redirect stderr to file");
        }
    }
    else
    {
        log_startup_error(errno,
                          "Failed to redirect stdout (and will not attempt to redirect stderr) to file");
    }

    return rv;
}

static bool is_maxscale_already_running()
{
    bool rv = true;

    if (!pid_file_exists())
    {
        if (write_pid_file() == 0)
        {
            atexit(unlink_pidfile);

            if (lock_directories())
            {
                atexit(unlock_directories);

                rv = false;
            }
        }
    }

    return rv;
}<|MERGE_RESOLUTION|>--- conflicted
+++ resolved
@@ -153,7 +153,6 @@
 };
 #endif
 
-<<<<<<< HEAD
 static int  write_pid_file();   /* write MaxScale pidfile */
 static bool lock_dir(const std::string& path);
 static bool lock_directories();
@@ -186,6 +185,7 @@
 static void disable_statement_logging(const char* arg);
 static void enable_cors(const char* arg);
 static void allow_duplicate_servers(const char* arg);
+static void   use_gdb(const char* arg);
 static void redirect_output_to_file(const char* arg);
 static bool user_is_acceptable(const char* specified_user);
 static bool init_sqlite3();
@@ -223,56 +223,6 @@
 SniffResult sniff_configuration(const string& filepath);
 string      resolve_maxscale_conf_fname(const string& cnf_file_arg);
 }
-=======
-static int    cnf_preparser(void* data, const char* section, const char* name, const char* value);
-static int    write_pid_file(); /* write MaxScale pidfile */
-static bool   lock_dir(const std::string& path);
-static bool   lock_directories();
-static void   unlock_directories();
-static void   unlink_pidfile(void); /* remove pidfile */
-static void   unlock_pidfile();
-static int    ntfw_cb(const char*, const struct stat*, int, struct FTW*);
-static bool   is_file_and_readable(const char* absolute_pathname);
-static bool   path_is_readable(const char* absolute_pathname);
-static bool   path_is_writable(const char* absolute_pathname);
-bool          handle_path_arg(std::string* dest, const char* path, const char* arg, bool rd, bool wr);
-static bool   handle_debug_args(char* args);
-static void   set_log_augmentation(const char* value);
-static void   usage(void);
-static string get_absolute_fname(const char* relative_path, const char* fname);
-static void   print_alert(int eno, const char* format, ...) mxb_attribute((format(printf, 2, 3)));
-static void   print_alert(const char* format, ...) mxb_attribute((format(printf, 1, 2)));
-static void   print_info(int eno, const char* format, ...) mxb_attribute((format(printf, 2, 3)));
-static void   print_info(const char* format, ...) mxb_attribute((format(printf, 1, 2)));
-static void   print_warning(int eno, const char* format, ...) mxb_attribute((format(printf, 2, 3)));
-static void   print_warning(const char* format, ...) mxb_attribute((format(printf, 1, 2)));
-static void   log_startup_error(int eno, const char* format, ...) mxb_attribute((format(printf, 2, 3)));
-static void   log_startup_error(const char* format, ...) mxb_attribute((format(printf, 1, 2)));
-static bool   resolve_maxscale_conf_fname(string* cnf_full_path, const string& cnf_file_arg);
-static char*  check_dir_access(char* dirname, bool, bool);
-bool          check_paths();
-static int    set_user(const char* user);
-bool          pid_file_exists();
-void          write_child_exit_code(int fd, int code);
-static bool   change_cwd();
-static void   log_exit_status();
-static int    daemonize();
-static bool   sniff_configuration(const char* filepath);
-static void   disable_module_unloading(const char* arg);
-static void   enable_module_unloading(const char* arg);
-static void   enable_statement_logging(const char* arg);
-static void   disable_statement_logging(const char* arg);
-static void   enable_cors(const char* arg);
-static void   allow_duplicate_servers(const char* arg);
-static void   use_gdb(const char* arg);
-static void   redirect_output_to_file(const char* arg);
-static bool   user_is_acceptable(const char* specified_user);
-static bool   init_sqlite3();
-static bool   init_base_libraries();
-static void   finish_base_libraries();
-static bool   redirect_stdout_and_stderr(const std::string& path);
-static bool   is_maxscale_already_running();
->>>>>>> 81311e7c
 
 #define VA_MESSAGE(message, format) \
     va_list ap ## __LINE__; \
