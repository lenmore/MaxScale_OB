/*
 * Copyright (c) 2016 MariaDB Corporation Ab
 * Copyright (c) 2023 MariaDB plc, Finnish Branch
 *
 * Use of this software is governed by the Business Source License included
 * in the LICENSE.TXT file and at www.mariadb.com/bsl11.
 *
 * Change Date: 2026-09-21
 *
 * On the date above, in accordance with the Business Source License, use
 * of this software will be governed by version 2 or later of the General
 * Public License.
 */

/**
 * @file gateway.c - The entry point of MaxScale
 */

#include <maxscale/ccdefs.hh>

#ifdef HAVE_GLIBC
#include <execinfo.h>
#endif
#include <ftw.h>
#include <stdlib.h>
#include <string.h>
#include <strings.h>
#include <time.h>
#include <unistd.h>
#include <getopt.h>
#ifdef HAVE_SYSTEMD
#include <systemd/sd-daemon.h>
#endif

#include <set>
#include <map>
#include <fstream>

#include <openssl/opensslconf.h>
#include <openssl/ssl.h>
#include <openssl/err.h>
#include <pwd.h>
#include <sys/file.h>
#include <sys/prctl.h>
#include <sys/stat.h>
#include <sys/types.h>
#include <sys/wait.h>

#include <maxbase/maxbase.hh>
#include <maxbase/ini.hh>
#include <maxbase/stacktrace.hh>
#include <maxbase/format.hh>
#include <maxbase/pretty_print.hh>
#include <maxbase/watchdognotifier.hh>
#include <maxsql/mariadb.hh>
#include <maxscale/built_in_modules.hh>
#include <maxscale/cachingparser.hh>
#include <maxscale/dcb.hh>
#include <maxscale/listener.hh>
#include <maxscale/mainworker.hh>
#include <maxscale/maxscale.hh>
#include <maxscale/paths.hh>
#include <maxscale/routingworker.hh>
#include <maxscale/server.hh>
#include <maxscale/sqlite3.hh>
#include <maxscale/threadpool.hh>
#include <maxscale/utils.hh>
#include <maxscale/version.hh>
#include <maxsql/odbc.hh>

#include "internal/admin.hh"
#include "internal/adminusers.hh"
#include "internal/config.hh"
#include "internal/defaults.hh"
#include "internal/dcb.hh"
#include "internal/http_sql.hh"
#include "internal/maxscale.hh"
#include "internal/modules.hh"
#include "internal/monitormanager.hh"
#include "internal/profiler.hh"
#include "internal/service.hh"
#include "internal/secrets.hh"
#include "internal/servermanager.hh"
#include "internal/configmanager.hh"

#if !defined (OPENSSL_THREADS)
#error OpenSSL library does not support multi-threading.
#endif

#ifdef MXS_WITH_ASAN
#include <sanitizer/lsan_interface.h>
#endif

using namespace maxscale;
using std::cerr;
using std::cout;
using std::endl;
using std::string;

const int PIDFD_CLOSED = -1;

extern char* program_invocation_name;
extern char* program_invocation_short_name;

namespace
{
static struct ThisUnit
{
    char pidfile[PATH_MAX + 1] = "";
    int  pidfd = PIDFD_CLOSED;

    std::map<std::string, int> directory_locks;
    bool                       daemon_mode = true;
    volatile sig_atomic_t      last_signal = 0;
    bool                       unload_modules_at_exit = true;
    std::string                redirect_output_to;
    bool                       print_stacktrace_to_stdout = true;
    bool                       use_gdb = mxb::have_gdb();
#ifndef OPENSSL_1_1
    /** SSL multi-threading functions and structures */
    pthread_mutex_t* ssl_locks = nullptr;
#endif
    const mxb::WatchdogNotifier* watchdog = nullptr;
} this_unit;
}

class WatchdogGuard
{
public:
    WatchdogGuard(const mxb::WatchdogNotifier* watchdog)
    {
        this_unit.watchdog = watchdog;
    }

    ~WatchdogGuard()
    {
        this_unit.watchdog = nullptr;
    }
};

#ifdef HAVE_GLIBC
// getopt_long is a GNU extension
static struct option long_options[] =
{
    {"config-check",        no_argument,       0, 'c'},
    {"export-config",       required_argument, 0, 'e'},
    {"daemon",              no_argument,       0, 'n'},
    {"nodaemon",            no_argument,       0, 'd'},
    {"config",              required_argument, 0, 'f'},
    {"log",                 required_argument, 0, 'l'},
    {"logdir",              required_argument, 0, 'L'},
    {"cachedir",            required_argument, 0, 'A'},
    {"libdir",              required_argument, 0, 'B'},
    {"configdir",           required_argument, 0, 'C'},
    {"datadir",             required_argument, 0, 'D'},
    {"execdir",             required_argument, 0, 'E'},
    {"persistdir",          required_argument, 0, 'F'},
    {"sharedir",            required_argument, 0, 'J'},
    {"module_configdir",    required_argument, 0, 'M'},
    {"language",            required_argument, 0, 'N'},
    {"piddir",              required_argument, 0, 'P'},
    {"basedir",             required_argument, 0, 'R'},
    {"runtimedir",          required_argument, 0, 'r'},
    {"user",                required_argument, 0, 'U'},
    {"syslog",              required_argument, 0, 's'},
    {"maxlog",              required_argument, 0, 'S'},
    {"log_augmentation",    required_argument, 0, 'G'},
    {"version",             no_argument,       0, 'v'},
    {"version-full",        no_argument,       0, 'V'},
    {"help",                no_argument,       0, '?'},
    {"connector_plugindir", required_argument, 0, 'H'},
    {"passive",             no_argument,       0, 'p'},
    {"debug",               required_argument, 0, 'g'},
    {0,                     0,                 0, 0  }
};
#endif

static int  write_pid_file();   /* write MaxScale pidfile */
static bool lock_dir(const std::string& path);
static bool lock_directories();
static void unlock_directories();
static void unlink_pidfile(void);   /* remove pidfile */
static void unlock_pidfile();
static int  ntfw_cb(const char*, const struct stat*, int, struct FTW*);
static bool handle_debug_args(char* args);
static void usage(void);
static bool check_paths();
static int  set_user(const char* user);
static bool pid_file_exists();
static void write_child_exit_code(int fd, int code);
static bool change_cwd();
static void log_exit_status();
static int  daemonize();
static void disable_module_unloading(const char* arg);
static void enable_module_unloading(const char* arg);
static void enable_statement_logging(const char* arg);
static void disable_statement_logging(const char* arg);
static void enable_cors(const char* arg);
static void cors_allow_origin(const char* arg);
static void allow_duplicate_servers(const char* arg);
static void use_gdb(const char* arg);
static void redirect_output_to_file(const char* arg);
static bool user_is_acceptable(const char* specified_user);
static bool init_sqlite3();
static bool init_base_libraries();
static void finish_base_libraries();
static bool redirect_stdout_and_stderr(const std::string& path);
static bool is_maxscale_already_running();

void set_sql_batch_size(const char* arg)
{
    uint64_t sz;

    if (get_suffixed_size(arg, &sz) && sz > 0)
    {
        mxq::odbc_set_batch_size(sz);
    }
    else
    {
        printf("Ignoring invalid value for 'sql-batch-size': %s\n", arg);
    }
}

namespace
{

/* Exit status for MaxScale */
const int MAXSCALE_SHUTDOWN = 0;        /* Normal shutdown */
const int MAXSCALE_BADCONFIG = 1;       /* Configuration file error */
const int MAXSCALE_NOLIBRARY = 2;       /* No embedded library found */
const int MAXSCALE_NOSERVICES = 3;      /* No services could be started */
const int MAXSCALE_ALREADYRUNNING = 4;  /* MaxScale is already running */
const int MAXSCALE_BADARG = 5;          /* Bad command line argument */
const int MAXSCALE_INTERNALERROR = 6;   /* Internal error, see error log */
const int MAXSCALE_RESTARTING = 75;     /* MaxScale must restart (same as EX_TEMPFAIL from BSD sysexits.h */

// The default configuration file name
const char default_cnf_fname[] = "maxscale.cnf";

string get_absolute_fname(const string& relative_path, const char* fname);
bool   is_file_and_readable(const string& absolute_pathname);
bool   path_is_readable(const string& absolute_pathname);

string resolve_maxscale_conf_fname(const string& cnf_file_arg);
}

#define VA_MESSAGE(message, format) \
    va_list ap ## __LINE__; \
    va_start(ap ## __LINE__, format); \
    int len ## __LINE__ = vsnprintf(nullptr, 0, format, ap ## __LINE__); \
    va_end(ap ## __LINE__); \
    char message[len ## __LINE__ + 1]; \
    va_start(ap ## __LINE__, format); \
    vsnprintf(message, sizeof(message), format, ap ## __LINE__); \
    va_end(ap ## __LINE__);

#define PRINT_AND_LOG(format, ...) fprintf(stderr, format, ##__VA_ARGS__); MXB_ALERT(format, ##__VA_ARGS__);

struct DEBUG_ARGUMENT
{
    const char* name;                       /**< The name of the debug argument */
    void        (* action)(const char* arg);/**< The function implementing the argument */
    const char* description;                /**< Help text */
};

#define SPACER "                              "

const DEBUG_ARGUMENT debug_arguments[] =
{
    {
        "disable-module-unloading", disable_module_unloading,
        "disable module unloading at exit. Will produce better\n"
        SPACER "Valgrind leak reports if leaked memory was allocated in\n"
        SPACER "a shared library"
    },
    {
        "enable-module-unloading", enable_module_unloading,
        "cancels disable-module-unloading"
    },
    {
        "redirect-output-to-file", redirect_output_to_file,
        "redirect stdout and stderr to the file given as an argument"
    },
    {
        "enable-statement-logging", enable_statement_logging,
        "enable the logging of monitor and authenticator SQL statements sent by MaxScale to the servers"
    },
    {
        "disable-statement-logging", disable_statement_logging,
        "disable the logging of monitor and authenticator SQL statements sent by MaxScale to the servers"
    },
    {
        "enable-cors", enable_cors,
        "enable CORS support in the REST API"
    },
    {
        "cors-allow-origin", cors_allow_origin,
        "enable CORS and set Access-Control-Allow-Origin header to the given value"
    },
    {
        "allow-duplicate-servers", allow_duplicate_servers,
        "allow multiple servers to have the same address/port combination"
    },
    {
        "gdb-stacktrace", use_gdb, "Use GDB to generate stacktraces, if available. Disable with gdb-stacktrace=false."
    },
    {
        "sql-batch-size", set_sql_batch_size, "Set maximum batch size for the REST-API (default: 10MiB)"
    },
    {NULL, NULL, NULL}
};

#ifndef OPENSSL_1_1
/** SSL multi-threading functions and structures */

static void ssl_locking_function(int mode, int n, const char* file, int line)
{
    if (mode & CRYPTO_LOCK)
    {
        pthread_mutex_lock(&this_unit.ssl_locks[n]);
    }
    else
    {
        pthread_mutex_unlock(&this_unit.ssl_locks[n]);
    }
}
/**
 * OpenSSL requires this struct to be defined in order to use dynamic locks
 */
struct CRYPTO_dynlock_value
{
    pthread_mutex_t lock;
};

/**
 * Create a dynamic OpenSSL lock. The dynamic lock is just a wrapper structure
 * around a SPINLOCK structure.
 * @param file File name
 * @param line Line number
 * @return Pointer to new lock or NULL of an error occurred
 */
static struct CRYPTO_dynlock_value* ssl_create_dynlock(const char* file, int line)
{
    struct CRYPTO_dynlock_value* lock =
        (struct CRYPTO_dynlock_value*) MXB_MALLOC(sizeof(struct CRYPTO_dynlock_value));
    if (lock)
    {
        pthread_mutex_init(&lock->lock, NULL);
    }
    return lock;
}

/**
 * Lock a dynamic lock for OpenSSL.
 * @param mode
 * @param n pointer to lock
 * @param file File name
 * @param line Line number
 */
static void ssl_lock_dynlock(int mode, struct CRYPTO_dynlock_value* n, const char* file, int line)
{
    if (mode & CRYPTO_LOCK)
    {
        pthread_mutex_lock(&n->lock);
    }
    else
    {
        pthread_mutex_unlock(&n->lock);
    }
}

/**
 * Free a dynamic OpenSSL lock.
 * @param n Lock to free
 * @param file File name
 * @param line Line number
 */
static void ssl_free_dynlock(struct CRYPTO_dynlock_value* n, const char* file, int line)
{
    MXB_FREE(n);
}

#ifdef OPENSSL_1_0
/**
 * The thread ID callback function for OpenSSL dynamic locks.
 * @param id Id to modify
 */
static void maxscale_ssl_id(CRYPTO_THREADID* id)
{
    CRYPTO_THREADID_set_numeric(id, pthread_self());
}
#endif
#endif

/**
 * Handler for SIGHUP signal.
 */
static void sighup_handler(int i)
{
    // Legacy configuration reload handler
}

static void profiling_handler(int i)
{
    mxs::Profiler::get().save_stacktrace();
}

static void process_sigusr1()
{
    MXB_NOTICE("Log file flush following reception of SIGUSR1\n");
    mxs_log_rotate();
}

/**
 * Handler for SIGUSR1 signal. A SIGUSR1 signal will cause
 * maxscale to rotate all log files.
 */
static void sigusr1_handler(int i)
{
    mxs::MainWorker::get()->execute_signal_safe(process_sigusr1);
}

static const char shutdown_msg[] = "\n\nShutting down MaxScale\n\n";
static const char patience_msg[] =
    "\n"
    "Patience is a virtue...\n"
    "Shutdown in progress, but one more Ctrl-C or SIGTERM and MaxScale goes down,\n"
    "no questions asked.\n";

static void sigterm_handler(int i)
{
    this_unit.last_signal = i;
    int n_shutdowns = maxscale_shutdown();

    if (n_shutdowns == 1)
    {
        if (!this_unit.daemon_mode)
        {
            if (write(STDERR_FILENO, shutdown_msg, sizeof(shutdown_msg) - 1) == -1)
            {
                printf("Failed to write shutdown message!\n");
            }
        }
    }
    else
    {
        exit(EXIT_FAILURE);
    }
}

static void sigint_handler(int i)
{
    this_unit.last_signal = i;
    int n_shutdowns = maxscale_shutdown();

    if (n_shutdowns == 1)
    {
        if (!this_unit.daemon_mode)
        {
            if (write(STDERR_FILENO, shutdown_msg, sizeof(shutdown_msg) - 1) == -1)
            {
                printf("Failed to write shutdown message!\n");
            }
        }
    }
    else if (n_shutdowns == 2)
    {
        if (!this_unit.daemon_mode)
        {
            if (write(STDERR_FILENO, patience_msg, sizeof(patience_msg) - 1) == -1)
            {
                printf("Failed to write shutdown message!\n");
            }
        }
    }
    else
    {
        exit(EXIT_FAILURE);
    }
}

volatile sig_atomic_t fatal_handling = 0;

static int signal_set(int sig, void (* handler)(int));

static void sigfatal_handler(int i)
{
    thread_local std::thread::id current_id;
    std::thread::id no_id;

    if (current_id != no_id)
    {
        // Fatal error when processing a fatal error.
        // TODO: This should be overhauled to proper signal handling (MXS-599).
        signal_set(i, SIG_DFL);
        mxb::emergency_stacktrace();
        raise(i);
    }

    current_id = std::this_thread::get_id();

    const mxs::Config& cnf = mxs::Config::get();

    PRINT_AND_LOG("MaxScale %s received fatal signal %d. "
                  "Commit ID: %s, System name: %s, Release string: %s, Thread: %s",
                  MAXSCALE_VERSION, i, maxscale_commit(),
                  cnf.sysname.c_str(), cnf.release_string.c_str(), mxb::get_thread_name().c_str());

    const char* pStmt = "none/unknown";
    size_t nStmt = strlen(pStmt);

<<<<<<< HEAD
    DCB* dcb = dcb_get_current();
    MXS_SESSION* ses = dcb ? dcb->session() : session_get_current();
=======
    if (this_unit.watchdog)
    {
        MXB_ALERT("Last systemd watchdog notification was %s ago, notification interval is %s.",
                  mxb::to_string(mxb::Clock::now() - this_unit.watchdog->last_notify()).c_str(),
                  mxb::to_string(this_unit.watchdog->interval()).c_str());
    }

    const char* pStmt;
    size_t nStmt;
>>>>>>> 50284272

    if (ses)
    {
        mxs::ClientConnection* cc = ses->client_connection();

        if (cc)
        {
            mxs::Parser* parser = cc->parser();

            if (parser)
            {
                const mxs::ParserPlugin& pp = parser->plugin();

                pp.get_current_stmt(&pStmt, &nStmt);
            }
        }
    }

    MXB_ALERT("Statement currently being classified: %.*s", (int)nStmt, pStmt);

    if (ses)
    {
        ses->dump_statements();
        ses->dump_session_log();
        MXB_ALERT("Session: %lu Service: %s", ses->id(), ses->service->name());
    }

    thread_local std::string msg;
    bool using_gdb = this_unit.use_gdb;
    bool gdb_success = false;

    if (using_gdb)
    {
        mxb::dump_gdb_stacktrace(
            [](const char* line) {
            msg += line;
        });

        gdb_success = !msg.empty();
    }

    if (msg.empty())
    {
        // The GDB stacktrace failed for some reason or it wasn't installed.
        // Try to generate a normal stacktrace.
        MXB_NOTICE("%s", using_gdb ?
                   "GDB failed to produce output, generating stacktrace in MaxScale." :
                   "For a more detailed stacktrace, install GDB.");

        auto cb = [](const char* cmd) {
            char buf[512];
            snprintf(buf, sizeof(buf), "  %s\n", cmd);
            msg += buf;
        };

        mxb::dump_stacktrace(cb);
    }

    if (this_unit.print_stacktrace_to_stdout)
    {
        // If stdout is not redirected to the log, print the stacktrace there as well.
        cerr << msg << endl;
    }

    mxb_log_fatal_error(msg.c_str());

    // If we get a SIGABRT, it's either a debug assertion or a SystemD watchdog timeout. If it's a debug
    // assertion the output isn't really needed but for the watchdog timeouts the stacktraces of the other
    // threads are very valuable as the signal is practically never caught by the offending thread.
    if (!gdb_success && i == SIGABRT)
    {
        MXB_NOTICE("Attempting to dump stacktraces from "
                   "all threads using internal profiler...");
        std::string dumped = mxs::Profiler::get().stacktrace();
        mxb_log_fatal_error(dumped.c_str());

        if (this_unit.print_stacktrace_to_stdout)
        {
            cerr << dumped << endl;
        }
    }

#ifdef MXS_WITH_ASAN
    __lsan_do_leak_check();
#endif

    cerr << "Writing core dump." << endl;
    /* re-raise signal to enforce core dump */
    signal_set(i, SIG_DFL);
    raise(i);
}

/**
 * @node Wraps sigaction calls
 *
 * Parameters:
 * @param sig Signal to set
 * @param void Handler function for signal *
 *
 * @return 0 in success, 1 otherwise
 *
 *
 * @details (write detailed description here)
 *
 */
static int signal_set(int sig, void (* handler)(int))
{
    int rc = 0;

    struct sigaction sigact = {};
    sigact.sa_handler = handler;

    int err;

    do
    {
        errno = 0;
        err = sigaction(sig, &sigact, NULL);
    }
    while (errno == EINTR);

    if (err < 0)
    {
        MXB_ERROR("Failed call sigaction() in %s due to %d, %s.",
                  program_invocation_short_name,
                  errno,
                  mxb_strerror(errno));
        rc = 1;
    }

    return rc;
}

/**
 * @brief Create the data directory for this process
 *
 * This will prevent conflicts when multiple MaxScale instances are run on the
 * same machine.
 * @param base Base datadir path
 * @param datadir The result where the process specific datadir is stored
 * @return True if creation was successful and false on error
 */
static bool create_datadir(const char* base, char* datadir)
{
    bool created = false;
    int len = 0;

    if ((len = snprintf(datadir, PATH_MAX, "%s", base)) < PATH_MAX
        && (mkdir(datadir, 0777) == 0 || errno == EEXIST))
    {
        if ((len = snprintf(datadir, PATH_MAX, "%s/data%d", base, getpid())) < PATH_MAX)
        {
            if ((mkdir(datadir, 0777) == 0) || (errno == EEXIST))
            {
                created = true;
            }
            else
            {
                MXB_ERROR("Cannot create data directory '%s': %s",
                          datadir,
                          mxb_strerror(errno));
            }
        }
    }
    else
    {
        if (len < PATH_MAX)
        {
            MXB_ERROR("Cannot create data directory '%s': %s",
                      datadir,
                      mxb_strerror(errno));
        }
        else
        {
            MXB_ERROR("Data directory pathname exceeds the maximum allowed pathname "
                      "length: %s/data%d.",
                      base,
                      getpid());
        }
    }

    return created;
}

/**
 * Cleanup the temporary data directory we created for the gateway
 */
int ntfw_cb(const char* filename,
            const struct stat* filestat,
            int fileflags,
            struct FTW* pfwt)
{
    int rc = 0;
    int datadir_len = strlen(mxs::datadir());
    std::string filename_string(filename + datadir_len);

    if (strncmp(filename_string.c_str(), "/data", 5) == 0)
    {
        rc = remove(filename);
        if (rc != 0)
        {
            int eno = errno;
            errno = 0;
            MXB_ERROR("Failed to remove the data directory %s of MaxScale due to %d, %s.",
                      filename_string.c_str(),
                      eno,
                      mxb_strerror(eno));
        }
    }
    return rc;
}

/**
 * @brief Clean up the data directory
 *
 * This removes the process specific datadir which is currently only used by
 * the embedded library. In the future this directory could contain other
 * temporary files and relocating this to to, for example, /tmp/ could make sense.
 */
void cleanup_process_datadir()
{
    int depth = 1;
    int flags = FTW_CHDIR | FTW_DEPTH | FTW_MOUNT;
    const char* proc_datadir = mxs::process_datadir();

    if (strcmp(proc_datadir, mxs::datadir()) != 0 && access(proc_datadir, F_OK) == 0)
    {
        nftw(proc_datadir, ntfw_cb, depth, flags);
    }
}

void cleanup_old_process_datadirs()
{
    int depth = 1;
    int flags = FTW_CHDIR | FTW_DEPTH | FTW_MOUNT;
    nftw(mxs::datadir(), ntfw_cb, depth, flags);
}

namespace
{
string resolve_maxscale_conf_fname(const string& cnf_file_arg)
{
    string cnf_full_path;
    if (!cnf_file_arg.empty())
    {
        char resolved_path[PATH_MAX + 1];
        if (realpath(cnf_file_arg.c_str(), resolved_path) == nullptr)
        {
            MXB_ALERT("Failed to open read access to configuration file '%s': %s",
                      cnf_file_arg.c_str(), mxb_strerror(errno));
        }
        else
        {
            cnf_full_path = resolved_path;
        }
    }
    else
    {
        /*< default config file name is used */
        string home_dir = mxs::configdir();
        if (home_dir.empty() || home_dir.back() != '/')
        {
            home_dir += '/';
        }
        cnf_full_path = get_absolute_fname(home_dir, default_cnf_fname);
    }

    if (!cnf_full_path.empty() && !is_file_and_readable(cnf_full_path))
    {
        cnf_full_path.clear();
    }
    return cnf_full_path;
}
}


/**
 * Check read and write accessibility to a directory.
 * @param dirname       directory to be checked
 *
 * @return NULL if directory can be read and written, an error message if either
 *      read or write is not permitted.
 */
static bool check_dir_access(const char* dirname, bool rd, bool wr)
{
    mxb_assert(dirname);
    std::ostringstream ss;

    if (access(dirname, F_OK) != 0)
    {
        ss << "Can't access '" << dirname << "'.";
    }
    else if (rd && access(dirname, R_OK) != 0)
    {
        ss << "MaxScale doesn't have read permission to '" << dirname << "'.";
    }
    else if (wr && access(dirname, W_OK) != 0)
    {
        ss << "MaxScale doesn't have write permission to '" << dirname << "'.";
    }

    auto err = ss.str();

    if (!err.empty())
    {
        MXB_ALERT("%s: %s", err.c_str(), mxb_strerror(errno));
    }

    return err.empty();
}

static int init_log(const mxs::Config& cnf)
{
    int rval = 0;

    if (!cnf.config_check && !mxs_mkdir_all(mxs::logdir(), 0777, false))
    {
        fprintf(stderr, "alert: Cannot create log directory '%s': %s\n", mxs::logdir(), mxb_strerror(errno));
        rval = MAXSCALE_BADCONFIG;
    }
    else if (!mxs_log_init("maxscale", mxs::logdir(), cnf.log_target))
    {
        rval = MAXSCALE_INTERNALERROR;
    }

    return rval;
}

namespace
{
/**
 * Check that a path refers to a readable file.
 *
 * @param absolute_pathname The path to check.
 * @return True if the path refers to a readable file. is readable
 */
bool is_file_and_readable(const string& absolute_pathname)
{
    bool rv = false;
    struct stat info {};

    if (stat(absolute_pathname.c_str(), &info) == 0)
    {
        if ((info.st_mode & S_IFMT) == S_IFREG)
        {
            // There is a race here as the file can be deleted and a directory
            // created in its stead between the stat() call here and the access()
            // call in file_is_readable().
            rv = path_is_readable(absolute_pathname);
        }
        else
        {
            MXB_ALERT("'%s' does not refer to a regular file.", absolute_pathname.c_str());
        }
    }
    else
    {
        MXB_ALERT("Could not access '%s': %s", absolute_pathname.c_str(), mxb_strerror(errno));
    }

    return rv;
}

/**
 * Check if the file or directory is readable
 * @param absolute_pathname Path of the file or directory to check
 * @return True if file is readable
 */
bool path_is_readable(const string& absolute_pathname)
{
    bool succp = true;

    if (access(absolute_pathname.c_str(), R_OK) != 0)
    {
        MXB_ALERT("Opening file '%s' for reading failed: %s",
                  absolute_pathname.c_str(), mxb_strerror(errno));
        succp = false;
    }
    return succp;
}


/**
 * Get absolute pathname, given a relative path and a filename.
 *
 * @param relative_path  Relative path.
 * @param fname          File name to be concatenated to the path.
 *
 * @return Absolute path if resulting path exists and the file is
 *         readable, otherwise an empty string.
 */
string get_absolute_fname(const string& relative_path, const char* fname)
{
    mxb_assert(fname);

    string absolute_fname;

    /*<
     * Expand possible relative pathname to absolute path
     */
    char expanded_path[PATH_MAX];
    if (realpath(relative_path.c_str(), expanded_path) == NULL)
    {
        MXB_ALERT("Failed to read the directory '%s': %s", relative_path.c_str(), mxb_strerror(errno));
    }
    else
    {
        /*<
         * Concatenate an absolute filename and test its existence and
         * readability.
         */

        absolute_fname += expanded_path;
        absolute_fname += "/";
        absolute_fname += fname;

        if (!path_is_readable(absolute_fname))
        {
            absolute_fname.clear();
        }
    }

    return absolute_fname;
}
}

static void usage()
{
    fprintf(stderr,
            "\nUsage : %s [OPTION]...\n\n"
            "  -c, --config-check          validate configuration file and exit\n"
            "  -e, --export-config=FILE    export configuration to a single file\n"
            "  -d, --nodaemon              enable running in terminal process\n"
            "  -f, --config=FILE           relative or absolute pathname of config file\n"
            "  -l, --log=[file|stdout]     log to file or stdout\n"
            "                              (default: file)\n"
            "  -L, --logdir=PATH           path to log file directory\n"
            "  -A, --cachedir=PATH         path to cache directory\n"
            "  -B, --libdir=PATH           path to module directory\n"
            "  -C, --configdir=PATH        path to configuration file directory\n"
            "  -D, --datadir=PATH          path to data directory,\n"
            "                              stores internal MaxScale data\n"
            "  -E, --execdir=PATH          path to the maxscale and other executable files\n"
            "  -F, --persistdir=PATH       path to persisted configuration directory\n"
            "  -M, --module_configdir=PATH path to module configuration directory\n"
            "  -H, --connector_plugindir=PATH\n"
            "                              path to MariaDB Connector-C plugin directory\n"
            "  -J, --sharedir=PATH         path to share directory\n"
            "  -N, --language=PATH         path to errmsg.sys file\n"
            "  -P, --piddir=PATH           path to PID file directory\n"
            "  -R, --basedir=PATH          base path for all other paths\n"
            "  -r  --runtimedir=PATH       base path for all other paths expect binaries\n"
            "  -U, --user=USER             user ID and group ID of specified user are used to\n"
            "                              run MaxScale\n"
            "  -s, --syslog=[yes|no]       log messages to syslog (default:yes)\n"
            "  -S, --maxlog=[yes|no]       log messages to MaxScale log (default: yes)\n"
            "  -G, --log_augmentation=0|1  augment messages with the name of the function\n"
            "                              where the message was logged (default: 0)\n"
            "  -p, --passive               start MaxScale as a passive standby\n"
            "  -g, --debug=arg1,arg2,...   enable or disable debug features. Supported arguments:\n",
            program_invocation_short_name);
    for (int i = 0; debug_arguments[i].action != NULL; i++)
    {
        fprintf(stderr,
                "   %-25s  %s\n",
                debug_arguments[i].name,
                debug_arguments[i].description);
    }
    fprintf(stderr,
            "  -v, --version               print version info and exit\n"
            "  -V, --version-full          print full version info and exit\n"
            "  -?, --help                  show this help\n"
            "\n"
            "Defaults paths:\n"
            "  config file       : %s/%s\n"
            "  configdir         : %s\n"
            "  logdir            : %s\n"
            "  cachedir          : %s\n"
            "  libdir            : %s\n"
            "  sharedir          : %s\n"
            "  datadir           : %s\n"
            "  execdir           : %s\n"
            "  language          : %s\n"
            "  piddir            : %s\n"
            "  persistdir        : %s\n"
            "  module configdir  : %s\n"
            "  connector plugins : %s\n"
            "\n"
            "If '--basedir' is provided then all other paths, including the default\n"
            "configuration file path, are defined relative to that. As an example,\n"
            "if '--basedir /path/maxscale' is specified, then, for instance, the log\n"
            "dir will be '/path/maxscale/var/log/maxscale', the config dir will be\n"
            "'/path/maxscale/etc' and the default config file will be\n"
            "'/path/maxscale/etc/maxscale.cnf'.\n\n"
            "MaxScale documentation: https://mariadb.com/kb/en/maxscale/ \n",
            mxs::configdir(),
            default_cnf_fname,
            mxs::configdir(),
            mxs::logdir(),
            mxs::cachedir(),
            mxs::libdir(),
            mxs::sharedir(),
            mxs::datadir(),
            mxs::execdir(),
            mxs::langdir(),
            mxs::piddir(),
            mxs::config_persistdir(),
            mxs::module_configdir(),
            mxs::connector_plugindir());
}

/**
 * Deletes a particular signal from a provided signal set.
 *
 * @param sigset  The signal set to be manipulated.
 * @param signum  The signal to be deleted.
 * @param signame The name of the signal.
 *
 * @return True, if the signal could be deleted from the set, false otherwise.
 */
static bool delete_signal(sigset_t* sigset, int signum, const char* signame)
{
    int rc = sigdelset(sigset, signum);

    if (rc != 0)
    {
        MXB_ALERT("Failed to delete signal %s from the signal set of MaxScale: %s",
                  signame, mxb_strerror(errno));
    }

    return rc == 0;
}

/**
 * Disables all signals.
 *
 * @return True, if all signals could be disabled, false otherwise.
 */
bool disable_signals(void)
{
    sigset_t sigset;

    if (sigfillset(&sigset) != 0)
    {
        MXB_ALERT("Failed to initialize set the signal set for MaxScale: %s", mxb_strerror(errno));
        return false;
    }

    if (!delete_signal(&sigset, SIGHUP, "SIGHUP"))
    {
        return false;
    }

    if (!delete_signal(&sigset, SIGUSR1, "SIGUSR1"))
    {
        return false;
    }

    if (!delete_signal(&sigset, SIGTERM, "SIGTERM"))
    {
        return false;
    }

    if (!delete_signal(&sigset, SIGSEGV, "SIGSEGV"))
    {
        return false;
    }

    if (!delete_signal(&sigset, SIGABRT, "SIGABRT"))
    {
        return false;
    }

    if (!delete_signal(&sigset, SIGILL, "SIGILL"))
    {
        return false;
    }

    if (!delete_signal(&sigset, SIGFPE, "SIGFPE"))
    {
        return false;
    }

    if (!delete_signal(&sigset, SIGCHLD, "SIGCHLD"))
    {
        return false;
    }

#ifdef SIGBUS
    if (!delete_signal(&sigset, SIGBUS, "SIGBUS"))
    {
        return false;
    }
#endif

    if (!delete_signal(&sigset, Profiler::profiling_signal(), "RT signal 1"))
    {
        return false;
    }

    if (sigprocmask(SIG_SETMASK, &sigset, NULL) != 0)
    {
        MXB_ALERT("Failed to set the signal set for MaxScale: %s", mxb_strerror(errno));
        return false;
    }

    return true;
}

bool disable_normal_signals(void)
{
    sigset_t sigset;

    if (sigfillset(&sigset) != 0)
    {
        MXB_ALERT("Failed to initialize the signal set for MaxScale: %s", mxb_strerror(errno));
        return false;
    }

    if (!delete_signal(&sigset, SIGHUP, "SIGHUP"))
    {
        return false;
    }

    if (!delete_signal(&sigset, SIGUSR1, "SIGUSR1"))
    {
        return false;
    }

    if (!delete_signal(&sigset, SIGTERM, "SIGTERM"))
    {
        return false;
    }

    if (!delete_signal(&sigset, Profiler::profiling_signal(), "RT signal 1"))
    {
        return false;
    }

    if (sigprocmask(SIG_SETMASK, &sigset, NULL) != 0)
    {
        MXB_ALERT("Failed to set the signal set for MaxScale: %s", mxb_strerror(errno));
        return false;
    }

    return true;
}

/**
 * Configures the handling of a particular signal.
 *
 * @param signum  The signal number.
 * @param signame The name of the signal.
 * @param handler The handler function for the signal.
 *
 * @return True, if the signal could be configured, false otherwise.
 */
static bool configure_signal(int signum, const std::string& signame, void (* handler)(int))
{
    int rc = signal_set(signum, handler);

    if (rc != 0)
    {
        MXB_ALERT("Failed to set signal handler for %s.", signame.c_str());
    }

    return rc == 0;
}

/**
 * Configure fatal signal handlers
 *
 * @return True if signal handlers were installed correctly
 */
bool configure_critical_signals(void)
{
    if (!configure_signal(SIGSEGV, "SIGSEGV", sigfatal_handler))
    {
        return false;
    }

    if (!configure_signal(SIGABRT, "SIGABRT", sigfatal_handler))
    {
        return false;
    }

    if (!configure_signal(SIGILL, "SIGILL", sigfatal_handler))
    {
        return false;
    }

    if (!configure_signal(SIGFPE, "SIGFPE", sigfatal_handler))
    {
        return false;
    }

#ifdef SIGBUS
    if (!configure_signal(SIGBUS, "SIGBUS", sigfatal_handler))
    {
        return false;
    }
#endif

    return true;
}

/**
 * Configures signal handling of MaxScale.
 *
 * @return True, if all signals could be configured, false otherwise.
 */
bool configure_normal_signals(void)
{
    if (!configure_signal(SIGHUP, "SIGHUP", sighup_handler))
    {
        return false;
    }

    if (!configure_signal(SIGUSR1, "SIGUSR1", sigusr1_handler))
    {
        return false;
    }

    if (!configure_signal(SIGTERM, "SIGTERM", sigterm_handler))
    {
        return false;
    }

    if (!configure_signal(SIGINT, "SIGINT", sigint_handler))
    {
        return false;
    }

    int rt_sig = Profiler::profiling_signal();

    if (!configure_signal(rt_sig, "RT signal (" + std::to_string(rt_sig) + ")", profiling_handler))
    {
        return false;
    }

    return true;
}

bool setup_signals()
{
    bool rv = false;

    if (!configure_critical_signals())
    {
        MXB_ALERT("Failed to configure fatal signal handlers.");
    }
    else
    {
        sigset_t sigpipe_mask;
        sigemptyset(&sigpipe_mask);
        sigaddset(&sigpipe_mask, SIGPIPE);
        sigset_t saved_mask;
        int eno = pthread_sigmask(SIG_BLOCK, &sigpipe_mask, &saved_mask);

        if (eno != 0)
        {
            MXB_ALERT("Failed to initialise signal mask for MaxScale: %s", mxb_strerror(eno));
        }
        else
        {
            rv = true;
        }
    }

    return rv;
}

/**
 * Restore default signals
 */
void restore_signals()
{
    configure_signal(SIGHUP, "SIGHUP", SIG_DFL);
    configure_signal(SIGUSR1, "SIGUSR1", SIG_DFL);
    configure_signal(SIGTERM, "SIGTERM", SIG_DFL);
    configure_signal(SIGINT, "SIGINT", SIG_DFL);
    configure_signal(SIGSEGV, "SIGSEGV", SIG_DFL);
    configure_signal(SIGABRT, "SIGABRT", SIG_DFL);
    configure_signal(SIGILL, "SIGILL", SIG_DFL);
    configure_signal(SIGFPE, "SIGFPE", SIG_DFL);

    int rt_sig = Profiler::profiling_signal();
    configure_signal(rt_sig, "RT signal (" + std::to_string(rt_sig) + ")", SIG_DFL);
#ifdef SIGBUS
    configure_signal(SIGBUS, "SIGBUS", SIG_DFL);
#endif
}

bool set_runtime_dirs(const char* basedir)
{
    bool rv = true;
    std::string path;

    if (rv && (rv = handle_path_arg(&path, basedir, cmake_defaults::DEFAULT_SHARE_SUBPATH)))
    {
        set_sharedir(path.c_str());
    }

    if (rv && (rv = handle_path_arg(&path, basedir, "var", cmake_defaults::DEFAULT_LOG_SUBPATH)))
    {
        set_logdir(path.c_str());
    }

    if (rv && (rv = handle_path_arg(&path, basedir, "var", cmake_defaults::DEFAULT_CACHE_SUBPATH)))
    {
        set_cachedir(path.c_str());
    }

    if (rv && (rv = handle_path_arg(&path, basedir, cmake_defaults::DEFAULT_CONFIG_SUBPATH)))
    {
        set_configdir(path.c_str());
    }

    if (rv && (rv = handle_path_arg(&path, basedir, cmake_defaults::DEFAULT_MODULE_CONFIG_SUBPATH)))
    {
        set_module_configdir(path.c_str());
    }

    if (rv && (rv = handle_path_arg(&path, basedir, "var", cmake_defaults::DEFAULT_DATA_SUBPATH)))
    {
        mxs::set_datadir(path.c_str());
    }

    if (rv && (rv = handle_path_arg(&path, basedir, "var", cmake_defaults::DEFAULT_LANG_SUBPATH)))
    {
        mxs::set_langdir(path.c_str());
    }

    if (rv && (rv = handle_path_arg(&path, basedir, "var", cmake_defaults::DEFAULT_PID_SUBPATH)))
    {
        set_piddir(path.c_str());
    }

    if (rv && (rv = handle_path_arg(&path, basedir, "var", cmake_defaults::DEFAULT_CONFIG_PERSIST_SUBPATH)))
    {
        set_config_persistdir(path.c_str());
    }

    if (rv && (rv = handle_path_arg(&path, basedir, cmake_defaults::DEFAULT_CONNECTOR_PLUGIN_SUBPATH)))
    {
        set_connector_plugindir(path.c_str());
    }

    return rv;
}

/**
 * Set the directories of MaxScale relative to a basedir
 *
 * @param basedir The base directory relative to which the other are set.
 *
 * @return True if the directories could be set, false otherwise.
 */
bool set_dirs(const char* basedir)
{
    bool rv = true;
    std::string path;

    rv = set_runtime_dirs(basedir);

    // The two paths here are not inside set_runtime_dirs on purpose: they are set by --basedir but not by
    // --runtimedir. The former is used with tarball installations and the latter is used to run multiple
    // MaxScale instances on the same server.

    if (rv && (rv = handle_path_arg(&path, basedir, cmake_defaults::DEFAULT_LIB_SUBPATH)))
    {
        set_libdir(path.c_str());
    }

    if (rv && (rv = handle_path_arg(&path, basedir, cmake_defaults::DEFAULT_EXEC_SUBPATH)))
    {
        set_execdir(path.c_str());
    }

    return rv;
}

/**
 * A RAII class that at construction time takes overship of pipe
 * handle and at destruction time notifies parent if there is
 * a need for that.
 */
class ChildExit
{
public:
    ChildExit(const ChildExit&) = delete;
    ChildExit& operator=(const ChildExit&) = delete;

    ChildExit(int child_pipe, int* pRc)
        : m_child_pipe(child_pipe)
        , m_rc(*pRc)
    {
    }

    ~ChildExit()
    {
        if (m_child_pipe != -1 && m_rc != MAXSCALE_SHUTDOWN)
        {
            write_child_exit_code(m_child_pipe, m_rc) ;
            ::close(m_child_pipe);
        }

        if (this_unit.unload_modules_at_exit)
        {
            unload_all_modules();
        }

        log_exit_status();
        restore_signals();
    }

private:
    int        m_child_pipe;
    const int& m_rc;
};

/**
 * @mainpage
 * The main entry point into MaxScale
 */
int main(int argc, char** argv)
{
    int rc = MAXSCALE_SHUTDOWN;

    std::ios_base::sync_with_stdio();

    // Create a startup log so that MXB_ERROR and friends immediately can be used.
    if (!mxb_log_init(MXB_LOG_TARGET_STDERR))
    {
        cerr << "alert: Could not initialize the startup log." << endl;
        return MAXSCALE_INTERNALERROR;
    }

    atexit(mxb_log_finish);

    mxs::Config::init(argc, argv);

    mxs::Config& cnf = Config::get();

    maxscale_reset_starttime();

    // Option string for getopt
    const char accepted_opts[] = "dnce:f:g:l:vVs:S:?L:D:C:B:U:A:P:G:N:E:F:M:H:J:p:R:r:";
    const char* specified_user = NULL;
    char export_cnf[PATH_MAX + 1] = "";
    string cnf_file_arg;    /*< conf filename from cmd-line arg */
    string tmp_path;
    int opt;
#ifdef HAVE_GLIBC
    int option_index;
    while ((opt = getopt_long(argc,
                              argv,
                              accepted_opts,
                              long_options,
                              &option_index)) != -1)
#else
    while ((opt = getopt(argc, argv, accepted_opts)) != -1)
#endif
    {
        bool succp = true;

        switch (opt)
        {
        case 'n':
            /*< Daemon mode, MaxScale forks and parent exits. */
            this_unit.daemon_mode = true;
            break;

        case 'd':
            /*< Non-daemon mode, MaxScale does not fork. */
            this_unit.daemon_mode = false;
            break;

        case 'f':
            /*<
             * Simply copy the conf file argument. Expand or validate
             * it when MaxScale home directory is resolved.
             */
            if (optarg[0] != '-')
            {
                cnf_file_arg = optarg;
            }
            if (cnf_file_arg.empty())
            {
                MXB_ALERT("Configuration file argument identifier \'-f\' was specified but "
                          "the argument didn't specify a valid configuration file or the "
                          "argument was missing.");
                usage();
                succp = false;
            }
            break;

        case 'v':
            printf("MaxScale %s\n", MAXSCALE_VERSION);
            return EXIT_SUCCESS;

        case 'V':
            printf("MaxScale %s - %s\n", MAXSCALE_VERSION, maxscale_commit());

            // MAXSCALE_SOURCE is two values separated by a space, see CMakeLists.txt
            if (strcmp(maxscale_source(), " ") != 0)
            {
                printf("Source:        %s\n", maxscale_source());
            }
            if (strcmp(maxscale_cmake_flags(), "") != 0)
            {
                printf("CMake flags:   %s\n", maxscale_cmake_flags());
            }
            if (strcmp(maxscale_jenkins_build_tag(), "") != 0)
            {
                printf("Jenkins build: %s\n", maxscale_jenkins_build_tag());
            }
            return EXIT_SUCCESS;

        case 'l':
            if (strncasecmp(optarg, "file", PATH_MAX) == 0)
            {
                cnf.log_target = MXB_LOG_TARGET_FS;
            }
            else if (strncasecmp(optarg, "stdout", PATH_MAX) == 0)
            {
                cnf.log_target = MXB_LOG_TARGET_STDOUT;
            }
            else
            {
                MXB_ALERT("Configuration file argument identifier \'-l\' was specified but "
                          "the argument didn't specify a valid configuration file or the "
                          "argument was missing.");
                usage();
                succp = false;
            }
            break;

        case 'L':
            if (handle_path_arg(&tmp_path, optarg, NULL))
            {
                set_logdir(tmp_path.c_str());
            }
            else
            {
                succp = false;
            }
            break;

        case 'N':
            if (handle_path_arg(&tmp_path, optarg, NULL))
            {
                mxs::set_langdir(tmp_path.c_str());
            }
            else
            {
                succp = false;
            }
            break;

        case 'P':
            if (handle_path_arg(&tmp_path, optarg, NULL))
            {
                set_piddir(tmp_path.c_str());
            }
            else
            {
                succp = false;
            }
            break;

        case 'D':
            if (handle_path_arg(&tmp_path, optarg, NULL))
            {
                mxs::set_datadir(tmp_path.c_str());
            }
            else
            {
                succp = false;
            }
            break;

        case 'C':
            if (handle_path_arg(&tmp_path, optarg, NULL))
            {
                set_configdir(tmp_path.c_str());
            }
            else
            {
                succp = false;
            }
            break;

        case 'B':
            if (handle_path_arg(&tmp_path, optarg, NULL))
            {
                set_libdir(tmp_path.c_str());
            }
            else
            {
                succp = false;
            }
            break;

        case 'A':
            if (handle_path_arg(&tmp_path, optarg, NULL))
            {
                set_cachedir(tmp_path.c_str());
            }
            else
            {
                succp = false;
            }
            break;

        case 'E':
            if (handle_path_arg(&tmp_path, optarg, NULL))
            {
                set_execdir(tmp_path.c_str());
            }
            else
            {
                succp = false;
            }
            break;

        case 'H':
            if (handle_path_arg(&tmp_path, optarg, NULL))
            {
                set_connector_plugindir(tmp_path.c_str());
            }
            else
            {
                succp = false;
            }
            break;

        case 'J':
            if (handle_path_arg(&tmp_path, optarg, NULL))
            {
                set_sharedir(tmp_path.c_str());
            }
            else
            {
                succp = false;
            }
            break;

        case 'F':
            if (handle_path_arg(&tmp_path, optarg, NULL))
            {
                set_config_persistdir(tmp_path.c_str());
            }
            else
            {
                succp = false;
            }
            break;

        case 'M':
            if (handle_path_arg(&tmp_path, optarg, NULL))
            {
                set_module_configdir(tmp_path.c_str());
            }
            else
            {
                succp = false;
            }
            break;

        case 'R':
            if (handle_path_arg(&tmp_path, optarg, NULL))
            {
                succp = set_dirs(tmp_path.c_str());
            }
            else
            {
                succp = false;
            }
            break;

        case 'r':
            if (handle_path_arg(&tmp_path, optarg, NULL))
            {
                succp = set_runtime_dirs(tmp_path.c_str());
            }
            else
            {
                succp = false;
            }
            break;

        case 'S':
            {
                char* tok = strstr(optarg, "=");
                if (tok)
                {
                    tok++;
                    if (tok)
                    {
                        set_maxlog(config_truth_value(tok));
                    }
                }
                else
                {
                    set_maxlog(config_truth_value(optarg));
                }
            }
            break;

        case 's':
            {
                char* tok = strstr(optarg, "=");
                if (tok)
                {
                    tok++;
                    if (tok)
                    {
                        set_syslog(config_truth_value(tok));
                    }
                }
                else
                {
                    set_syslog(config_truth_value(optarg));
                }
            }
            break;

        case 'U':
            specified_user = optarg;
            if (set_user(specified_user) != 0)
            {
                succp = false;
            }
            break;

        case 'G':
            set_log_augmentation(atoi(optarg));
            break;

        case '?':
            usage();
            return EXIT_SUCCESS;

        case 'c':
            cnf.config_check = true;
            break;

        case 'e':
            cnf.config_check = true;
            strcpy(export_cnf, optarg);
            break;

        case 'p':
            cnf.passive.set(true);
            break;

        case 'g':
            if (!handle_debug_args(optarg))
            {
                succp = false;
            }
            break;

        default:
            usage();
            succp = false;
            break;
        }

        if (!succp)
        {
            return MAXSCALE_BADARG;
        }
    }

    if (!user_is_acceptable(specified_user))
    {
        // Error was logged in user_is_acceptable().
        return EXIT_FAILURE;
    }

    if (cnf.config_check)
    {
        this_unit.daemon_mode = false;
        cnf.log_target = MXB_LOG_TARGET_STDOUT;
    }

    uint64_t systemd_interval = 0;      // in microseconds
#ifdef HAVE_SYSTEMD
    // Systemd watchdog. Must be called in the initial thread */
    if (sd_watchdog_enabled(false, &systemd_interval) <= 0)
    {
        systemd_interval = 0;   // Disabled
    }
#endif

    int child_pipe = -1;
    if (!this_unit.daemon_mode)
    {
        MXB_NOTICE("MaxScale will be run in the terminal process.");
    }
    else
    {
        // If the function returns, we are in the child.
        child_pipe = daemonize();

        if (child_pipe == -1)
        {
            return MAXSCALE_INTERNALERROR;
        }
    }

    // This RAII class ensures that the parent is notified at process exit.
    ChildExit child_exit(child_pipe, &rc);

    // NOTE: From here on, rc *must* be assigned the return value, before returning.
    if (!setup_signals())
    {
        rc = MAXSCALE_INTERNALERROR;
        return rc;
    }

    const string cnf_file_path = resolve_maxscale_conf_fname(cnf_file_arg);
    if (cnf_file_path.empty())
    {
        rc = MAXSCALE_BADCONFIG;
        return rc;
    }

    auto cfg_file_read_res = sniff_configuration(cnf_file_path);
    if (!cfg_file_read_res.success)
    {
        rc = MAXSCALE_BADCONFIG;
        return rc;
    }

    // Set the default location for plugins. Path-related settings have been read by now.
    mxq::MariaDB::set_default_plugin_dir(mxs::connector_plugindir());

    if (cnf.log_target != MXB_LOG_TARGET_STDOUT && this_unit.daemon_mode)
    {
        mxb_log_redirect_stdout(true);
        this_unit.print_stacktrace_to_stdout = false;
    }

    // Now we are ready to close the initial startup log and initialize
    // the actual MaxScale log.
    mxb_log_finish();

    rc = init_log(cnf);

    if (rc != 0)
    {
        cerr << "alert: Could not initialize the MaxScale log." << endl;

        // The atexit function was registered the first time the log was initialized and now that it failed to
        // properly initialize again, the mxb_log_finish() function would end up being called with a
        // log that's already closed. This would hit a debug assertion but is unlikely to cause problems with
        // release mode binaries. Using _Exit skips the atexit function which avoids the problem. From this
        // point onwards, the process should exit gracefully by returning the exit code from main.
        _Exit(rc);
    }

    if (!init_base_libraries())
    {
        rc = MAXSCALE_INTERNALERROR;
        return rc;
    }

    atexit(finish_base_libraries);

    ConfigSectionMap config_context;

    if (!cfg_file_read_res.warning.empty())
    {
        MXB_WARNING("In file '%s': %s", cnf_file_path.c_str(), cfg_file_read_res.warning.c_str());
    }

    if (!config_load(cnf_file_path, cfg_file_read_res.config, config_context))
    {
        MXB_ALERT("Failed to open or read the MaxScale configuration "
                  "file. See the error log for details.");
        rc = MAXSCALE_BADCONFIG;
        return rc;
    }

    if (!apply_main_config(config_context))
    {
        rc = MAXSCALE_BADCONFIG;
        return rc;
    }

    mxb_log_set_syslog_enabled(cnf.syslog.get());
    mxb_log_set_maxlog_enabled(cnf.maxlog.get());

    MXB_NOTICE("syslog logging is %s.", cnf.syslog.get() ? "enabled" : "disabled");
    MXB_NOTICE("maxlog logging is %s.", cnf.maxlog.get() ? "enabled" : "disabled");

    // Try to create the persisted configuration directory. This needs to be done before the path validation
    // done by check_paths() to prevent it from failing. The directory wont' exist if it's the first time
    // MaxScale is starting up with this configuration.
    mxs_mkdir_all(mxs::config_persistdir(), S_IRWXU | S_IRWXG | S_IROTH | S_IXOTH);

    // Also create the PID file directory. This will exist if started by SystemD but if run manually from the
    // command line, it won't exist.
    if (!mxs_mkdir_all(mxs::piddir(), S_IRWXU | S_IRWXG | S_IROTH | S_IXOTH))
    {
        rc = MAXSCALE_INTERNALERROR;
        return rc;
    }

    if (!check_paths())
    {
        rc = MAXSCALE_BADCONFIG;
        return rc;
    }

    if (!cnf.debug.empty() && !handle_debug_args(&cnf.debug[0]))
    {
        rc = MAXSCALE_INTERNALERROR;
        return rc;
    }

    if (!this_unit.redirect_output_to.empty())
    {
        if (!redirect_stdout_and_stderr(this_unit.redirect_output_to))
        {
            rc = MAXSCALE_INTERNALERROR;
            return rc;
        }
    }

    if (!cnf.config_check)
    {
        if (is_maxscale_already_running())
        {
            rc = MAXSCALE_ALREADYRUNNING;
            return rc;
        }
    }

    if (!cnf.syslog.get() && !cnf.maxlog.get())
    {
        MXB_WARNING("Both MaxScale and Syslog logging disabled.");
    }

    // Config successfully read and we are a unique MaxScale, time to log some info.
    maxscale_log_info_blurb(LogBlurbAction::STARTUP);

    if (!this_unit.daemon_mode)
    {
        fprintf(stderr,
                "\n"
                "Configuration file : %s\n"
                "Log directory      : %s\n"
                "Data directory     : %s\n"
                "Module directory   : %s\n"
                "Service cache      : %s\n\n",
                cnf_file_path.c_str(),
                mxs::logdir(),
                mxs::datadir(),
                mxs::libdir(),
                mxs::cachedir());
    }

    MXB_NOTICE("Configuration file: %s", cnf_file_path.c_str());
    MXB_NOTICE("Log directory: %s", mxs::logdir());
    MXB_NOTICE("Data directory: %s", mxs::datadir());
    MXB_NOTICE("Module directory: %s", mxs::libdir());
    MXB_NOTICE("Service cache: %s", mxs::cachedir());

    if (this_unit.daemon_mode)
    {
        if (!change_cwd())
        {
            rc = MAXSCALE_INTERNALERROR;
            return rc;
        }
    }

    cleanup_old_process_datadirs();
    if (!cnf.config_check)
    {
        /*
         * Set the data directory. We use a unique directory name to avoid conflicts
         * if multiple instances of MaxScale are being run on the same machine.
         */
        char process_datadir[PATH_MAX + 1];
        if (create_datadir(mxs::datadir(), process_datadir))
        {
            mxs::set_process_datadir(process_datadir);
            atexit(cleanup_process_datadir);
        }
        else
        {
            MXB_ALERT("Cannot create data directory '%s': %s", mxs::datadir(), mxb_strerror(errno));
            rc = MAXSCALE_BADCONFIG;
            return rc;
        }
    }

    if (cnf.qc_cache_properties.max_size)
    {
        // Config::n_threads as MaxScale is not yet running.
        int64_t size_per_thr = cnf.qc_cache_properties.max_size / mxs::Config::get().n_threads;
        MXB_NOTICE("Query classification results are cached and reused. "
                   "Memory used per thread: %s", mxb::pretty_size(size_per_thr).c_str());
    }

    if (!mxs::CachingParser::set_properties(cnf.qc_cache_properties))
    {
        MXB_ALERT("Could not set properties of the query classifier.");
        rc = MAXSCALE_INTERNALERROR;
        return rc;
    }

    std::string secretsdir = cnf.secretsdir;

    if (secretsdir.empty())
    {
        secretsdir = mxs::datadir();
    }

    // Load the password encryption/decryption key, as monitors and services may need it.
    if (!load_encryption_keys(secretsdir))
    {
        MXB_ALERT("Error loading password decryption key.");
        rc = MAXSCALE_SHUTDOWN;
        return rc;
    }

    /** Load the admin users */
    rest_users_init();

    mxb::WatchdogNotifier watchdog_notifier(systemd_interval);
    WatchdogGuard watchdog_guard(&watchdog_notifier);
    MainWorker main_worker(&watchdog_notifier);

    mxs::ConfigManager manager(&main_worker);

    /**
     * The following lambda function is executed as the first event on the main worker. This is what starts
     * up the listeners for all services.
     *
     * Due to the fact that the main thread runs a worker thread we have to queue the starting
     * of the listeners to happen after all workers have started. This allows worker messages to be used
     * when listeners are being started.
     *
     * Once the main worker is dedicated to doing work other than handling traffic the code could be executed
     * immediately after the worker thread have been started. This would make the startup logic clearer as
     * the order of the events would be the way they appear to be.
     */
    auto do_startup = [&]() {
            bool use_static_cnf = !manager.load_cached_config();

            if (use_static_cnf || cnf.config_check)
            {
                if (!config_process(config_context))
                {
                    MXB_ALERT("Failed to process the MaxScale configuration file %s.",
                              cnf_file_path.c_str());
                    rc = MAXSCALE_BADCONFIG;
                    main_worker.start_shutdown();
                    return;
                }

                if (cnf.config_check)
                {
                    MXB_NOTICE("Configuration was successfully verified.");

                    if (*export_cnf && export_config_file(export_cnf, config_context))
                    {
                        MXB_NOTICE("Configuration exported to '%s'", export_cnf);
                    }

                    rc = MAXSCALE_SHUTDOWN;
                    main_worker.start_shutdown();
                    return;
                }
            }
            else
            {
                auto res = manager.process_cached_config();

                if (res != mxs::ConfigManager::Startup::OK)
                {
                    if (res == mxs::ConfigManager::Startup::RESTART)
                    {
                        MXB_NOTICE("Attempting to restart MaxScale");

                        if (this_unit.daemon_mode)
                        {
                            // We have to fake success on the main process since we are using Type=forking.
                            // This has to be done because systemd only considers the final process as the
                            // main process whose return code is checked against RestartForceExitStatus. For
                            // more information, refer to the following issues:
                            //   https://github.com/systemd/systemd/issues/19295
                            //   https://github.com/systemd/systemd/pull/19685

                            write_child_exit_code(child_pipe, MAXSCALE_SHUTDOWN);
                        }

                        rc = MAXSCALE_RESTARTING;
                    }
                    else
                    {
                        MXB_ALERT("Failed to apply cached configuration, cannot continue. "
                                  "To start MaxScale without the cached configuration, disable "
                                  "configuration synchronization or remove the cached file.");
                        rc = MAXSCALE_BADCONFIG;
                    }

                    main_worker.start_shutdown();
                    return;
                }
            }

            if (cnf.admin_enabled)
            {
                bool success = mxs_admin_init();

                if (!success && (cnf.admin_host == "::"))
                {
                    MXB_WARNING("Failed to bind on address '::', attempting to "
                                "bind on IPv4 address '0.0.0.0'.");
                    cnf.admin_host = "0.0.0.0";
                    success = mxs_admin_init();
                }

                if (success)
                {
                    MXB_NOTICE("Started REST API on [%s]:%d",
                               cnf.admin_host.c_str(), (int)cnf.admin_port);
                    // Start HttpSql cleanup thread.
                    HttpSql::init();
                }
                else
                {
                    MXB_ALERT("Failed to initialize REST API.");
                    rc = MAXSCALE_INTERNALERROR;
                    main_worker.start_shutdown();
                    return;
                }
            }

            // If the configuration was read from the static configuration file, the objects need to be
            // started after they have been created.
            if (use_static_cnf)
            {
                // Ideally we'd do this in mxs::Config::Specification::validate but since it is configured
                // before the objects are created, it's simpler to do the check here. For runtime changes it
                // is done inside the validation function.
                auto cluster = cnf.config_sync_cluster;

                if (!cluster.empty() && !MonitorManager::find_monitor(cluster.c_str()))
                {
                    MXB_ALERT("The value of '%s' is not the name of a monitor: %s.",
                              CN_CONFIG_SYNC_CLUSTER, cluster.c_str());
                    rc = MAXSCALE_BADCONFIG;
                    main_worker.start_shutdown();
                    return;
                }

                MonitorManager::start_all_monitors();
                MonitorManager::wait_one_tick();

                if (!Service::launch_all())
                {
                    MXB_ALERT("Failed to start all MaxScale services.");
                    rc = MAXSCALE_NOSERVICES;
                    main_worker.start_shutdown();
                    return;
                }
            }

            if (RoutingWorker::start_workers(config_threadcount()))
            {
                MXB_NOTICE("MaxScale started with %d worker threads.", config_threadcount());
            }
            else
            {
                MXB_ALERT("Failed to start routing workers.");
                rc = MAXSCALE_INTERNALERROR;
                maxscale_shutdown();
                return;
            }

            manager.start_sync();

            if (this_unit.daemon_mode)
            {
                // Successful start, notify the parent process that it can exit.
                write_child_exit_code(child_pipe, rc);
            }
        };

    watchdog_notifier.start();

    add_built_in_module(mariadbprotocol_info());
    add_built_in_module(mariadbauthenticator_info());

    if (RoutingWorker::init(&watchdog_notifier))
    {
        if (configure_normal_signals())
        {
            if (main_worker.execute(do_startup, RoutingWorker::EXECUTE_QUEUED))
            {
                // This call will block until MaxScale is shut down.
                main_worker.run();
                MXB_NOTICE("MaxScale is shutting down.");

                // Stop the threadpool before shutting down the REST-API. The pool might still
                // have queued responses in it that use it and thus they should be allowed to
                // finish before we shut down. New REST-API responses are not possible as they
                // are actively being refused by the thread that would otherwise accept them.
                mxs::thread_pool().stop(false);

                disable_normal_signals();
                mxs_admin_finish();

                // Shutting down started, wait for all routing workers.
                RoutingWorker::join_workers();
                MXB_NOTICE("All workers have shut down.");

                MonitorManager::destroy_all_monitors();

                maxscale_start_teardown();
                service_destroy_instances();
                filter_destroy_instances();
                Listener::clear();
                ServerManager::destroy_all();

                MXB_NOTICE("MaxScale shutdown completed.");
            }
            else
            {
                MXB_ALERT("Failed to queue startup task.");
                rc = MAXSCALE_INTERNALERROR;
            }
        }
        else
        {
            MXB_ALERT("Failed to install signal handlers.");
            rc = MAXSCALE_INTERNALERROR;
        }

        RoutingWorker::finish();
    }
    else
    {
        MXB_ALERT("Failed to initialize routing workers.");
        rc = MAXSCALE_INTERNALERROR;
    }

    watchdog_notifier.stop();

    return rc;
}   /*< End of main */

static void unlock_pidfile()
{
    if (this_unit.pidfd != PIDFD_CLOSED)
    {
        if (flock(this_unit.pidfd, LOCK_UN | LOCK_NB) != 0)
        {
            MXB_ALERT("Failed to unlock PID file '%s': %s", this_unit.pidfile, mxb_strerror(errno));
        }
        close(this_unit.pidfd);
        this_unit.pidfd = PIDFD_CLOSED;
    }
}

/**
 * Unlink pid file, called at program exit
 */
static void unlink_pidfile(void)
{
    unlock_pidfile();

    if (strlen(this_unit.pidfile))
    {
        if (unlink(this_unit.pidfile))
        {
            MXB_WARNING("Failed to remove pidfile %s: %s", this_unit.pidfile, mxb_strerror(errno));
        }
    }
}

bool pid_is_maxscale(int pid)
{
    bool rval = false;
    std::stringstream ss;
    ss << "/proc/" << pid << "/comm";
    std::ifstream file(ss.str());
    std::string line;

    if (file && std::getline(file, line))
    {
        if (line == "maxscale" && pid != getpid())
        {
            rval = true;
        }
    }

    return rval;
}

/**
 * Check if the maxscale.pid file exists and has a valid PID in it. If one has already been
 * written and a MaxScale process is running, this instance of MaxScale should shut down.
 * @return True if the conditions for starting MaxScale are not met and false if
 * no PID file was found or there is no process running with the PID of the maxscale.pid
 * file. If false is returned, this process should continue normally.
 */
static bool pid_file_exists()
{
    const int PIDSTR_SIZE = 1024;

    char pathbuf[PATH_MAX + 1];
    char pidbuf[PIDSTR_SIZE];
    pid_t pid;
    bool lock_failed = false;

    snprintf(pathbuf, PATH_MAX, "%s/maxscale.pid", mxs::piddir());
    pathbuf[PATH_MAX] = '\0';

    if (access(pathbuf, F_OK) != 0)
    {
        return false;
    }

    if (access(pathbuf, R_OK) == 0)
    {
        int fd, b;

        if ((fd = open(pathbuf, O_RDWR | O_CLOEXEC)) == -1)
        {
            MXB_ALERT("Failed to open PID file '%s': %s", pathbuf, mxb_strerror(errno));
            return true;
        }
        if (flock(fd, LOCK_EX | LOCK_NB))
        {
            if (errno != EWOULDBLOCK)
            {
                MXB_ALERT("Failed to lock PID file '%s': %s", pathbuf, mxb_strerror(errno));
                close(fd);
                return true;
            }
            lock_failed = true;
        }

        this_unit.pidfd = fd;
        b = read(fd, pidbuf, sizeof(pidbuf));

        if (b == -1)
        {
            MXB_ALERT("Failed to read from PID file '%s': %s", pathbuf, mxb_strerror(errno));
            unlock_pidfile();
            return true;
        }
        else if (b == 0)
        {
            /** Empty file */
            MXB_ALERT("PID file read from '%s'. File was empty. If the file is the "
                      "correct PID file and no other MaxScale processes are running, "
                      "please remove it manually and start MaxScale again.", pathbuf);
            unlock_pidfile();
            return true;
        }

        pidbuf[(size_t)b < sizeof(pidbuf) ? (size_t)b : sizeof(pidbuf) - 1] = '\0';
        pid = strtol(pidbuf, NULL, 0);

        if (pid < 1)
        {
            /** Bad PID */
            MXB_ALERT("PID file read from '%s'. File contents not valid. If the file "
                      "is the correct PID file and no other MaxScale processes are "
                      "running, please remove it manually and start MaxScale again.", pathbuf);
            unlock_pidfile();
            return true;
        }

        if (pid_is_maxscale(pid))
        {
            MXB_ALERT("MaxScale is already running. Process id: %d. "
                      "Use another location for the PID file to run multiple "
                      "instances of MaxScale on the same machine.", pid);
            unlock_pidfile();
        }
        else
        {
            /** no such process, old PID file */
            if (lock_failed)
            {
                MXB_ALERT("Locking the PID file '%s' failed. Read PID from file "
                          "and no process found with PID %d. Confirm that no other "
                          "process holds the lock on the PID file.",
                          pathbuf, pid);
                close(fd);
            }
            return lock_failed;
        }
    }
    else
    {
        MXB_ALERT("Cannot open PID file '%s', no read permissions. Please confirm "
                  "that the user running MaxScale has read permissions on the file.",
                  pathbuf);
    }
    return true;
}

/**
 * Write process pid into pidfile anc close it
 * Parameters:
 * @param home_dir The MaxScale home dir
 * @return 0 on success, 1 on failure
 *
 */

static int write_pid_file()
{
    snprintf(this_unit.pidfile, PATH_MAX, "%s/maxscale.pid", mxs::piddir());

    if (this_unit.pidfd == PIDFD_CLOSED)
    {
        int fd = -1;

        fd = open(this_unit.pidfile, O_WRONLY | O_CREAT | O_CLOEXEC, 0777);
        if (fd == -1)
        {
            MXB_ALERT("Failed to open PID file '%s': %s", this_unit.pidfile, mxb_strerror(errno));
            return -1;
        }

        if (flock(fd, LOCK_EX | LOCK_NB))
        {
            if (errno == EWOULDBLOCK)
            {
                MXB_ALERT("Failed to lock PID file '%s', another process is holding a lock on it. "
                          "Please confirm that no other MaxScale process is using the same "
                          "PID file location.",
                          this_unit.pidfile);
            }
            else
            {
                MXB_ALERT("Failed to lock PID file '%s': %s", this_unit.pidfile, mxb_strerror(errno));
            }
            close(fd);
            return -1;
        }
        this_unit.pidfd = fd;
    }

    /* truncate pidfile content */
    if (ftruncate(this_unit.pidfd, 0))
    {
        MXB_ALERT("MaxScale failed to truncate PID file '%s': %s", this_unit.pidfile, mxb_strerror(errno));
        unlock_pidfile();
        return -1;
    }

    string pidstr = std::to_string(getpid());
    ssize_t len = pidstr.length();

    if (pwrite(this_unit.pidfd, pidstr.c_str(), len, 0) != len)
    {
        MXB_ALERT("MaxScale failed to write into PID file '%s': %s", this_unit.pidfile, mxb_strerror(errno));
        unlock_pidfile();
        return -1;
    }

    /* success */
    return 0;
}

static bool check_paths()
{
    // The default path for the connector_plugindir isn't valid. This doesn't matter that much as we don't
    // include the plugins in the installation.
    if (strcmp(mxs::connector_plugindir(), cmake_defaults::DEFAULT_CONNECTOR_PLUGINDIR) != 0)
    {
        if (!check_dir_access(mxs::connector_plugindir(), true, false))
        {
            return false;
        }
    }

    return check_dir_access(mxs::logdir(), true, false)
           && check_dir_access(mxs::cachedir(), true, true)
           && check_dir_access(mxs::configdir(), true, false)
           && check_dir_access(mxs::module_configdir(), true, false)
           && check_dir_access(mxs::datadir(), true, false)
           && check_dir_access(mxs::langdir(), true, false)
           && check_dir_access(mxs::piddir(), true, true)
           && check_dir_access(mxs::config_persistdir(), true, true)
           && check_dir_access(mxs::libdir(), true, false)
           && check_dir_access(mxs::execdir(), true, false);
}


static int set_user(const char* user)
{
    errno = 0;
    struct passwd* pwname;
    int rval;

    pwname = getpwnam(user);
    if (pwname == NULL)
    {
        printf("Error: Failed to retrieve user information for '%s': %d %s\n",
               user,
               errno,
               errno == 0 ? "User not found" : mxb_strerror(errno));
        return -1;
    }

    rval = setgid(pwname->pw_gid);
    if (rval != 0)
    {
        printf("Error: Failed to change group to '%d': %d %s\n",
               pwname->pw_gid,
               errno,
               mxb_strerror(errno));
        return rval;
    }

    rval = setuid(pwname->pw_uid);
    if (rval != 0)
    {
        printf("Error: Failed to change user to '%s': %d %s\n",
               pwname->pw_name,
               errno,
               mxb_strerror(errno));
        return rval;
    }
    if (prctl(PR_GET_DUMPABLE) == 0)
    {
        if (prctl(PR_SET_DUMPABLE, 1) == -1)
        {
            printf("Error: Failed to set dumpable flag on for the process '%s': %d %s\n",
                   pwname->pw_name,
                   errno,
                   mxb_strerror(errno));
            return -1;
        }
    }
#ifdef SS_DEBUG
    else
    {
        printf("Running MaxScale as: %s %d:%d\n", pwname->pw_name, pwname->pw_uid, pwname->pw_gid);
    }
#endif


    return rval;
}

/**
 * Write the exit status of the child process to the parent process.
 * @param fd File descriptor to write to
 * @param code Exit status of the child process
 */
static void write_child_exit_code(int fd, int code)
{
    /** Notify the parent process that an error has occurred */
    if (write(fd, &code, sizeof(int)) == -1)
    {
        printf("Failed to write child process message!\n");
    }
    close(fd);
}

/**
 * Change the current working directory
 *
 * Change the current working directory to the log directory. If this is not
 * possible, try to change location to the file system root. If this also fails,
 * return with an error.
 * @return True if changing the current working directory was successful.
 */
static bool change_cwd()
{
    bool rval = true;

    if (chdir(mxs::logdir()) != 0)
    {
        MXB_ERROR("Failed to change working directory to '%s': %d, %s. "
                  "Trying to change working directory to '/'.",
                  mxs::logdir(),
                  errno,
                  mxb_strerror(errno));
        if (chdir("/") != 0)
        {
            MXB_ERROR("Failed to change working directory to '/': %d, %s",
                      errno,
                      mxb_strerror(errno));
            rval = false;
        }
        else
        {
            MXB_WARNING("Using '/' instead of '%s' as the current working directory.",
                        mxs::logdir());
        }
    }
    else
    {
        MXB_NOTICE("Working directory: %s", mxs::logdir());
    }

    return rval;
}

/**
 * @brief Log a message about the last received signal
 */
static void log_exit_status()
{
    switch (this_unit.last_signal)
    {
    case SIGTERM:
        MXB_NOTICE("MaxScale received signal SIGTERM. Exiting.");
        break;

    case SIGINT:
        MXB_NOTICE("MaxScale received signal SIGINT. Exiting.");
        break;

    default:
        break;
    }
}

/**
 * Daemonize the process by forking and putting the process into the
 * background.
 *
 * @return File descriptor the child process should write its exit
 *          code to. -1 if the daemonization failed.
 */
static int daemonize(void)
{
    int child_pipe = -1;

    int daemon_pipe[2] = {-1, -1};
    if (pipe(daemon_pipe) == -1)
    {
        MXB_ALERT("Failed to create pipe for inter-process communication: %s", mxb_strerror(errno));
    }
    else
    {
        if (!disable_signals())
        {
            MXB_ALERT("Failed to disable signals.");
        }
        else
        {
            pid_t pid = fork();

            if (pid < 0)
            {
                MXB_ALERT("Forking MaxScale failed, the process cannot be turned into a daemon: %s",
                          mxb_strerror(errno));
            }
            else if (pid != 0)
            {
                // The parent.
                close(daemon_pipe[1]);
                int child_status;
                int nread = read(daemon_pipe[0], (void*)&child_status, sizeof(int));
                close(daemon_pipe[0]);

                if (nread == -1)
                {
                    MXB_ALERT("Failed to read data from child process pipe: %s", mxb_strerror(errno));
                    exit(MAXSCALE_INTERNALERROR);
                }
                else if (nread == 0)
                {
                    /** Child process has exited or closed write pipe */
                    MXB_ALERT("No data read from child process pipe.");
                    exit(MAXSCALE_INTERNALERROR);
                }

                _exit(child_status);
            }
            else
            {
                // The child.
                close(daemon_pipe[0]);
                if (setsid() < 0)
                {
                    MXB_ALERT("Creating a new session for the daemonized MaxScale process failed: %s",
                              mxb_strerror(errno));
                    close(daemon_pipe[1]);
                }
                else
                {
                    child_pipe = daemon_pipe[1];
                }
            }
        }
    }

    return child_pipe;
}

static void enable_module_unloading(const char* arg)
{
    this_unit.unload_modules_at_exit = true;
}

static void disable_module_unloading(const char* arg)
{
    this_unit.unload_modules_at_exit = false;
}

static void enable_statement_logging(const char* arg)
{
    maxsql::mysql_set_log_statements(true);
    maxsql::odbc_set_log_statements(true);
}

static void disable_statement_logging(const char* arg)
{
    maxsql::mysql_set_log_statements(false);
    maxsql::odbc_set_log_statements(false);
}

static void enable_cors(const char* arg)
{
    mxs_admin_enable_cors();
}

static void cors_allow_origin(const char* arg)
{
    if (arg)
    {
        mxs_admin_enable_cors();
        mxs_admin_allow_origin(arg);
    }
}

static void allow_duplicate_servers(const char* arg)
{
    ServerManager::set_allow_duplicates(true);
}

static void use_gdb(const char* arg)
{
    this_unit.use_gdb = !arg || config_truth_value(arg) == 1;
}

static void redirect_output_to_file(const char* arg)
{
    if (arg)
    {
        this_unit.redirect_output_to = arg;
    }
}

/**
 * Process command line debug arguments
 *
 * @param args The debug argument list
 * @return True on success, false on error
 */
static bool handle_debug_args(char* args)
{
    bool arg_error = false;
    int args_found = 0;
    char* endptr = NULL;
    char* token = strtok_r(args, ",", &endptr);
    while (token)
    {
        char* value = strchr(token, '=');

        if (value)
        {
            *value++ = '\0';
        }

        bool found = false;
        for (int i = 0; debug_arguments[i].action != NULL; i++)
        {

            // Debug features are activated by running functions in the struct-array.
            if (strcmp(token, debug_arguments[i].name) == 0)
            {
                found = true;
                args_found++;
                debug_arguments[i].action(value);
                break;
            }
        }
        if (!found)
        {
            MXB_ALERT("Unrecognized debug setting: '%s'.", token);
            arg_error = true;
        }
        token = strtok_r(NULL, ",", &endptr);
    }
    if (args_found == 0)
    {
        arg_error = true;
    }
    if (arg_error)
    {
        // Form a string with all debug argument names listed.
        size_t total_len = 1;
        for (int i = 0; debug_arguments[i].action != NULL; i++)
        {
            total_len += strlen(debug_arguments[i].name) + 2;
        }
        char arglist[total_len];
        arglist[0] = '\0';
        for (int i = 0; debug_arguments[i].action != NULL; i++)
        {
            strcat(arglist, debug_arguments[i].name);
            // If not the last element, add a comma
            if (debug_arguments[i + 1].action != NULL)
            {
                strcat(arglist, ", ");
            }
        }
        MXB_ALERT("Debug argument identifier '-g' or '--debug' was specified "
                  "but no arguments were found or one of them was invalid. Supported "
                  "arguments are: %s.",
                  arglist);
    }
    return !arg_error;
}

static bool user_is_acceptable(const char* specified_user)
{
    bool acceptable = false;

    // This is very early, so we do not have logging available, but write to stderr.
    // As this is security related, we want to do as little as possible.

    uid_t uid = getuid();   // Always succeeds
    errno = 0;
    struct passwd* pw = getpwuid(uid);
    if (pw)
    {
        if (strcmp(pw->pw_name, "root") == 0)
        {
            if (specified_user && (strcmp(specified_user, "root") == 0))
            {
                // MaxScale was invoked as root and with --user=root.
                acceptable = true;
            }
            else
            {
                MXB_ALERT("MaxScale cannot be run as root.");
            }
        }
        else
        {
            acceptable = true;
        }
    }
    else
    {
        MXB_ALERT("Could not obtain user information, MaxScale will not run: %s", mxb_strerror(errno));
    }

    return acceptable;
}

static bool init_sqlite3()
{
    bool rv = true;

    // Collecting the memstatus introduces locking that, according to customer reports,
    // has a significant impact on the performance.
    if (sqlite3_config(SQLITE_CONFIG_MEMSTATUS, (int)0) != SQLITE_OK)   // 0 turns off.
    {
        MXB_WARNING("Could not turn off the collection of SQLite memory allocation statistics.");
        // Non-fatal, we simply will take a small performance hit.
    }

    if (sqlite3_config(SQLITE_CONFIG_MULTITHREAD) != SQLITE_OK)
    {
        MXB_ERROR("Could not set the threading mode of SQLite to Multi-thread. "
                  "MaxScale will terminate.");
        rv = false;
    }

    return rv;
}

static bool lock_dir(const std::string& path)
{
    std::string lock = path + "/maxscale.lock";
    int fd = open(lock.c_str(), O_WRONLY | O_CREAT | O_CLOEXEC, 0777);
    std::string pid = std::to_string(getpid());

    if (fd == -1)
    {
        MXB_ERROR("Failed to open lock file %s: %s", lock.c_str(), mxb_strerror(errno));
        return false;
    }

    if (lockf(fd, F_TLOCK, 0) == -1)
    {
        if (errno == EACCES || errno == EAGAIN)
        {
            MXB_ERROR("Failed to lock directory with file '%s', another process is holding a lock on it. "
                      "Please confirm that no other MaxScale process is using the "
                      "directory %s",
                      lock.c_str(),
                      path.c_str());
        }
        else
        {
            MXB_ERROR("Failed to lock file %s. %s", lock.c_str(), mxb_strerror(errno));
        }
        close(fd);
        return false;
    }

    if (ftruncate(fd, 0) == -1)
    {
        MXB_ERROR("Failed to truncate lock file %s: %s", lock.c_str(), mxb_strerror(errno));
        close(fd);
        unlink(lock.c_str());
        return false;
    }

    if (write(fd, pid.c_str(), pid.length()) == -1)
    {
        MXB_ERROR("Failed to write into lock file %s: %s", lock.c_str(), mxb_strerror(errno));
        close(fd);
        unlink(lock.c_str());
        return false;
    }

    this_unit.directory_locks.insert(std::pair<std::string, int>(lock, fd));

    return true;
}

bool lock_directories()
{
    std::set<std::string> paths {mxs::cachedir(), mxs::datadir()};
    return std::all_of(paths.begin(), paths.end(), lock_dir);
}

static void unlock_directories()
{
    std::for_each(this_unit.directory_locks.begin(),
                  this_unit.directory_locks.end(),
                  [&](std::pair<std::string, int> pair) {
                      close(pair.second);
                      unlink(pair.first.c_str());
                  });
}

static bool init_ssl()
{
    bool initialized = true;

#ifndef OPENSSL_1_1
    int numlocks = CRYPTO_num_locks();
    this_unit.ssl_locks = (pthread_mutex_t*)MXB_MALLOC(sizeof(pthread_mutex_t) * (numlocks + 1));

    if (this_unit.ssl_locks != NULL)
    {
        for (int i = 0; i < numlocks + 1; i++)
        {
            pthread_mutex_init(&this_unit.ssl_locks[i], NULL);
        }
    }
    else
    {
        initialized = false;
    }
#endif

    if (initialized)
    {
        SSL_library_init();
        SSL_load_error_strings();
        OPENSSL_add_all_algorithms_noconf();

#ifndef OPENSSL_1_1
        CRYPTO_set_locking_callback(ssl_locking_function);
        CRYPTO_set_dynlock_create_callback(ssl_create_dynlock);
        CRYPTO_set_dynlock_destroy_callback(ssl_free_dynlock);
        CRYPTO_set_dynlock_lock_callback(ssl_lock_dynlock);
#ifdef OPENSSL_1_0
        CRYPTO_THREADID_set_callback(maxscale_ssl_id);
#else
        CRYPTO_set_id_callback(pthread_self);
#endif
#endif
    }

    return initialized;
}

static void finish_ssl()
{
    ERR_free_strings();
    EVP_cleanup();

#ifndef OPENSSL_1_1
    int numlocks = CRYPTO_num_locks();
    for (int i = 0; i < numlocks + 1; i++)
    {
        pthread_mutex_destroy(&this_unit.ssl_locks[i]);
    }

    MXB_FREE(this_unit.ssl_locks);
    this_unit.ssl_locks = nullptr;
#endif
}

static bool init_base_libraries()
{
    bool initialized = false;

    if (init_ssl())
    {
        if (init_sqlite3())
        {
            if (maxbase::init())
            {
                initialized = true;
            }
            else
            {
                MXB_ALERT("Failed to initialize MaxScale base library.");

                // No finalization of sqlite3
                finish_ssl();
            }
        }
        else
        {
            MXB_ALERT("Failed to initialize sqlite3.");

            finish_ssl();
        }
    }
    else
    {
        MXB_ALERT("Failed to initialize SSL.");
    }

    return initialized;
}

static void finish_base_libraries()
{
    maxbase::finish();
    // No finalization of sqlite3
    finish_ssl();
}

static bool redirect_stdout_and_stderr(const std::string& path)
{
    bool rv = false;

    if (freopen(path.c_str(), "a", stdout))
    {
        if (freopen(path.c_str(), "a", stderr))
        {
            rv = true;
        }
        else
        {
            // The state of stderr is now somewhat unclear. We log nonetheless.
            MXB_ALERT("Failed to redirect stderr to file: %s", mxb_strerror(errno));
        }
    }
    else
    {
        MXB_ALERT("Failed to redirect stdout (and will not attempt to redirect stderr) to file: %s",
                  mxb_strerror(errno));
    }

    return rv;
}

static bool is_maxscale_already_running()
{
    bool rv = true;

    if (!pid_file_exists())
    {
        if (write_pid_file() == 0)
        {
            atexit(unlink_pidfile);

            if (lock_directories())
            {
                atexit(unlock_directories);

                rv = false;
            }
        }
    }

    return rv;
}<|MERGE_RESOLUTION|>--- conflicted
+++ resolved
@@ -506,13 +506,6 @@
                   MAXSCALE_VERSION, i, maxscale_commit(),
                   cnf.sysname.c_str(), cnf.release_string.c_str(), mxb::get_thread_name().c_str());
 
-    const char* pStmt = "none/unknown";
-    size_t nStmt = strlen(pStmt);
-
-<<<<<<< HEAD
-    DCB* dcb = dcb_get_current();
-    MXS_SESSION* ses = dcb ? dcb->session() : session_get_current();
-=======
     if (this_unit.watchdog)
     {
         MXB_ALERT("Last systemd watchdog notification was %s ago, notification interval is %s.",
@@ -520,9 +513,11 @@
                   mxb::to_string(this_unit.watchdog->interval()).c_str());
     }
 
-    const char* pStmt;
-    size_t nStmt;
->>>>>>> 50284272
+    const char* pStmt = "none/unknown";
+    size_t nStmt = strlen(pStmt);
+
+    DCB* dcb = dcb_get_current();
+    MXS_SESSION* ses = dcb ? dcb->session() : session_get_current();
 
     if (ses)
     {
