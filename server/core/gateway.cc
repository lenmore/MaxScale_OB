/*
 * Copyright (c) 2016 MariaDB Corporation Ab
 * Copyright (c) 2023 MariaDB plc, Finnish Branch
 *
 * Use of this software is governed by the Business Source License included
 * in the LICENSE.TXT file and at www.mariadb.com/bsl11.
 *
 * Change Date: 2026-09-21
 *
 * On the date above, in accordance with the Business Source License, use
 * of this software will be governed by version 2 or later of the General
 * Public License.
 */

/**
 * @file gateway.c - The entry point of MaxScale
 */

#include <maxscale/ccdefs.hh>

#ifdef HAVE_GLIBC
#include <execinfo.h>
#endif
#include <ftw.h>
#include <stdlib.h>
#include <string.h>
#include <strings.h>
#include <time.h>
#include <unistd.h>
#include <getopt.h>
#ifdef HAVE_SYSTEMD
#include <systemd/sd-daemon.h>
#endif

#include <set>
#include <map>
#include <fstream>

#include <openssl/opensslconf.h>
#include <openssl/ssl.h>
#include <openssl/err.h>
#include <pwd.h>
#include <grp.h>
#include <sys/file.h>
#include <sys/prctl.h>
#include <sys/stat.h>
#include <sys/types.h>
#include <sys/wait.h>

#include <maxbase/maxbase.hh>
#include <maxbase/ini.hh>
#include <maxbase/stacktrace.hh>
#include <maxbase/format.hh>
#include <maxbase/pretty_print.hh>
#include <maxbase/watchdognotifier.hh>
#include <maxsql/mariadb.hh>
#include <maxscale/built_in_modules.hh>
#include <maxscale/cachingparser.hh>
#include <maxscale/dcb.hh>
#include <maxscale/listener.hh>
#include <maxscale/mainworker.hh>
#include <maxscale/maxscale.hh>
#include <maxscale/paths.hh>
#include <maxscale/routingworker.hh>
#include <maxscale/server.hh>
#include <maxscale/sqlite3.hh>
#include <maxscale/threadpool.hh>
#include <maxscale/utils.hh>
#include <maxscale/version.hh>
#include <maxsql/odbc.hh>

#include "internal/admin.hh"
#include "internal/adminusers.hh"
#include "internal/config.hh"
#include "internal/defaults.hh"
#include "internal/dcb.hh"
#include "internal/http_sql.hh"
#include "internal/maxscale.hh"
#include "internal/modules.hh"
#include "internal/monitormanager.hh"
#include "internal/profiler.hh"
#include "internal/service.hh"
#include "internal/secrets.hh"
#include "internal/servermanager.hh"
#include "internal/configmanager.hh"

#if !defined (OPENSSL_THREADS)
#error OpenSSL library does not support multi-threading.
#endif

#ifdef MXS_WITH_ASAN
#include <sanitizer/lsan_interface.h>
#endif

using namespace maxscale;
using std::cerr;
using std::cout;
using std::endl;
using std::string;

const int PIDFD_CLOSED = -1;

extern char* program_invocation_name;
extern char* program_invocation_short_name;

namespace
{
static struct ThisUnit
{
    char pidfile[PATH_MAX + 1] = "";
    int  pidfd = PIDFD_CLOSED;

    std::map<std::string, int> directory_locks;
    bool                       daemon_mode = true;
    volatile sig_atomic_t      last_signal = 0;
    bool                       unload_modules_at_exit = true;
    std::string                redirect_output_to;
    bool                       print_stacktrace_to_stdout = true;
    bool                       use_gdb = mxb::have_gdb();
#ifndef OPENSSL_1_1
    /** SSL multi-threading functions and structures */
    pthread_mutex_t* ssl_locks = nullptr;
#endif
    const mxb::WatchdogNotifier* watchdog = nullptr;
} this_unit;
}

class WatchdogGuard
{
public:
    WatchdogGuard(const mxb::WatchdogNotifier* watchdog)
    {
        this_unit.watchdog = watchdog;
    }

    ~WatchdogGuard()
    {
        this_unit.watchdog = nullptr;
    }
};

#ifdef HAVE_GLIBC
// getopt_long is a GNU extension
static struct option long_options[] =
{
    {"config-check",        no_argument,       0, 'c'},
    {"export-config",       required_argument, 0, 'e'},
    {"daemon",              no_argument,       0, 'n'},
    {"nodaemon",            no_argument,       0, 'd'},
    {"config",              required_argument, 0, 'f'},
    {"log",                 required_argument, 0, 'l'},
    {"logdir",              required_argument, 0, 'L'},
    {"cachedir",            required_argument, 0, 'A'},
    {"libdir",              required_argument, 0, 'B'},
    {"configdir",           required_argument, 0, 'C'},
    {"datadir",             required_argument, 0, 'D'},
    {"execdir",             required_argument, 0, 'E'},
    {"persistdir",          required_argument, 0, 'F'},
    {"sharedir",            required_argument, 0, 'J'},
    {"module_configdir",    required_argument, 0, 'M'},
    {"language",            required_argument, 0, 'N'},
    {"piddir",              required_argument, 0, 'P'},
    {"basedir",             required_argument, 0, 'R'},
    {"runtimedir",          required_argument, 0, 'r'},
    {"user",                required_argument, 0, 'U'},
    {"syslog",              required_argument, 0, 's'},
    {"maxlog",              required_argument, 0, 'S'},
    {"log_augmentation",    required_argument, 0, 'G'},
    {"version",             no_argument,       0, 'v'},
    {"version-full",        no_argument,       0, 'V'},
    {"help",                no_argument,       0, '?'},
    {"connector_plugindir", required_argument, 0, 'H'},
    {"passive",             no_argument,       0, 'p'},
    {"debug",               required_argument, 0, 'g'},
    {0,                     0,                 0, 0  }
};
#endif

static int  write_pid_file();   /* write MaxScale pidfile */
static bool lock_dir(const std::string& path);
static bool lock_directories();
static void unlock_directories();
static void unlink_pidfile(void);   /* remove pidfile */
static void unlock_pidfile();
static int  ntfw_cb(const char*, const struct stat*, int, struct FTW*);
static bool handle_debug_args(char* args);
static void usage(void);
static bool check_paths();
static int  set_user(const char* user);
static bool pid_file_exists();
static void write_child_exit_code(int fd, int code);
static bool change_cwd();
static void log_exit_status();
static int  daemonize();
static void disable_module_unloading(const char* arg);
static void enable_module_unloading(const char* arg);
static void enable_statement_logging(const char* arg);
static void disable_statement_logging(const char* arg);
static void enable_cors(const char* arg);
static void cors_allow_origin(const char* arg);
static void allow_duplicate_servers(const char* arg);
static void use_gdb(const char* arg);
static void redirect_output_to_file(const char* arg);
static bool user_is_acceptable(const char* specified_user);
static bool init_sqlite3();
static bool init_base_libraries();
static void finish_base_libraries();
static bool redirect_stdout_and_stderr(const std::string& path);
static bool is_maxscale_already_running();

void set_sql_batch_size(const char* arg)
{
    uint64_t sz;

    if (get_suffixed_size(arg, &sz) && sz > 0)
    {
        mxq::odbc_set_batch_size(sz);
    }
    else
    {
        printf("Ignoring invalid value for 'sql-batch-size': %s\n", arg);
    }
}

namespace
{

/* Exit status for MaxScale */
const int MAXSCALE_SHUTDOWN = 0;        /* Normal shutdown */
const int MAXSCALE_BADCONFIG = 1;       /* Configuration file error */
const int MAXSCALE_NOLIBRARY = 2;       /* No embedded library found */
const int MAXSCALE_NOSERVICES = 3;      /* No services could be started */
const int MAXSCALE_ALREADYRUNNING = 4;  /* MaxScale is already running */
const int MAXSCALE_BADARG = 5;          /* Bad command line argument */
const int MAXSCALE_INTERNALERROR = 6;   /* Internal error, see error log */
const int MAXSCALE_RESTARTING = 75;     /* MaxScale must restart (same as EX_TEMPFAIL from BSD sysexits.h */

// The default configuration file name
const char default_cnf_fname[] = "maxscale.cnf";

string get_absolute_fname(const string& relative_path, const char* fname);
bool   is_file_and_readable(const string& absolute_pathname);
bool   path_is_readable(const string& absolute_pathname);

string resolve_maxscale_conf_fname(const string& cnf_file_arg);
}

#define VA_MESSAGE(message, format) \
    va_list ap ## __LINE__; \
    va_start(ap ## __LINE__, format); \
    int len ## __LINE__ = vsnprintf(nullptr, 0, format, ap ## __LINE__); \
    va_end(ap ## __LINE__); \
    char message[len ## __LINE__ + 1]; \
    va_start(ap ## __LINE__, format); \
    vsnprintf(message, sizeof(message), format, ap ## __LINE__); \
    va_end(ap ## __LINE__);

#define PRINT_AND_LOG(format, ...) fprintf(stderr, format, ##__VA_ARGS__); MXB_ALERT(format, ##__VA_ARGS__);

struct DEBUG_ARGUMENT
{
    const char* name;                       /**< The name of the debug argument */
    void        (* action)(const char* arg);/**< The function implementing the argument */
    const char* description;                /**< Help text */
};

#define SPACER "                              "

const DEBUG_ARGUMENT debug_arguments[] =
{
    {
        "disable-module-unloading", disable_module_unloading,
        "disable module unloading at exit. Will produce better\n"
        SPACER "Valgrind leak reports if leaked memory was allocated in\n"
        SPACER "a shared library"
    },
    {
        "enable-module-unloading", enable_module_unloading,
        "cancels disable-module-unloading"
    },
    {
        "redirect-output-to-file", redirect_output_to_file,
        "redirect stdout and stderr to the file given as an argument"
    },
    {
        "enable-statement-logging", enable_statement_logging,
        "enable the logging of monitor and authenticator SQL statements sent by MaxScale to the servers"
    },
    {
        "disable-statement-logging", disable_statement_logging,
        "disable the logging of monitor and authenticator SQL statements sent by MaxScale to the servers"
    },
    {
        "enable-cors", enable_cors,
        "enable CORS support in the REST API"
    },
    {
        "cors-allow-origin", cors_allow_origin,
        "enable CORS and set Access-Control-Allow-Origin header to the given value"
    },
    {
        "allow-duplicate-servers", allow_duplicate_servers,
        "allow multiple servers to have the same address/port combination"
    },
    {
        "gdb-stacktrace", use_gdb, "Use GDB to generate stacktraces, if available. Disable with gdb-stacktrace=false."
    },
    {
        "sql-batch-size", set_sql_batch_size, "Set maximum batch size for the REST-API (default: 10MiB)"
    },
    {NULL, NULL, NULL}
};

#ifndef OPENSSL_1_1
/** SSL multi-threading functions and structures */

static void ssl_locking_function(int mode, int n, const char* file, int line)
{
    if (mode & CRYPTO_LOCK)
    {
        pthread_mutex_lock(&this_unit.ssl_locks[n]);
    }
    else
    {
        pthread_mutex_unlock(&this_unit.ssl_locks[n]);
    }
}
/**
 * OpenSSL requires this struct to be defined in order to use dynamic locks
 */
struct CRYPTO_dynlock_value
{
    pthread_mutex_t lock;
};

/**
 * Create a dynamic OpenSSL lock. The dynamic lock is just a wrapper structure
 * around a SPINLOCK structure.
 * @param file File name
 * @param line Line number
 * @return Pointer to new lock or NULL of an error occurred
 */
static struct CRYPTO_dynlock_value* ssl_create_dynlock(const char* file, int line)
{
    struct CRYPTO_dynlock_value* lock =
        (struct CRYPTO_dynlock_value*) MXB_MALLOC(sizeof(struct CRYPTO_dynlock_value));
    if (lock)
    {
        pthread_mutex_init(&lock->lock, NULL);
    }
    return lock;
}

/**
 * Lock a dynamic lock for OpenSSL.
 * @param mode
 * @param n pointer to lock
 * @param file File name
 * @param line Line number
 */
static void ssl_lock_dynlock(int mode, struct CRYPTO_dynlock_value* n, const char* file, int line)
{
    if (mode & CRYPTO_LOCK)
    {
        pthread_mutex_lock(&n->lock);
    }
    else
    {
        pthread_mutex_unlock(&n->lock);
    }
}

/**
 * Free a dynamic OpenSSL lock.
 * @param n Lock to free
 * @param file File name
 * @param line Line number
 */
static void ssl_free_dynlock(struct CRYPTO_dynlock_value* n, const char* file, int line)
{
    MXB_FREE(n);
}

#ifdef OPENSSL_1_0
/**
 * The thread ID callback function for OpenSSL dynamic locks.
 * @param id Id to modify
 */
static void maxscale_ssl_id(CRYPTO_THREADID* id)
{
    CRYPTO_THREADID_set_numeric(id, pthread_self());
}
#endif
#endif

/**
 * Handler for SIGHUP signal.
 */
static void sighup_handler(int i)
{
    // Legacy configuration reload handler
}

static void profiling_handler(int i)
{
    mxs::Profiler::get().save_stacktrace();
}

static void process_sigusr1()
{
    MXB_NOTICE("Log file flush following reception of SIGUSR1\n");
    mxs_log_rotate();
}

/**
 * Handler for SIGUSR1 signal. A SIGUSR1 signal will cause
 * maxscale to rotate all log files.
 */
static void sigusr1_handler(int i)
{
    mxs::MainWorker::get()->execute_signal_safe(process_sigusr1);
}

static const char shutdown_msg[] = "\n\nShutting down MaxScale\n\n";
static const char patience_msg[] =
    "\n"
    "Patience is a virtue...\n"
    "Shutdown in progress, but one more Ctrl-C or SIGTERM and MaxScale goes down,\n"
    "no questions asked.\n";

static void sigterm_handler(int i)
{
    this_unit.last_signal = i;
    int n_shutdowns = maxscale_shutdown();

    if (n_shutdowns == 1)
    {
        if (!this_unit.daemon_mode)
        {
            if (write(STDERR_FILENO, shutdown_msg, sizeof(shutdown_msg) - 1) == -1)
            {
                printf("Failed to write shutdown message!\n");
            }
        }
    }
    else
    {
        exit(EXIT_FAILURE);
    }
}

static void sigint_handler(int i)
{
    this_unit.last_signal = i;
    int n_shutdowns = maxscale_shutdown();

    if (n_shutdowns == 1)
    {
        if (!this_unit.daemon_mode)
        {
            if (write(STDERR_FILENO, shutdown_msg, sizeof(shutdown_msg) - 1) == -1)
            {
                printf("Failed to write shutdown message!\n");
            }
        }
    }
    else if (n_shutdowns == 2)
    {
        if (!this_unit.daemon_mode)
        {
            if (write(STDERR_FILENO, patience_msg, sizeof(patience_msg) - 1) == -1)
            {
                printf("Failed to write shutdown message!\n");
            }
        }
    }
    else
    {
        exit(EXIT_FAILURE);
    }
}

volatile sig_atomic_t fatal_handling = 0;

static int signal_set(int sig, void (* handler)(int));

static void sigfatal_handler(int i)
{
    thread_local std::thread::id current_id;
    std::thread::id no_id;

    if (current_id != no_id)
    {
        // Fatal error when processing a fatal error.
        // TODO: This should be overhauled to proper signal handling (MXS-599).
        signal_set(i, SIG_DFL);
        mxb::emergency_stacktrace();
        raise(i);
    }

    current_id = std::this_thread::get_id();

    const mxs::Config& cnf = mxs::Config::get();

    PRINT_AND_LOG("MaxScale %s received fatal signal %d. "
                  "Commit ID: %s, System name: %s, Release string: %s, Thread: %s",
                  MAXSCALE_VERSION, i, maxscale_commit(),
                  cnf.sysname.c_str(), cnf.release_string.c_str(), mxb::get_thread_name().c_str());

    if (this_unit.watchdog)
    {
        MXB_ALERT("Last systemd watchdog notification was %s ago, notification interval is %s.",
                  mxb::to_string(mxb::Clock::now() - this_unit.watchdog->last_notify()).c_str(),
                  mxb::to_string(this_unit.watchdog->interval()).c_str());
    }

    const char* pStmt = "none/unknown";
    size_t nStmt = strlen(pStmt);

    DCB* dcb = dcb_get_current();
    MXS_SESSION* ses = dcb ? dcb->session() : session_get_current();

    if (ses)
    {
        mxs::ClientConnection* cc = ses->client_connection();

        if (cc)
        {
            mxs::Parser* parser = cc->parser();

            if (parser)
            {
                const mxs::ParserPlugin& pp = parser->plugin();

                pp.get_current_stmt(&pStmt, &nStmt);
            }
        }
    }

    MXB_ALERT("Statement currently being classified: %.*s", (int)nStmt, pStmt);

    if (ses)
    {
        ses->dump_statements();
        ses->dump_session_log();
        MXB_ALERT("Session: %lu Service: %s", ses->id(), ses->service->name());
    }

    thread_local std::string msg;
    bool using_gdb = this_unit.use_gdb;
    bool gdb_success = false;

    if (using_gdb)
    {
        mxb::dump_gdb_stacktrace(
            [](const char* line) {
            msg += line;
        });

        gdb_success = !msg.empty();
    }

    if (msg.empty())
    {
        // The GDB stacktrace failed for some reason or it wasn't installed.
        // Try to generate a normal stacktrace.
        MXB_NOTICE("%s", using_gdb ?
                   "GDB failed to produce output, generating stacktrace in MaxScale." :
                   "For a more detailed stacktrace, install GDB.");

        auto cb = [](const char* cmd) {
            char buf[512];
            snprintf(buf, sizeof(buf), "  %s\n", cmd);
            msg += buf;
        };

        mxb::dump_stacktrace(cb);
    }

    if (this_unit.print_stacktrace_to_stdout)
    {
        // If stdout is not redirected to the log, print the stacktrace there as well.
        cerr << msg << endl;
    }

    mxb_log_fatal_error(msg.c_str());

    // If we get a SIGABRT, it's either a debug assertion or a SystemD watchdog timeout. If it's a debug
    // assertion the output isn't really needed but for the watchdog timeouts the stacktraces of the other
    // threads are very valuable as the signal is practically never caught by the offending thread.
    if (!gdb_success && i == SIGABRT)
    {
        MXB_NOTICE("Attempting to dump stacktraces from "
                   "all threads using internal profiler...");
        std::string dumped = mxs::Profiler::get().stacktrace();
        mxb_log_fatal_error(dumped.c_str());

        if (this_unit.print_stacktrace_to_stdout)
        {
            cerr << dumped << endl;
        }
    }

#ifdef MXS_WITH_ASAN
    __lsan_do_leak_check();
#endif

    cerr << "Writing core dump." << endl;
    /* re-raise signal to enforce core dump */
    signal_set(i, SIG_DFL);
    raise(i);
}

/**
 * @node Wraps sigaction calls
 *
 * Parameters:
 * @param sig Signal to set
 * @param void Handler function for signal *
 *
 * @return 0 in success, 1 otherwise
 *
 *
 * @details (write detailed description here)
 *
 */
static int signal_set(int sig, void (* handler)(int))
{
    int rc = 0;

    struct sigaction sigact = {};
    sigact.sa_handler = handler;

    int err;

    do
    {
        errno = 0;
        err = sigaction(sig, &sigact, NULL);
    }
    while (errno == EINTR);

    if (err < 0)
    {
        MXB_ERROR("Failed call sigaction() in %s due to %d, %s.",
                  program_invocation_short_name,
                  errno,
                  mxb_strerror(errno));
        rc = 1;
    }

    return rc;
}

/**
 * @brief Create the data directory for this process
 *
 * This will prevent conflicts when multiple MaxScale instances are run on the
 * same machine.
 * @param base Base datadir path
 * @param datadir The result where the process specific datadir is stored
 * @return True if creation was successful and false on error
 */
static bool create_datadir(const char* base, char* datadir)
{
    bool created = false;
    int len = 0;

    if ((len = snprintf(datadir, PATH_MAX, "%s", base)) < PATH_MAX
        && (mkdir(datadir, 0777) == 0 || errno == EEXIST))
    {
        if ((len = snprintf(datadir, PATH_MAX, "%s/data%d", base, getpid())) < PATH_MAX)
        {
            if ((mkdir(datadir, 0777) == 0) || (errno == EEXIST))
            {
                created = true;
            }
            else
            {
                MXB_ERROR("Cannot create data directory '%s': %s",
                          datadir,
                          mxb_strerror(errno));
            }
        }
    }
    else
    {
        if (len < PATH_MAX)
        {
            MXB_ERROR("Cannot create data directory '%s': %s",
                      datadir,
                      mxb_strerror(errno));
        }
        else
        {
            MXB_ERROR("Data directory pathname exceeds the maximum allowed pathname "
                      "length: %s/data%d.",
                      base,
                      getpid());
        }
    }

    return created;
}

/**
 * Cleanup the temporary data directory we created for the gateway
 */
int ntfw_cb(const char* filename,
            const struct stat* filestat,
            int fileflags,
            struct FTW* pfwt)
{
    int rc = 0;
    int datadir_len = strlen(mxs::datadir());
    std::string filename_string(filename + datadir_len);

    if (strncmp(filename_string.c_str(), "/data", 5) == 0)
    {
        rc = remove(filename);
        if (rc != 0)
        {
            int eno = errno;
            errno = 0;
            MXB_ERROR("Failed to remove the data directory %s of MaxScale due to %d, %s.",
                      filename_string.c_str(),
                      eno,
                      mxb_strerror(eno));
        }
    }
    return rc;
}

/**
 * @brief Clean up the data directory
 *
 * This removes the process specific datadir which is currently only used by
 * the embedded library. In the future this directory could contain other
 * temporary files and relocating this to to, for example, /tmp/ could make sense.
 */
void cleanup_process_datadir()
{
    int depth = 1;
    int flags = FTW_CHDIR | FTW_DEPTH | FTW_MOUNT;
    const char* proc_datadir = mxs::process_datadir();

    if (strcmp(proc_datadir, mxs::datadir()) != 0 && access(proc_datadir, F_OK) == 0)
    {
        nftw(proc_datadir, ntfw_cb, depth, flags);
    }
}

void cleanup_old_process_datadirs()
{
    int depth = 1;
    int flags = FTW_CHDIR | FTW_DEPTH | FTW_MOUNT;
    nftw(mxs::datadir(), ntfw_cb, depth, flags);
}

namespace
{
string resolve_maxscale_conf_fname(const string& cnf_file_arg)
{
    string cnf_full_path;
    if (!cnf_file_arg.empty())
    {
        char resolved_path[PATH_MAX + 1];
        if (realpath(cnf_file_arg.c_str(), resolved_path) == nullptr)
        {
            MXB_ALERT("Failed to open read access to configuration file '%s': %s",
                      cnf_file_arg.c_str(), mxb_strerror(errno));
        }
        else
        {
            cnf_full_path = resolved_path;
        }
    }
    else
    {
        /*< default config file name is used */
        string home_dir = mxs::configdir();
        if (home_dir.empty() || home_dir.back() != '/')
        {
            home_dir += '/';
        }
        cnf_full_path = get_absolute_fname(home_dir, default_cnf_fname);
    }

    if (!cnf_full_path.empty() && !is_file_and_readable(cnf_full_path))
    {
        cnf_full_path.clear();
    }
    return cnf_full_path;
}
}


/**
 * Check read and write accessibility to a directory.
 * @param dirname       directory to be checked
 *
 * @return NULL if directory can be read and written, an error message if either
 *      read or write is not permitted.
 */
static bool check_dir_access(const char* dirname, bool rd, bool wr)
{
    mxb_assert(dirname);
    std::ostringstream ss;

    if (access(dirname, F_OK) != 0)
    {
        ss << "Can't access '" << dirname << "'.";
    }
    else if (rd && access(dirname, R_OK) != 0)
    {
        ss << "MaxScale doesn't have read permission to '" << dirname << "'.";
    }
    else if (wr && access(dirname, W_OK) != 0)
    {
        ss << "MaxScale doesn't have write permission to '" << dirname << "'.";
    }

    auto err = ss.str();

    if (!err.empty())
    {
        MXB_ALERT("%s: %s", err.c_str(), mxb_strerror(errno));
    }

    return err.empty();
}

static int init_log(const mxs::Config& cnf)
{
    int rval = 0;

    if (!cnf.config_check && !mxs_mkdir_all(mxs::logdir(), 0777, false))
    {
        fprintf(stderr, "alert: Cannot create log directory '%s': %s\n", mxs::logdir(), mxb_strerror(errno));
        rval = MAXSCALE_BADCONFIG;
    }
    else if (!mxs_log_init("maxscale", mxs::logdir(), cnf.log_target))
    {
        rval = MAXSCALE_INTERNALERROR;
    }

    return rval;
}

namespace
{
/**
 * Check that a path refers to a readable file.
 *
 * @param absolute_pathname The path to check.
 * @return True if the path refers to a readable file. is readable
 */
bool is_file_and_readable(const string& absolute_pathname)
{
    bool rv = false;
    struct stat info {};

    if (stat(absolute_pathname.c_str(), &info) == 0)
    {
        if ((info.st_mode & S_IFMT) == S_IFREG)
        {
            // There is a race here as the file can be deleted and a directory
            // created in its stead between the stat() call here and the access()
            // call in file_is_readable().
            rv = path_is_readable(absolute_pathname);
        }
        else
        {
            MXB_ALERT("'%s' does not refer to a regular file.", absolute_pathname.c_str());
        }
    }
    else
    {
        MXB_ALERT("Could not access '%s': %s", absolute_pathname.c_str(), mxb_strerror(errno));
    }

    return rv;
}

/**
 * Check if the file or directory is readable
 * @param absolute_pathname Path of the file or directory to check
 * @return True if file is readable
 */
bool path_is_readable(const string& absolute_pathname)
{
    bool succp = true;

    if (access(absolute_pathname.c_str(), R_OK) != 0)
    {
        MXB_ALERT("Opening file '%s' for reading failed: %s",
                  absolute_pathname.c_str(), mxb_strerror(errno));
        succp = false;
    }
    return succp;
}


/**
 * Get absolute pathname, given a relative path and a filename.
 *
 * @param relative_path  Relative path.
 * @param fname          File name to be concatenated to the path.
 *
 * @return Absolute path if resulting path exists and the file is
 *         readable, otherwise an empty string.
 */
string get_absolute_fname(const string& relative_path, const char* fname)
{
    mxb_assert(fname);

    string absolute_fname;

    /*<
     * Expand possible relative pathname to absolute path
     */
    char expanded_path[PATH_MAX];
    if (realpath(relative_path.c_str(), expanded_path) == NULL)
    {
        MXB_ALERT("Failed to read the directory '%s': %s", relative_path.c_str(), mxb_strerror(errno));
    }
    else
    {
        /*<
         * Concatenate an absolute filename and test its existence and
         * readability.
         */

        absolute_fname += expanded_path;
        absolute_fname += "/";
        absolute_fname += fname;

        if (!path_is_readable(absolute_fname))
        {
            absolute_fname.clear();
        }
    }

    return absolute_fname;
}
}

static void usage()
{
    fprintf(stderr,
            "\nUsage : %s [OPTION]...\n\n"
            "  -c, --config-check          validate configuration file and exit\n"
            "  -e, --export-config=FILE    export configuration to a single file\n"
            "  -d, --nodaemon              enable running in terminal process\n"
            "  -f, --config=FILE           relative or absolute pathname of config file\n"
            "  -l, --log=[file|stdout]     log to file or stdout\n"
            "                              (default: file)\n"
            "  -L, --logdir=PATH           path to log file directory\n"
            "  -A, --cachedir=PATH         path to cache directory\n"
            "  -B, --libdir=PATH           path to module directory\n"
            "  -C, --configdir=PATH        path to configuration file directory\n"
            "  -D, --datadir=PATH          path to data directory,\n"
            "                              stores internal MaxScale data\n"
            "  -E, --execdir=PATH          path to the maxscale and other executable files\n"
            "  -F, --persistdir=PATH       path to persisted configuration directory\n"
            "  -M, --module_configdir=PATH path to module configuration directory\n"
            "  -H, --connector_plugindir=PATH\n"
            "                              path to MariaDB Connector-C plugin directory\n"
            "  -J, --sharedir=PATH         path to share directory\n"
            "  -N, --language=PATH         path to errmsg.sys file\n"
            "  -P, --piddir=PATH           path to PID file directory\n"
            "  -R, --basedir=PATH          base path for all other paths\n"
            "  -r  --runtimedir=PATH       base path for all other paths expect binaries\n"
            "  -U, --user=USER             user ID and group ID of specified user are used to\n"
            "                              run MaxScale\n"
            "  -s, --syslog=[yes|no]       log messages to syslog (default:yes)\n"
            "  -S, --maxlog=[yes|no]       log messages to MaxScale log (default: yes)\n"
            "  -G, --log_augmentation=0|1  augment messages with the name of the function\n"
            "                              where the message was logged (default: 0)\n"
            "  -p, --passive               start MaxScale as a passive standby\n"
            "  -g, --debug=arg1,arg2,...   enable or disable debug features. Supported arguments:\n",
            program_invocation_short_name);
    for (int i = 0; debug_arguments[i].action != NULL; i++)
    {
        fprintf(stderr,
                "   %-25s  %s\n",
                debug_arguments[i].name,
                debug_arguments[i].description);
    }
    fprintf(stderr,
            "  -v, --version               print version info and exit\n"
            "  -V, --version-full          print full version info and exit\n"
            "  -?, --help                  show this help\n"
            "\n"
            "Defaults paths:\n"
            "  config file       : %s/%s\n"
            "  configdir         : %s\n"
            "  logdir            : %s\n"
            "  cachedir          : %s\n"
            "  libdir            : %s\n"
            "  sharedir          : %s\n"
            "  datadir           : %s\n"
            "  execdir           : %s\n"
            "  language          : %s\n"
            "  piddir            : %s\n"
            "  persistdir        : %s\n"
            "  module configdir  : %s\n"
            "  connector plugins : %s\n"
            "\n"
            "If '--basedir' is provided then all other paths, including the default\n"
            "configuration file path, are defined relative to that. As an example,\n"
            "if '--basedir /path/maxscale' is specified, then, for instance, the log\n"
            "dir will be '/path/maxscale/var/log/maxscale', the config dir will be\n"
            "'/path/maxscale/etc' and the default config file will be\n"
            "'/path/maxscale/etc/maxscale.cnf'.\n\n"
            "MaxScale documentation: https://mariadb.com/kb/en/maxscale/ \n",
            mxs::configdir(),
            default_cnf_fname,
            mxs::configdir(),
            mxs::logdir(),
            mxs::cachedir(),
            mxs::libdir(),
            mxs::sharedir(),
            mxs::datadir(),
            mxs::execdir(),
            mxs::langdir(),
            mxs::piddir(),
            mxs::config_persistdir(),
            mxs::module_configdir(),
            mxs::connector_plugindir());
}

/**
 * Deletes a particular signal from a provided signal set.
 *
 * @param sigset  The signal set to be manipulated.
 * @param signum  The signal to be deleted.
 * @param signame The name of the signal.
 *
 * @return True, if the signal could be deleted from the set, false otherwise.
 */
static bool delete_signal(sigset_t* sigset, int signum, const char* signame)
{
    int rc = sigdelset(sigset, signum);

    if (rc != 0)
    {
        MXB_ALERT("Failed to delete signal %s from the signal set of MaxScale: %s",
                  signame, mxb_strerror(errno));
    }

    return rc == 0;
}

/**
 * Disables all signals.
 *
 * @return True, if all signals could be disabled, false otherwise.
 */
bool disable_signals(void)
{
    sigset_t sigset;

    if (sigfillset(&sigset) != 0)
    {
        MXB_ALERT("Failed to initialize set the signal set for MaxScale: %s", mxb_strerror(errno));
        return false;
    }

    if (!delete_signal(&sigset, SIGHUP, "SIGHUP"))
    {
        return false;
    }

    if (!delete_signal(&sigset, SIGUSR1, "SIGUSR1"))
    {
        return false;
    }

    if (!delete_signal(&sigset, SIGTERM, "SIGTERM"))
    {
        return false;
    }

    if (!delete_signal(&sigset, SIGSEGV, "SIGSEGV"))
    {
        return false;
    }

    if (!delete_signal(&sigset, SIGABRT, "SIGABRT"))
    {
        return false;
    }

    if (!delete_signal(&sigset, SIGILL, "SIGILL"))
    {
        return false;
    }

    if (!delete_signal(&sigset, SIGFPE, "SIGFPE"))
    {
        return false;
    }

    if (!delete_signal(&sigset, SIGCHLD, "SIGCHLD"))
    {
        return false;
    }

#ifdef SIGBUS
    if (!delete_signal(&sigset, SIGBUS, "SIGBUS"))
    {
        return false;
    }
#endif

    if (!delete_signal(&sigset, Profiler::profiling_signal(), "RT signal 1"))
    {
        return false;
    }

    if (sigprocmask(SIG_SETMASK, &sigset, NULL) != 0)
    {
        MXB_ALERT("Failed to set the signal set for MaxScale: %s", mxb_strerror(errno));
        return false;
    }

    return true;
}

bool disable_normal_signals(void)
{
    sigset_t sigset;

    if (sigfillset(&sigset) != 0)
    {
        MXB_ALERT("Failed to initialize the signal set for MaxScale: %s", mxb_strerror(errno));
        return false;
    }

    if (!delete_signal(&sigset, SIGHUP, "SIGHUP"))
    {
        return false;
    }

    if (!delete_signal(&sigset, SIGUSR1, "SIGUSR1"))
    {
        return false;
    }

    if (!delete_signal(&sigset, SIGTERM, "SIGTERM"))
    {
        return false;
    }

    if (!delete_signal(&sigset, Profiler::profiling_signal(), "RT signal 1"))
    {
        return false;
    }

    if (sigprocmask(SIG_SETMASK, &sigset, NULL) != 0)
    {
        MXB_ALERT("Failed to set the signal set for MaxScale: %s", mxb_strerror(errno));
        return false;
    }

    return true;
}

/**
 * Configures the handling of a particular signal.
 *
 * @param signum  The signal number.
 * @param signame The name of the signal.
 * @param handler The handler function for the signal.
 *
 * @return True, if the signal could be configured, false otherwise.
 */
static bool configure_signal(int signum, const std::string& signame, void (* handler)(int))
{
    int rc = signal_set(signum, handler);

    if (rc != 0)
    {
        MXB_ALERT("Failed to set signal handler for %s.", signame.c_str());
    }

    return rc == 0;
}

/**
 * Configure fatal signal handlers
 *
 * @return True if signal handlers were installed correctly
 */
bool configure_critical_signals(void)
{
    if (!configure_signal(SIGSEGV, "SIGSEGV", sigfatal_handler))
    {
        return false;
    }

    if (!configure_signal(SIGABRT, "SIGABRT", sigfatal_handler))
    {
        return false;
    }

    if (!configure_signal(SIGILL, "SIGILL", sigfatal_handler))
    {
        return false;
    }

    if (!configure_signal(SIGFPE, "SIGFPE", sigfatal_handler))
    {
        return false;
    }

#ifdef SIGBUS
    if (!configure_signal(SIGBUS, "SIGBUS", sigfatal_handler))
    {
        return false;
    }
#endif

    return true;
}

/**
 * Configures signal handling of MaxScale.
 *
 * @return True, if all signals could be configured, false otherwise.
 */
bool configure_normal_signals(void)
{
    if (!configure_signal(SIGHUP, "SIGHUP", sighup_handler))
    {
        return false;
    }

    if (!configure_signal(SIGUSR1, "SIGUSR1", sigusr1_handler))
    {
        return false;
    }

    if (!configure_signal(SIGTERM, "SIGTERM", sigterm_handler))
    {
        return false;
    }

    if (!configure_signal(SIGINT, "SIGINT", sigint_handler))
    {
        return false;
    }

    int rt_sig = Profiler::profiling_signal();

    if (!configure_signal(rt_sig, "RT signal (" + std::to_string(rt_sig) + ")", profiling_handler))
    {
        return false;
    }

    return true;
}

bool setup_signals()
{
    bool rv = false;

    if (!configure_critical_signals())
    {
        MXB_ALERT("Failed to configure fatal signal handlers.");
    }
    else
    {
        sigset_t sigpipe_mask;
        sigemptyset(&sigpipe_mask);
        sigaddset(&sigpipe_mask, SIGPIPE);
        sigset_t saved_mask;
        int eno = pthread_sigmask(SIG_BLOCK, &sigpipe_mask, &saved_mask);

        if (eno != 0)
        {
            MXB_ALERT("Failed to initialise signal mask for MaxScale: %s", mxb_strerror(eno));
        }
        else
        {
            rv = true;
        }
    }

    return rv;
}

/**
 * Restore default signals
 */
void restore_signals()
{
    configure_signal(SIGHUP, "SIGHUP", SIG_DFL);
    configure_signal(SIGUSR1, "SIGUSR1", SIG_DFL);
    configure_signal(SIGTERM, "SIGTERM", SIG_DFL);
    configure_signal(SIGINT, "SIGINT", SIG_DFL);
    configure_signal(SIGSEGV, "SIGSEGV", SIG_DFL);
    configure_signal(SIGABRT, "SIGABRT", SIG_DFL);
    configure_signal(SIGILL, "SIGILL", SIG_DFL);
    configure_signal(SIGFPE, "SIGFPE", SIG_DFL);

    int rt_sig = Profiler::profiling_signal();
    configure_signal(rt_sig, "RT signal (" + std::to_string(rt_sig) + ")", SIG_DFL);
#ifdef SIGBUS
    configure_signal(SIGBUS, "SIGBUS", SIG_DFL);
#endif
}

bool set_runtime_dirs(const char* basedir)
{
    bool rv = true;
    std::string path;

    if (rv && (rv = handle_path_arg(&path, basedir, cmake_defaults::DEFAULT_SHARE_SUBPATH)))
    {
        set_sharedir(path.c_str());
    }

    if (rv && (rv = handle_path_arg(&path, basedir, "var", cmake_defaults::DEFAULT_LOG_SUBPATH)))
    {
        set_logdir(path.c_str());
    }

    if (rv && (rv = handle_path_arg(&path, basedir, "var", cmake_defaults::DEFAULT_CACHE_SUBPATH)))
    {
        set_cachedir(path.c_str());
    }

    if (rv && (rv = handle_path_arg(&path, basedir, cmake_defaults::DEFAULT_CONFIG_SUBPATH)))
    {
        set_configdir(path.c_str());
    }

    if (rv && (rv = handle_path_arg(&path, basedir, cmake_defaults::DEFAULT_MODULE_CONFIG_SUBPATH)))
    {
        set_module_configdir(path.c_str());
    }

    if (rv && (rv = handle_path_arg(&path, basedir, "var", cmake_defaults::DEFAULT_DATA_SUBPATH)))
    {
        mxs::set_datadir(path.c_str());
    }

    if (rv && (rv = handle_path_arg(&path, basedir, "var", cmake_defaults::DEFAULT_LANG_SUBPATH)))
    {
        mxs::set_langdir(path.c_str());
    }

    if (rv && (rv = handle_path_arg(&path, basedir, "var", cmake_defaults::DEFAULT_PID_SUBPATH)))
    {
        set_piddir(path.c_str());
    }

    if (rv && (rv = handle_path_arg(&path, basedir, "var", cmake_defaults::DEFAULT_CONFIG_PERSIST_SUBPATH)))
    {
        set_config_persistdir(path.c_str());
    }

    if (rv && (rv = handle_path_arg(&path, basedir, cmake_defaults::DEFAULT_CONNECTOR_PLUGIN_SUBPATH)))
    {
        set_connector_plugindir(path.c_str());
    }

    return rv;
}

/**
 * Set the directories of MaxScale relative to a basedir
 *
 * @param basedir The base directory relative to which the other are set.
 *
 * @return True if the directories could be set, false otherwise.
 */
bool set_dirs(const char* basedir)
{
    bool rv = true;
    std::string path;

    rv = set_runtime_dirs(basedir);

    // The two paths here are not inside set_runtime_dirs on purpose: they are set by --basedir but not by
    // --runtimedir. The former is used with tarball installations and the latter is used to run multiple
    // MaxScale instances on the same server.

    if (rv && (rv = handle_path_arg(&path, basedir, cmake_defaults::DEFAULT_LIB_SUBPATH)))
    {
        set_libdir(path.c_str());
    }

    if (rv && (rv = handle_path_arg(&path, basedir, cmake_defaults::DEFAULT_EXEC_SUBPATH)))
    {
        set_execdir(path.c_str());
    }

    return rv;
}

/**
 * A RAII class that at construction time takes overship of pipe
 * handle and at destruction time notifies parent if there is
 * a need for that.
 */
class ChildExit
{
public:
    ChildExit(const ChildExit&) = delete;
    ChildExit& operator=(const ChildExit&) = delete;

    ChildExit(int child_pipe, int* pRc)
        : m_child_pipe(child_pipe)
        , m_rc(*pRc)
    {
    }

    ~ChildExit()
    {
        if (m_child_pipe != -1 && m_rc != MAXSCALE_SHUTDOWN)
        {
            write_child_exit_code(m_child_pipe, m_rc) ;
            ::close(m_child_pipe);
        }

        if (this_unit.unload_modules_at_exit)
        {
            unload_all_modules();
        }

        log_exit_status();
        restore_signals();
    }

private:
    int        m_child_pipe;
    const int& m_rc;
};

/**
 * @mainpage
 * The main entry point into MaxScale
 */
int main(int argc, char** argv)
{
    int rc = MAXSCALE_SHUTDOWN;

    std::ios_base::sync_with_stdio();

    // Create a startup log so that MXB_ERROR and friends immediately can be used.
    if (!mxb_log_init(MXB_LOG_TARGET_STDERR))
    {
        cerr << "alert: Could not initialize the startup log." << endl;
        return MAXSCALE_INTERNALERROR;
    }

    atexit(mxb_log_finish);

    mxs::Config::init(argc, argv);

    mxs::Config& cnf = Config::get();

    maxscale_reset_starttime();

    // Option string for getopt
    const char accepted_opts[] = "dnce:f:g:l:vVs:S:?L:D:C:B:U:A:P:G:N:E:F:M:H:J:p:R:r:";
    const char* specified_user = NULL;
    char export_cnf[PATH_MAX + 1] = "";
    string cnf_file_arg;    /*< conf filename from cmd-line arg */
    string tmp_path;
    int opt;
#ifdef HAVE_GLIBC
    int option_index;
    while ((opt = getopt_long(argc,
                              argv,
                              accepted_opts,
                              long_options,
                              &option_index)) != -1)
#else
    while ((opt = getopt(argc, argv, accepted_opts)) != -1)
#endif
    {
        bool succp = true;

        switch (opt)
        {
        case 'n':
            /*< Daemon mode, MaxScale forks and parent exits. */
            this_unit.daemon_mode = true;
            break;

        case 'd':
            /*< Non-daemon mode, MaxScale does not fork. */
            this_unit.daemon_mode = false;
            break;

        case 'f':
            /*<
             * Simply copy the conf file argument. Expand or validate
             * it when MaxScale home directory is resolved.
             */
            if (optarg[0] != '-')
            {
                cnf_file_arg = optarg;
            }
            if (cnf_file_arg.empty())
            {
                MXB_ALERT("Configuration file argument identifier \'-f\' was specified but "
                          "the argument didn't specify a valid configuration file or the "
                          "argument was missing.");
                usage();
                succp = false;
            }
            break;

        case 'v':
            printf("MaxScale %s\n", MAXSCALE_VERSION);
            return EXIT_SUCCESS;

        case 'V':
            printf("MaxScale %s - %s\n", MAXSCALE_VERSION, maxscale_commit());

            // MAXSCALE_SOURCE is two values separated by a space, see CMakeLists.txt
            if (strcmp(maxscale_source(), " ") != 0)
            {
                printf("Source:        %s\n", maxscale_source());
            }
            if (strcmp(maxscale_cmake_flags(), "") != 0)
            {
                printf("CMake flags:   %s\n", maxscale_cmake_flags());
            }
            if (strcmp(maxscale_jenkins_build_tag(), "") != 0)
            {
                printf("Jenkins build: %s\n", maxscale_jenkins_build_tag());
            }
            return EXIT_SUCCESS;

        case 'l':
            if (strncasecmp(optarg, "file", PATH_MAX) == 0)
            {
                cnf.log_target = MXB_LOG_TARGET_FS;
            }
            else if (strncasecmp(optarg, "stdout", PATH_MAX) == 0)
            {
                cnf.log_target = MXB_LOG_TARGET_STDOUT;
            }
            else
            {
                MXB_ALERT("Configuration file argument identifier \'-l\' was specified but "
                          "the argument didn't specify a valid configuration file or the "
                          "argument was missing.");
                usage();
                succp = false;
            }
            break;

        case 'L':
            if (handle_path_arg(&tmp_path, optarg, NULL))
            {
                set_logdir(tmp_path.c_str());
            }
            else
            {
                succp = false;
            }
            break;

        case 'N':
            if (handle_path_arg(&tmp_path, optarg, NULL))
            {
                mxs::set_langdir(tmp_path.c_str());
            }
            else
            {
                succp = false;
            }
            break;

        case 'P':
            if (handle_path_arg(&tmp_path, optarg, NULL))
            {
                set_piddir(tmp_path.c_str());
            }
            else
            {
                succp = false;
            }
            break;

        case 'D':
            if (handle_path_arg(&tmp_path, optarg, NULL))
            {
                mxs::set_datadir(tmp_path.c_str());
            }
            else
            {
                succp = false;
            }
            break;

        case 'C':
            if (handle_path_arg(&tmp_path, optarg, NULL))
            {
                set_configdir(tmp_path.c_str());
            }
            else
            {
                succp = false;
            }
            break;

        case 'B':
            if (handle_path_arg(&tmp_path, optarg, NULL))
            {
                set_libdir(tmp_path.c_str());
            }
            else
            {
                succp = false;
            }
            break;

        case 'A':
            if (handle_path_arg(&tmp_path, optarg, NULL))
            {
                set_cachedir(tmp_path.c_str());
            }
            else
            {
                succp = false;
            }
            break;

        case 'E':
            if (handle_path_arg(&tmp_path, optarg, NULL))
            {
                set_execdir(tmp_path.c_str());
            }
            else
            {
                succp = false;
            }
            break;

        case 'H':
            if (handle_path_arg(&tmp_path, optarg, NULL))
            {
                set_connector_plugindir(tmp_path.c_str());
            }
            else
            {
                succp = false;
            }
            break;

        case 'J':
            if (handle_path_arg(&tmp_path, optarg, NULL))
            {
                set_sharedir(tmp_path.c_str());
            }
            else
            {
                succp = false;
            }
            break;

        case 'F':
            if (handle_path_arg(&tmp_path, optarg, NULL))
            {
                set_config_persistdir(tmp_path.c_str());
            }
            else
            {
                succp = false;
            }
            break;

        case 'M':
            if (handle_path_arg(&tmp_path, optarg, NULL))
            {
                set_module_configdir(tmp_path.c_str());
            }
            else
            {
                succp = false;
            }
            break;

        case 'R':
            if (handle_path_arg(&tmp_path, optarg, NULL))
            {
                succp = set_dirs(tmp_path.c_str());
            }
            else
            {
                succp = false;
            }
            break;

        case 'r':
            if (handle_path_arg(&tmp_path, optarg, NULL))
            {
                succp = set_runtime_dirs(tmp_path.c_str());
            }
            else
            {
                succp = false;
            }
            break;

        case 'S':
            {
                char* tok = strstr(optarg, "=");
                if (tok)
                {
                    tok++;
                    if (tok)
                    {
                        set_maxlog(config_truth_value(tok));
                    }
                }
                else
                {
                    set_maxlog(config_truth_value(optarg));
                }
            }
            break;

        case 's':
            {
                char* tok = strstr(optarg, "=");
                if (tok)
                {
                    tok++;
                    if (tok)
                    {
                        set_syslog(config_truth_value(tok));
                    }
                }
                else
                {
                    set_syslog(config_truth_value(optarg));
                }
            }
            break;

        case 'U':
            specified_user = optarg;
            if (set_user(specified_user) != 0)
            {
                succp = false;
            }
            break;

        case 'G':
            set_log_augmentation(atoi(optarg));
            break;

        case '?':
            usage();
            return EXIT_SUCCESS;

        case 'c':
            cnf.config_check = true;
            break;

        case 'e':
            cnf.config_check = true;
            strcpy(export_cnf, optarg);
            break;

        case 'p':
            cnf.passive.set(true);
            break;

        case 'g':
            if (!handle_debug_args(optarg))
            {
                succp = false;
            }
            break;

        default:
            usage();
            succp = false;
            break;
        }

        if (!succp)
        {
            return MAXSCALE_BADARG;
        }
    }

    if (!user_is_acceptable(specified_user))
    {
        // Error was logged in user_is_acceptable().
        return EXIT_FAILURE;
    }

    if (cnf.config_check)
    {
        this_unit.daemon_mode = false;
        cnf.log_target = MXB_LOG_TARGET_STDOUT;
    }

    uint64_t systemd_interval = 0;      // in microseconds
#ifdef HAVE_SYSTEMD
    // Systemd watchdog. Must be called in the initial thread */
    if (sd_watchdog_enabled(false, &systemd_interval) <= 0)
    {
        systemd_interval = 0;   // Disabled
    }
#endif

    int child_pipe = -1;
    if (!this_unit.daemon_mode)
    {
        MXB_NOTICE("MaxScale will be run in the terminal process.");
    }
    else
    {
        // If the function returns, we are in the child.
        child_pipe = daemonize();

        if (child_pipe == -1)
        {
            return MAXSCALE_INTERNALERROR;
        }
    }

    // This RAII class ensures that the parent is notified at process exit.
    ChildExit child_exit(child_pipe, &rc);

    // NOTE: From here on, rc *must* be assigned the return value, before returning.
    if (!setup_signals())
    {
        rc = MAXSCALE_INTERNALERROR;
        return rc;
    }

    const string cnf_file_path = resolve_maxscale_conf_fname(cnf_file_arg);
    if (cnf_file_path.empty())
    {
        rc = MAXSCALE_BADCONFIG;
        return rc;
    }

    auto cfg_file_read_res = sniff_configuration(cnf_file_path);
    if (!cfg_file_read_res.success)
    {
        rc = MAXSCALE_BADCONFIG;
        return rc;
    }

    // Set the default location for plugins. Path-related settings have been read by now.
    mxq::MariaDB::set_default_plugin_dir(mxs::connector_plugindir());

    if (cnf.log_target != MXB_LOG_TARGET_STDOUT && this_unit.daemon_mode)
    {
        mxb_log_redirect_stdout(true);
        this_unit.print_stacktrace_to_stdout = false;
    }

    // Now we are ready to close the initial startup log and initialize
    // the actual MaxScale log.
    mxb_log_finish();

    rc = init_log(cnf);

    if (rc != 0)
    {
        cerr << "alert: Could not initialize the MaxScale log." << endl;

        // The atexit function was registered the first time the log was initialized and now that it failed to
        // properly initialize again, the mxb_log_finish() function would end up being called with a
        // log that's already closed. This would hit a debug assertion but is unlikely to cause problems with
        // release mode binaries. Using _Exit skips the atexit function which avoids the problem. From this
        // point onwards, the process should exit gracefully by returning the exit code from main.
        _Exit(rc);
    }

    if (!init_base_libraries())
    {
        rc = MAXSCALE_INTERNALERROR;
        return rc;
    }

    atexit(finish_base_libraries);

    ConfigSectionMap config_context;

    if (!cfg_file_read_res.warning.empty())
    {
        MXB_WARNING("In file '%s': %s", cnf_file_path.c_str(), cfg_file_read_res.warning.c_str());
    }

    if (!config_load(cnf_file_path, cfg_file_read_res.config, config_context))
    {
        MXB_ALERT("Failed to open or read the MaxScale configuration "
                  "file. See the error log for details.");
        rc = MAXSCALE_BADCONFIG;
        return rc;
    }

    if (!apply_main_config(config_context))
    {
        rc = MAXSCALE_BADCONFIG;
        return rc;
    }

    mxb_log_set_syslog_enabled(cnf.syslog.get());
    mxb_log_set_maxlog_enabled(cnf.maxlog.get());

    MXB_NOTICE("syslog logging is %s.", cnf.syslog.get() ? "enabled" : "disabled");
    MXB_NOTICE("maxlog logging is %s.", cnf.maxlog.get() ? "enabled" : "disabled");

<<<<<<< HEAD
    // Try to create the persisted configuration directory. This needs to be done before the path validation
    // done by check_paths() to prevent it from failing. The directory wont' exist if it's the first time
    // MaxScale is starting up with this configuration.
    mxs_mkdir_all(mxs::config_persistdir(), S_IRWXU | S_IRWXG | S_IROTH | S_IXOTH);

    // Also create the PID file directory. This will exist if started by SystemD but if run manually from the
    // command line, it won't exist.
    if (!mxs_mkdir_all(mxs::piddir(), S_IRWXU | S_IRWXG | S_IROTH | S_IXOTH))
    {
        rc = MAXSCALE_INTERNALERROR;
        return rc;
    }

    if (!check_paths())
=======
    if (!cnf.config_check)
>>>>>>> 0fa2f21d
    {
        // Try to create the persisted configuration directory. This needs to be done before
        // the path validation done by check_paths() to prevent it from failing. The directory
        // wont' exist if it's the first time MaxScale is starting up with this configuration.
        mxs_mkdir_all(mxs::config_persistdir(), S_IRWXU | S_IRWXG | S_IROTH | S_IXOTH);

        if (!check_paths())
        {
            rc = MAXSCALE_BADCONFIG;
            return rc;
        }

        if (!cnf.debug.empty() && !handle_debug_args(&cnf.debug[0]))
        {
            rc = MAXSCALE_INTERNALERROR;
            return rc;
        }

        if (!this_unit.redirect_output_to.empty())
        {
            if (!redirect_stdout_and_stderr(this_unit.redirect_output_to))
            {
                rc = MAXSCALE_INTERNALERROR;
                return rc;
            }
        }

        if (is_maxscale_already_running())
        {
            rc = MAXSCALE_ALREADYRUNNING;
            return rc;
        }
    }

    if (!cnf.syslog.get() && !cnf.maxlog.get())
    {
        MXB_WARNING("Both MaxScale and Syslog logging disabled.");
    }

    // Config successfully read and we are a unique MaxScale, time to log some info.
    maxscale_log_info_blurb(LogBlurbAction::STARTUP);

    if (!this_unit.daemon_mode)
    {
        fprintf(stderr,
                "\n"
                "Configuration file : %s\n"
                "Log directory      : %s\n"
                "Data directory     : %s\n"
                "Module directory   : %s\n"
                "Service cache      : %s\n\n",
                cnf_file_path.c_str(),
                mxs::logdir(),
                mxs::datadir(),
                mxs::libdir(),
                mxs::cachedir());
    }

    MXB_NOTICE("Configuration file: %s", cnf_file_path.c_str());
    MXB_NOTICE("Log directory: %s", mxs::logdir());
    MXB_NOTICE("Data directory: %s", mxs::datadir());
    MXB_NOTICE("Module directory: %s", mxs::libdir());
    MXB_NOTICE("Service cache: %s", mxs::cachedir());

    if (this_unit.daemon_mode)
    {
        if (!change_cwd())
        {
            rc = MAXSCALE_INTERNALERROR;
            return rc;
        }
    }

    if (!cnf.config_check)
    {
        cleanup_old_process_datadirs();

        /*
         * Set the data directory. We use a unique directory name to avoid conflicts
         * if multiple instances of MaxScale are being run on the same machine.
         */
        char process_datadir[PATH_MAX + 1];
        if (create_datadir(mxs::datadir(), process_datadir))
        {
            mxs::set_process_datadir(process_datadir);
            atexit(cleanup_process_datadir);
        }
        else
        {
            MXB_ALERT("Cannot create data directory '%s': %s", mxs::datadir(), mxb_strerror(errno));
            rc = MAXSCALE_BADCONFIG;
            return rc;
        }
    }

    if (cnf.qc_cache_properties.max_size)
    {
        // Config::n_threads as MaxScale is not yet running.
        int64_t size_per_thr = cnf.qc_cache_properties.max_size / mxs::Config::get().n_threads;
        MXB_NOTICE("Query classification results are cached and reused. "
                   "Memory used per thread: %s", mxb::pretty_size(size_per_thr).c_str());
    }

    if (!mxs::CachingParser::set_properties(cnf.qc_cache_properties))
    {
        MXB_ALERT("Could not set properties of the query classifier.");
        rc = MAXSCALE_INTERNALERROR;
        return rc;
    }

    std::string secretsdir = cnf.secretsdir;

    if (secretsdir.empty())
    {
        secretsdir = mxs::datadir();
    }

    // Load the password encryption/decryption key, as monitors and services may need it.
    if (!load_encryption_keys(secretsdir))
    {
        MXB_ALERT("Error loading password decryption key.");
        rc = MAXSCALE_SHUTDOWN;
        return rc;
    }

    /** Load the admin users */
    rest_users_init();

    mxb::WatchdogNotifier watchdog_notifier(systemd_interval);
    WatchdogGuard watchdog_guard(&watchdog_notifier);
    MainWorker main_worker(&watchdog_notifier);

    mxs::ConfigManager manager(&main_worker);

    /**
     * The following lambda function is executed as the first event on the main worker. This is what starts
     * up the listeners for all services.
     *
     * Due to the fact that the main thread runs a worker thread we have to queue the starting
     * of the listeners to happen after all workers have started. This allows worker messages to be used
     * when listeners are being started.
     *
     * Once the main worker is dedicated to doing work other than handling traffic the code could be executed
     * immediately after the worker thread have been started. This would make the startup logic clearer as
     * the order of the events would be the way they appear to be.
     */
    auto do_startup = [&]() {
            bool use_static_cnf = !manager.load_cached_config();

            if (use_static_cnf || cnf.config_check)
            {
                if (!config_process(config_context))
                {
                    MXB_ALERT("Failed to process the MaxScale configuration file %s.",
                              cnf_file_path.c_str());
                    rc = MAXSCALE_BADCONFIG;
                    main_worker.start_shutdown();
                    return;
                }

                if (cnf.config_check)
                {
                    MXB_NOTICE("Configuration was successfully verified.");

                    if (*export_cnf && export_config_file(export_cnf, config_context))
                    {
                        MXB_NOTICE("Configuration exported to '%s'", export_cnf);
                    }

                    rc = MAXSCALE_SHUTDOWN;
                    main_worker.start_shutdown();
                    return;
                }
            }
            else
            {
                auto res = manager.process_cached_config();

                if (res != mxs::ConfigManager::Startup::OK)
                {
                    if (res == mxs::ConfigManager::Startup::RESTART)
                    {
                        MXB_NOTICE("Attempting to restart MaxScale");

                        if (this_unit.daemon_mode)
                        {
                            // We have to fake success on the main process since we are using Type=forking.
                            // This has to be done because systemd only considers the final process as the
                            // main process whose return code is checked against RestartForceExitStatus. For
                            // more information, refer to the following issues:
                            //   https://github.com/systemd/systemd/issues/19295
                            //   https://github.com/systemd/systemd/pull/19685

                            write_child_exit_code(child_pipe, MAXSCALE_SHUTDOWN);
                        }

                        rc = MAXSCALE_RESTARTING;
                    }
                    else
                    {
                        MXB_ALERT("Failed to apply cached configuration, cannot continue. "
                                  "To start MaxScale without the cached configuration, disable "
                                  "configuration synchronization or remove the cached file.");
                        rc = MAXSCALE_BADCONFIG;
                    }

                    main_worker.start_shutdown();
                    return;
                }
            }

            if (cnf.admin_enabled)
            {
                bool success = mxs_admin_init();

                if (!success && (cnf.admin_host == "::"))
                {
                    MXB_WARNING("Failed to bind on address '::', attempting to "
                                "bind on IPv4 address '0.0.0.0'.");
                    cnf.admin_host = "0.0.0.0";
                    success = mxs_admin_init();
                }

                if (success)
                {
                    MXB_NOTICE("Started REST API on [%s]:%d",
                               cnf.admin_host.c_str(), (int)cnf.admin_port);
                    // Start HttpSql cleanup thread.
                    HttpSql::init();
                }
                else
                {
                    MXB_ALERT("Failed to initialize REST API.");
                    rc = MAXSCALE_INTERNALERROR;
                    main_worker.start_shutdown();
                    return;
                }
            }

            // If the configuration was read from the static configuration file, the objects need to be
            // started after they have been created.
            if (use_static_cnf)
            {
                // Ideally we'd do this in mxs::Config::Specification::validate but since it is configured
                // before the objects are created, it's simpler to do the check here. For runtime changes it
                // is done inside the validation function.
                auto cluster = cnf.config_sync_cluster;

                if (!cluster.empty() && !MonitorManager::find_monitor(cluster.c_str()))
                {
                    MXB_ALERT("The value of '%s' is not the name of a monitor: %s.",
                              CN_CONFIG_SYNC_CLUSTER, cluster.c_str());
                    rc = MAXSCALE_BADCONFIG;
                    main_worker.start_shutdown();
                    return;
                }

                MonitorManager::start_all_monitors();
                MonitorManager::wait_one_tick();

                if (!Service::launch_all())
                {
                    MXB_ALERT("Failed to start all MaxScale services.");
                    rc = MAXSCALE_NOSERVICES;
                    main_worker.start_shutdown();
                    return;
                }
            }

            if (RoutingWorker::start_workers(config_threadcount()))
            {
                MXB_NOTICE("MaxScale started with %d worker threads.", config_threadcount());
            }
            else
            {
                MXB_ALERT("Failed to start routing workers.");
                rc = MAXSCALE_INTERNALERROR;
                maxscale_shutdown();
                return;
            }

            manager.start_sync();

            if (this_unit.daemon_mode)
            {
                // Successful start, notify the parent process that it can exit.
                write_child_exit_code(child_pipe, rc);
            }
            else
            {
                // If MaxScale is run as a systemd service with Type=notify, we need to send a READY=1
                // notification to tell systemd that startup has completed. Outside of systemd services, this does
                // nothing.
#ifdef HAVE_SYSTEMD
                sd_notify(false, "READY=1");
#endif
            }
        };

    watchdog_notifier.start();

    add_built_in_module(mariadbprotocol_info());
    add_built_in_module(mariadbauthenticator_info());

    if (RoutingWorker::init(&watchdog_notifier))
    {
        if (configure_normal_signals())
        {
            if (main_worker.execute(do_startup, RoutingWorker::EXECUTE_QUEUED))
            {
                // This call will block until MaxScale is shut down.
                main_worker.run();
                MXB_NOTICE("MaxScale is shutting down.");

                // Stop the threadpool before shutting down the REST-API. The pool might still
                // have queued responses in it that use it and thus they should be allowed to
                // finish before we shut down. New REST-API responses are not possible as they
                // are actively being refused by the thread that would otherwise accept them.
                mxs::thread_pool().stop(false);

                disable_normal_signals();
                mxs_admin_finish();

                // Shutting down started, wait for all routing workers.
                RoutingWorker::join_workers();
                MXB_NOTICE("All workers have shut down.");

                MonitorManager::destroy_all_monitors();

                maxscale_start_teardown();
                service_destroy_instances();
                filter_destroy_instances();
                Listener::clear();
                ServerManager::destroy_all();

                MXB_NOTICE("MaxScale shutdown completed.");
            }
            else
            {
                MXB_ALERT("Failed to queue startup task.");
                rc = MAXSCALE_INTERNALERROR;
            }
        }
        else
        {
            MXB_ALERT("Failed to install signal handlers.");
            rc = MAXSCALE_INTERNALERROR;
        }

        RoutingWorker::finish();
    }
    else
    {
        MXB_ALERT("Failed to initialize routing workers.");
        rc = MAXSCALE_INTERNALERROR;
    }

    watchdog_notifier.stop();

    return rc;
}   /*< End of main */

static void unlock_pidfile()
{
    if (this_unit.pidfd != PIDFD_CLOSED)
    {
        if (flock(this_unit.pidfd, LOCK_UN | LOCK_NB) != 0)
        {
            MXB_ALERT("Failed to unlock PID file '%s': %s", this_unit.pidfile, mxb_strerror(errno));
        }
        close(this_unit.pidfd);
        this_unit.pidfd = PIDFD_CLOSED;
    }
}

/**
 * Unlink pid file, called at program exit
 */
static void unlink_pidfile(void)
{
    unlock_pidfile();

    if (strlen(this_unit.pidfile))
    {
        if (unlink(this_unit.pidfile))
        {
            MXB_WARNING("Failed to remove pidfile %s: %s", this_unit.pidfile, mxb_strerror(errno));
        }
    }
}

bool pid_is_maxscale(int pid)
{
    bool rval = false;
    std::stringstream ss;
    ss << "/proc/" << pid << "/comm";
    std::ifstream file(ss.str());
    std::string line;

    if (file && std::getline(file, line))
    {
        if (line == "maxscale" && pid != getpid())
        {
            rval = true;
        }
    }

    return rval;
}

/**
 * Check if the maxscale.pid file exists and has a valid PID in it. If one has already been
 * written and a MaxScale process is running, this instance of MaxScale should shut down.
 * @return True if the conditions for starting MaxScale are not met and false if
 * no PID file was found or there is no process running with the PID of the maxscale.pid
 * file. If false is returned, this process should continue normally.
 */
static bool pid_file_exists()
{
    const int PIDSTR_SIZE = 1024;

    char pathbuf[PATH_MAX + 1];
    char pidbuf[PIDSTR_SIZE];
    pid_t pid;
    bool lock_failed = false;

    snprintf(pathbuf, PATH_MAX, "%s/maxscale.pid", mxs::piddir());
    pathbuf[PATH_MAX] = '\0';

    if (access(pathbuf, F_OK) != 0)
    {
        return false;
    }

    if (access(pathbuf, R_OK) == 0)
    {
        int fd, b;

        if ((fd = open(pathbuf, O_RDWR | O_CLOEXEC)) == -1)
        {
            MXB_ALERT("Failed to open PID file '%s': %s", pathbuf, mxb_strerror(errno));
            return true;
        }
        if (flock(fd, LOCK_EX | LOCK_NB))
        {
            if (errno != EWOULDBLOCK)
            {
                MXB_ALERT("Failed to lock PID file '%s': %s", pathbuf, mxb_strerror(errno));
                close(fd);
                return true;
            }
            lock_failed = true;
        }

        this_unit.pidfd = fd;
        b = read(fd, pidbuf, sizeof(pidbuf));

        if (b == -1)
        {
            MXB_ALERT("Failed to read from PID file '%s': %s", pathbuf, mxb_strerror(errno));
            unlock_pidfile();
            return true;
        }
        else if (b == 0)
        {
            /** Empty file */
            MXB_ALERT("PID file read from '%s'. File was empty. If the file is the "
                      "correct PID file and no other MaxScale processes are running, "
                      "please remove it manually and start MaxScale again.", pathbuf);
            unlock_pidfile();
            return true;
        }

        pidbuf[(size_t)b < sizeof(pidbuf) ? (size_t)b : sizeof(pidbuf) - 1] = '\0';
        pid = strtol(pidbuf, NULL, 0);

        if (pid < 1)
        {
            /** Bad PID */
            MXB_ALERT("PID file read from '%s'. File contents not valid. If the file "
                      "is the correct PID file and no other MaxScale processes are "
                      "running, please remove it manually and start MaxScale again.", pathbuf);
            unlock_pidfile();
            return true;
        }

        if (pid_is_maxscale(pid))
        {
            MXB_ALERT("MaxScale is already running. Process id: %d. "
                      "Use another location for the PID file to run multiple "
                      "instances of MaxScale on the same machine.", pid);
            unlock_pidfile();
        }
        else
        {
            /** no such process, old PID file */
            if (lock_failed)
            {
                MXB_ALERT("Locking the PID file '%s' failed. Read PID from file "
                          "and no process found with PID %d. Confirm that no other "
                          "process holds the lock on the PID file.",
                          pathbuf, pid);
                close(fd);
            }
            return lock_failed;
        }
    }
    else
    {
        MXB_ALERT("Cannot open PID file '%s', no read permissions. Please confirm "
                  "that the user running MaxScale has read permissions on the file.",
                  pathbuf);
    }
    return true;
}

/**
 * Write process pid into pidfile anc close it
 * Parameters:
 * @param home_dir The MaxScale home dir
 * @return 0 on success, 1 on failure
 *
 */

static int write_pid_file()
{
    snprintf(this_unit.pidfile, PATH_MAX, "%s/maxscale.pid", mxs::piddir());

    if (this_unit.pidfd == PIDFD_CLOSED)
    {
        int fd = -1;

        fd = open(this_unit.pidfile, O_WRONLY | O_CREAT | O_CLOEXEC, 0777);
        if (fd == -1)
        {
            MXB_ALERT("Failed to open PID file '%s': %s", this_unit.pidfile, mxb_strerror(errno));
            return -1;
        }

        if (flock(fd, LOCK_EX | LOCK_NB))
        {
            if (errno == EWOULDBLOCK)
            {
                MXB_ALERT("Failed to lock PID file '%s', another process is holding a lock on it. "
                          "Please confirm that no other MaxScale process is using the same "
                          "PID file location.",
                          this_unit.pidfile);
            }
            else
            {
                MXB_ALERT("Failed to lock PID file '%s': %s", this_unit.pidfile, mxb_strerror(errno));
            }
            close(fd);
            return -1;
        }
        this_unit.pidfd = fd;
    }

    /* truncate pidfile content */
    if (ftruncate(this_unit.pidfd, 0))
    {
        MXB_ALERT("MaxScale failed to truncate PID file '%s': %s", this_unit.pidfile, mxb_strerror(errno));
        unlock_pidfile();
        return -1;
    }

    string pidstr = std::to_string(getpid());
    ssize_t len = pidstr.length();

    if (pwrite(this_unit.pidfd, pidstr.c_str(), len, 0) != len)
    {
        MXB_ALERT("MaxScale failed to write into PID file '%s': %s", this_unit.pidfile, mxb_strerror(errno));
        unlock_pidfile();
        return -1;
    }

    /* success */
    return 0;
}

static bool check_paths()
{
    // The default path for the connector_plugindir isn't valid. This doesn't matter that much as we don't
    // include the plugins in the installation.
    if (strcmp(mxs::connector_plugindir(), cmake_defaults::DEFAULT_CONNECTOR_PLUGINDIR) != 0)
    {
        if (!check_dir_access(mxs::connector_plugindir(), true, false))
        {
            return false;
        }
    }

    return check_dir_access(mxs::logdir(), true, false)
           && check_dir_access(mxs::cachedir(), true, true)
           && check_dir_access(mxs::configdir(), true, false)
           && check_dir_access(mxs::module_configdir(), true, false)
           && check_dir_access(mxs::datadir(), true, false)
           && check_dir_access(mxs::langdir(), true, false)
           && check_dir_access(mxs::piddir(), true, true)
           && check_dir_access(mxs::config_persistdir(), true, true)
           && check_dir_access(mxs::libdir(), true, false)
           && check_dir_access(mxs::execdir(), true, false);
}


static int set_user(const char* user)
{
    errno = 0;
    struct passwd* pwname;
    int rval;

    pwname = getpwnam(user);
    if (pwname == NULL)
    {
        printf("Error: Failed to retrieve user information for '%s': %d %s\n",
               user,
               errno,
               errno == 0 ? "User not found" : mxb_strerror(errno));
        return -1;
    }

    rval = initgroups(user, pwname->pw_gid);
    if (rval != 0)
    {
        printf("Error: Failed to initialize groups for '%s: %d %s\n",
               user,  errno, mxb_strerror(errno));
        return rval;
    }

    rval = setgid(pwname->pw_gid);
    if (rval != 0)
    {
        printf("Error: Failed to change group to '%d': %d %s\n",
               pwname->pw_gid,
               errno,
               mxb_strerror(errno));
        return rval;
    }

    rval = setuid(pwname->pw_uid);
    if (rval != 0)
    {
        printf("Error: Failed to change user to '%s': %d %s\n",
               pwname->pw_name,
               errno,
               mxb_strerror(errno));
        return rval;
    }
    if (prctl(PR_GET_DUMPABLE) == 0)
    {
        if (prctl(PR_SET_DUMPABLE, 1) == -1)
        {
            printf("Error: Failed to set dumpable flag on for the process '%s': %d %s\n",
                   pwname->pw_name,
                   errno,
                   mxb_strerror(errno));
            return -1;
        }
    }
#ifdef SS_DEBUG
    else
    {
        printf("Running MaxScale as: %s %d:%d\n", pwname->pw_name, pwname->pw_uid, pwname->pw_gid);
    }
#endif


    return rval;
}

/**
 * Write the exit status of the child process to the parent process.
 * @param fd File descriptor to write to
 * @param code Exit status of the child process
 */
static void write_child_exit_code(int fd, int code)
{
    /** Notify the parent process that an error has occurred */
    if (write(fd, &code, sizeof(int)) == -1)
    {
        printf("Failed to write child process message!\n");
    }
    close(fd);
}

/**
 * Change the current working directory
 *
 * Change the current working directory to the log directory. If this is not
 * possible, try to change location to the file system root. If this also fails,
 * return with an error.
 * @return True if changing the current working directory was successful.
 */
static bool change_cwd()
{
    bool rval = true;

    if (chdir(mxs::logdir()) != 0)
    {
        MXB_ERROR("Failed to change working directory to '%s': %d, %s. "
                  "Trying to change working directory to '/'.",
                  mxs::logdir(),
                  errno,
                  mxb_strerror(errno));
        if (chdir("/") != 0)
        {
            MXB_ERROR("Failed to change working directory to '/': %d, %s",
                      errno,
                      mxb_strerror(errno));
            rval = false;
        }
        else
        {
            MXB_WARNING("Using '/' instead of '%s' as the current working directory.",
                        mxs::logdir());
        }
    }
    else
    {
        MXB_NOTICE("Working directory: %s", mxs::logdir());
    }

    return rval;
}

/**
 * @brief Log a message about the last received signal
 */
static void log_exit_status()
{
    switch (this_unit.last_signal)
    {
    case SIGTERM:
        MXB_NOTICE("MaxScale received signal SIGTERM. Exiting.");
        break;

    case SIGINT:
        MXB_NOTICE("MaxScale received signal SIGINT. Exiting.");
        break;

    default:
        break;
    }
}

/**
 * Daemonize the process by forking and putting the process into the
 * background.
 *
 * @return File descriptor the child process should write its exit
 *          code to. -1 if the daemonization failed.
 */
static int daemonize(void)
{
    int child_pipe = -1;

    int daemon_pipe[2] = {-1, -1};
    if (pipe(daemon_pipe) == -1)
    {
        MXB_ALERT("Failed to create pipe for inter-process communication: %s", mxb_strerror(errno));
    }
    else
    {
        if (!disable_signals())
        {
            MXB_ALERT("Failed to disable signals.");
        }
        else
        {
            pid_t pid = fork();

            if (pid < 0)
            {
                MXB_ALERT("Forking MaxScale failed, the process cannot be turned into a daemon: %s",
                          mxb_strerror(errno));
            }
            else if (pid != 0)
            {
                // The parent.
                close(daemon_pipe[1]);
                int child_status;
                int nread = read(daemon_pipe[0], (void*)&child_status, sizeof(int));
                close(daemon_pipe[0]);

                if (nread == -1)
                {
                    MXB_ALERT("Failed to read data from child process pipe: %s", mxb_strerror(errno));
                    exit(MAXSCALE_INTERNALERROR);
                }
                else if (nread == 0)
                {
                    /** Child process has exited or closed write pipe */
                    MXB_ALERT("No data read from child process pipe.");
                    exit(MAXSCALE_INTERNALERROR);
                }

                _exit(child_status);
            }
            else
            {
                // The child.
                close(daemon_pipe[0]);
                if (setsid() < 0)
                {
                    MXB_ALERT("Creating a new session for the daemonized MaxScale process failed: %s",
                              mxb_strerror(errno));
                    close(daemon_pipe[1]);
                }
                else
                {
                    child_pipe = daemon_pipe[1];
                }
            }
        }
    }

    return child_pipe;
}

static void enable_module_unloading(const char* arg)
{
    this_unit.unload_modules_at_exit = true;
}

static void disable_module_unloading(const char* arg)
{
    this_unit.unload_modules_at_exit = false;
}

static void enable_statement_logging(const char* arg)
{
    maxsql::mysql_set_log_statements(true);
    maxsql::odbc_set_log_statements(true);
}

static void disable_statement_logging(const char* arg)
{
    maxsql::mysql_set_log_statements(false);
    maxsql::odbc_set_log_statements(false);
}

static void enable_cors(const char* arg)
{
    mxs_admin_enable_cors();
}

static void cors_allow_origin(const char* arg)
{
    if (arg)
    {
        mxs_admin_enable_cors();
        mxs_admin_allow_origin(arg);
    }
}

static void allow_duplicate_servers(const char* arg)
{
    ServerManager::set_allow_duplicates(true);
}

static void use_gdb(const char* arg)
{
    this_unit.use_gdb = !arg || config_truth_value(arg) == 1;
}

static void redirect_output_to_file(const char* arg)
{
    if (arg)
    {
        this_unit.redirect_output_to = arg;
    }
}

/**
 * Process command line debug arguments
 *
 * @param args The debug argument list
 * @return True on success, false on error
 */
static bool handle_debug_args(char* args)
{
    bool arg_error = false;
    int args_found = 0;
    char* endptr = NULL;
    char* token = strtok_r(args, ",", &endptr);
    while (token)
    {
        char* value = strchr(token, '=');

        if (value)
        {
            *value++ = '\0';
        }

        bool found = false;
        for (int i = 0; debug_arguments[i].action != NULL; i++)
        {

            // Debug features are activated by running functions in the struct-array.
            if (strcmp(token, debug_arguments[i].name) == 0)
            {
                found = true;
                args_found++;
                debug_arguments[i].action(value);
                break;
            }
        }
        if (!found)
        {
            MXB_ALERT("Unrecognized debug setting: '%s'.", token);
            arg_error = true;
        }
        token = strtok_r(NULL, ",", &endptr);
    }
    if (args_found == 0)
    {
        arg_error = true;
    }
    if (arg_error)
    {
        // Form a string with all debug argument names listed.
        size_t total_len = 1;
        for (int i = 0; debug_arguments[i].action != NULL; i++)
        {
            total_len += strlen(debug_arguments[i].name) + 2;
        }
        char arglist[total_len];
        arglist[0] = '\0';
        for (int i = 0; debug_arguments[i].action != NULL; i++)
        {
            strcat(arglist, debug_arguments[i].name);
            // If not the last element, add a comma
            if (debug_arguments[i + 1].action != NULL)
            {
                strcat(arglist, ", ");
            }
        }
        MXB_ALERT("Debug argument identifier '-g' or '--debug' was specified "
                  "but no arguments were found or one of them was invalid. Supported "
                  "arguments are: %s.",
                  arglist);
    }
    return !arg_error;
}

static bool user_is_acceptable(const char* specified_user)
{
    bool acceptable = false;

    // This is very early, so we do not have logging available, but write to stderr.
    // As this is security related, we want to do as little as possible.

    uid_t uid = getuid();   // Always succeeds
    errno = 0;
    struct passwd* pw = getpwuid(uid);
    if (pw)
    {
        if (strcmp(pw->pw_name, "root") == 0)
        {
            if (specified_user && (strcmp(specified_user, "root") == 0))
            {
                // MaxScale was invoked as root and with --user=root.
                acceptable = true;
            }
            else
            {
                MXB_ALERT("MaxScale cannot be run as root.");
            }
        }
        else
        {
            acceptable = true;
        }
    }
    else
    {
        MXB_ALERT("Could not obtain user information, MaxScale will not run: %s", mxb_strerror(errno));
    }

    return acceptable;
}

static bool init_sqlite3()
{
    bool rv = true;

    // Collecting the memstatus introduces locking that, according to customer reports,
    // has a significant impact on the performance.
    if (sqlite3_config(SQLITE_CONFIG_MEMSTATUS, (int)0) != SQLITE_OK)   // 0 turns off.
    {
        MXB_WARNING("Could not turn off the collection of SQLite memory allocation statistics.");
        // Non-fatal, we simply will take a small performance hit.
    }

    if (sqlite3_config(SQLITE_CONFIG_MULTITHREAD) != SQLITE_OK)
    {
        MXB_ERROR("Could not set the threading mode of SQLite to Multi-thread. "
                  "MaxScale will terminate.");
        rv = false;
    }

    return rv;
}

static bool lock_dir(const std::string& path)
{
    std::string lock = path + "/maxscale.lock";
    int fd = open(lock.c_str(), O_WRONLY | O_CREAT | O_CLOEXEC, 0777);
    std::string pid = std::to_string(getpid());

    if (fd == -1)
    {
        MXB_ERROR("Failed to open lock file %s: %s", lock.c_str(), mxb_strerror(errno));
        return false;
    }

    if (lockf(fd, F_TLOCK, 0) == -1)
    {
        if (errno == EACCES || errno == EAGAIN)
        {
            MXB_ERROR("Failed to lock directory with file '%s', another process is holding a lock on it. "
                      "Please confirm that no other MaxScale process is using the "
                      "directory %s",
                      lock.c_str(),
                      path.c_str());
        }
        else
        {
            MXB_ERROR("Failed to lock file %s. %s", lock.c_str(), mxb_strerror(errno));
        }
        close(fd);
        return false;
    }

    if (ftruncate(fd, 0) == -1)
    {
        MXB_ERROR("Failed to truncate lock file %s: %s", lock.c_str(), mxb_strerror(errno));
        close(fd);
        unlink(lock.c_str());
        return false;
    }

    if (write(fd, pid.c_str(), pid.length()) == -1)
    {
        MXB_ERROR("Failed to write into lock file %s: %s", lock.c_str(), mxb_strerror(errno));
        close(fd);
        unlink(lock.c_str());
        return false;
    }

    this_unit.directory_locks.insert(std::pair<std::string, int>(lock, fd));

    return true;
}

bool lock_directories()
{
    std::set<std::string> paths {mxs::cachedir(), mxs::datadir()};
    return std::all_of(paths.begin(), paths.end(), lock_dir);
}

static void unlock_directories()
{
    std::for_each(this_unit.directory_locks.begin(),
                  this_unit.directory_locks.end(),
                  [&](std::pair<std::string, int> pair) {
                      close(pair.second);
                      unlink(pair.first.c_str());
                  });
}

static bool init_ssl()
{
    bool initialized = true;

#ifndef OPENSSL_1_1
    int numlocks = CRYPTO_num_locks();
    this_unit.ssl_locks = (pthread_mutex_t*)MXB_MALLOC(sizeof(pthread_mutex_t) * (numlocks + 1));

    if (this_unit.ssl_locks != NULL)
    {
        for (int i = 0; i < numlocks + 1; i++)
        {
            pthread_mutex_init(&this_unit.ssl_locks[i], NULL);
        }
    }
    else
    {
        initialized = false;
    }
#endif

    if (initialized)
    {
        SSL_library_init();
        SSL_load_error_strings();
        OPENSSL_add_all_algorithms_noconf();

#ifndef OPENSSL_1_1
        CRYPTO_set_locking_callback(ssl_locking_function);
        CRYPTO_set_dynlock_create_callback(ssl_create_dynlock);
        CRYPTO_set_dynlock_destroy_callback(ssl_free_dynlock);
        CRYPTO_set_dynlock_lock_callback(ssl_lock_dynlock);
#ifdef OPENSSL_1_0
        CRYPTO_THREADID_set_callback(maxscale_ssl_id);
#else
        CRYPTO_set_id_callback(pthread_self);
#endif
#endif
    }

    return initialized;
}

static void finish_ssl()
{
    ERR_free_strings();
    EVP_cleanup();

#ifndef OPENSSL_1_1
    int numlocks = CRYPTO_num_locks();
    for (int i = 0; i < numlocks + 1; i++)
    {
        pthread_mutex_destroy(&this_unit.ssl_locks[i]);
    }

    MXB_FREE(this_unit.ssl_locks);
    this_unit.ssl_locks = nullptr;
#endif
}

static bool init_base_libraries()
{
    bool initialized = false;

    if (init_ssl())
    {
        if (init_sqlite3())
        {
            if (maxbase::init())
            {
                initialized = true;
            }
            else
            {
                MXB_ALERT("Failed to initialize MaxScale base library.");

                // No finalization of sqlite3
                finish_ssl();
            }
        }
        else
        {
            MXB_ALERT("Failed to initialize sqlite3.");

            finish_ssl();
        }
    }
    else
    {
        MXB_ALERT("Failed to initialize SSL.");
    }

    return initialized;
}

static void finish_base_libraries()
{
    maxbase::finish();
    // No finalization of sqlite3
    finish_ssl();
}

static bool redirect_stdout_and_stderr(const std::string& path)
{
    bool rv = false;

    if (freopen(path.c_str(), "a", stdout))
    {
        if (freopen(path.c_str(), "a", stderr))
        {
            rv = true;
        }
        else
        {
            // The state of stderr is now somewhat unclear. We log nonetheless.
            MXB_ALERT("Failed to redirect stderr to file: %s", mxb_strerror(errno));
        }
    }
    else
    {
        MXB_ALERT("Failed to redirect stdout (and will not attempt to redirect stderr) to file: %s",
                  mxb_strerror(errno));
    }

    return rv;
}

static bool is_maxscale_already_running()
{
    bool rv = true;

    if (!pid_file_exists())
    {
        if (write_pid_file() == 0)
        {
            atexit(unlink_pidfile);

            if (lock_directories())
            {
                atexit(unlock_directories);

                rv = false;
            }
        }
    }

    return rv;
}<|MERGE_RESOLUTION|>--- conflicted
+++ resolved
@@ -1918,29 +1918,21 @@
     MXB_NOTICE("syslog logging is %s.", cnf.syslog.get() ? "enabled" : "disabled");
     MXB_NOTICE("maxlog logging is %s.", cnf.maxlog.get() ? "enabled" : "disabled");
 
-<<<<<<< HEAD
-    // Try to create the persisted configuration directory. This needs to be done before the path validation
-    // done by check_paths() to prevent it from failing. The directory wont' exist if it's the first time
-    // MaxScale is starting up with this configuration.
-    mxs_mkdir_all(mxs::config_persistdir(), S_IRWXU | S_IRWXG | S_IROTH | S_IXOTH);
-
-    // Also create the PID file directory. This will exist if started by SystemD but if run manually from the
-    // command line, it won't exist.
-    if (!mxs_mkdir_all(mxs::piddir(), S_IRWXU | S_IRWXG | S_IROTH | S_IXOTH))
-    {
-        rc = MAXSCALE_INTERNALERROR;
-        return rc;
-    }
-
-    if (!check_paths())
-=======
     if (!cnf.config_check)
->>>>>>> 0fa2f21d
-    {
-        // Try to create the persisted configuration directory. This needs to be done before
-        // the path validation done by check_paths() to prevent it from failing. The directory
-        // wont' exist if it's the first time MaxScale is starting up with this configuration.
+    {
+        // Try to create the persisted configuration directory. This needs to be done
+        // before the path validation done by check_paths() to prevent it from failing.
+        // The directory wont' exist if it's the first time MaxScale is starting up
+        // with this configuration.
         mxs_mkdir_all(mxs::config_persistdir(), S_IRWXU | S_IRWXG | S_IROTH | S_IXOTH);
+
+        // Also create the PID file directory. This will exist if started by SystemD but
+        // if run manually from the command line, it won't exist.
+        if (!mxs_mkdir_all(mxs::piddir(), S_IRWXU | S_IRWXG | S_IROTH | S_IXOTH))
+        {
+            rc = MAXSCALE_INTERNALERROR;
+            return rc;
+        }
 
         if (!check_paths())
         {
@@ -2012,7 +2004,6 @@
     if (!cnf.config_check)
     {
         cleanup_old_process_datadirs();
-
         /*
          * Set the data directory. We use a unique directory name to avoid conflicts
          * if multiple instances of MaxScale are being run on the same machine.
