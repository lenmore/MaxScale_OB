--- conflicted
+++ resolved
@@ -2235,12 +2235,12 @@
                         {
                             if (main_worker.execute(do_startup, RoutingWorker::EXECUTE_QUEUED))
                             {
-<<<<<<< HEAD
                                 // This call will block until MaxScale is shut down.
                                 main_worker.run();
                                 MXS_NOTICE("MaxScale is shutting down.");
 
                                 disable_normal_signals();
+                                mxs_admin_finish();
 
                                 // Shutting down started, wait for all routing workers.
                                 RoutingWorker::join_workers();
@@ -2255,36 +2255,6 @@
                                 ServerManager::destroy_all();
 
                                 MXS_NOTICE("MaxScale shutdown completed.");
-=======
-                                if (main_worker.execute(do_startup, RoutingWorker::EXECUTE_QUEUED))
-                                {
-                                    // This call will block until MaxScale is shut down.
-                                    main_worker.run();
-                                    MXS_NOTICE("MaxScale is shutting down.");
-
-                                    disable_normal_signals();
-                                    mxs_admin_finish();
-
-                                    // Shutting down started, wait for all routing workers.
-                                    RoutingWorker::join_workers();
-                                    MXS_NOTICE("All workers have shut down.");
-
-                                    MonitorManager::destroy_all_monitors();
-
-                                    maxscale_start_teardown();
-                                    service_destroy_instances();
-                                    filter_destroy_instances();
-                                    listener_destroy_instances();
-                                    ServerManager::destroy_all();
-
-                                    MXS_NOTICE("MaxScale shutdown completed.");
-                                }
-                                else
-                                {
-                                    log_startup_error("Failed to queue startup task.");
-                                    rc = MAXSCALE_INTERNALERROR;
-                                }
->>>>>>> 35ac5342
                             }
                             else
                             {
