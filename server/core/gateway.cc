/*
 * Copyright (c) 2016 MariaDB Corporation Ab
 * Copyright (c) 2023 MariaDB plc, Finnish Branch
 *
 * Use of this software is governed by the Business Source License included
 * in the LICENSE.TXT file and at www.mariadb.com/bsl11.
 *
 * Change Date: 2027-08-18
 *
 * On the date above, in accordance with the Business Source License, use
 * of this software will be governed by version 2 or later of the General
 * Public License.
 */

/**
 * @file gateway.c - The entry point of MaxScale
 */

#include <maxscale/ccdefs.hh>

#ifdef HAVE_GLIBC
#include <execinfo.h>
#endif
#include <ftw.h>
#include <stdlib.h>
#include <string.h>
#include <strings.h>
#include <time.h>
#include <unistd.h>
#include <getopt.h>
#ifdef HAVE_SYSTEMD
#include <systemd/sd-daemon.h>
#endif

#include <set>
#include <map>
#include <fstream>

#include <openssl/opensslconf.h>
#include <pwd.h>
#include <sys/file.h>
#include <sys/prctl.h>
#include <sys/stat.h>
#include <sys/types.h>
#include <sys/wait.h>
#include <sys/sysinfo.h>

#include <maxbase/maxbase.hh>
#include <maxbase/ini.hh>
#include <maxbase/stacktrace.hh>
#include <maxbase/format.hh>
#include <maxbase/pretty_print.hh>
#include <maxbase/watchdognotifier.hh>
#include <maxsql/mariadb.hh>
#include <maxscale/built_in_modules.hh>
#include <maxscale/dcb.hh>
#include <maxscale/mainworker.hh>
#include <maxscale/maxscale.hh>
#include <maxscale/paths.hh>
#include <maxscale/query_classifier.hh>
#include <maxscale/routingworker.hh>
#include <maxscale/server.hh>
#include <maxscale/sqlite3.hh>
#include <maxscale/threadpool.hh>
#include <maxscale/utils.hh>
#include <maxscale/version.hh>

#include "internal/admin.hh"
#include "internal/adminusers.hh"
#include "internal/config.hh"
#include "internal/defaults.hh"
#include "internal/dcb.hh"
#include "internal/http_sql.hh"
#include "internal/maxscale.hh"
#include "internal/modules.hh"
#include "internal/monitormanager.hh"
#include "internal/service.hh"
#include "internal/listener.hh"
#include "internal/secrets.hh"
#include "internal/servermanager.hh"
#include "internal/configmanager.hh"

#if !defined (OPENSSL_THREADS)
#error OpenSSL library does not support multi-threading.
#endif

#ifdef MXS_WITH_ASAN
#include <sanitizer/lsan_interface.h>
#endif

using namespace maxscale;
using std::string;

const int PIDFD_CLOSED = -1;

extern char* program_invocation_name;
extern char* program_invocation_short_name;

static struct ThisUnit
{
    char datadir[PATH_MAX + 1] = "";/* Data directory created for this gateway instance */
    bool datadir_defined = false;   /*< If the datadir was already set */
    char pidfile[PATH_MAX + 1] = "";
    int  pidfd = PIDFD_CLOSED;

    std::map<std::string, int> directory_locks;
    bool                       daemon_mode = true;
    bool                       syslog_configured = false;
    bool                       maxlog_configured = false;
    volatile sig_atomic_t      last_signal = 0;
    bool                       unload_modules_at_exit = true;
    std::string                redirect_output_to;
    bool                       print_stacktrace_to_stdout = true;
    bool                       use_gdb = false;
#ifndef OPENSSL_1_1
    /** SSL multi-threading functions and structures */
    pthread_mutex_t* ssl_locks = nullptr;
#endif
} this_unit;

#ifdef HAVE_GLIBC
// getopt_long is a GNU extension
static struct option long_options[] =
{
    {"config-check",        no_argument,       0, 'c'},
    {"export-config",       required_argument, 0, 'e'},
    {"daemon",              no_argument,       0, 'n'},
    {"nodaemon",            no_argument,       0, 'd'},
    {"config",              required_argument, 0, 'f'},
    {"log",                 required_argument, 0, 'l'},
    {"logdir",              required_argument, 0, 'L'},
    {"cachedir",            required_argument, 0, 'A'},
    {"libdir",              required_argument, 0, 'B'},
    {"configdir",           required_argument, 0, 'C'},
    {"datadir",             required_argument, 0, 'D'},
    {"execdir",             required_argument, 0, 'E'},
    {"persistdir",          required_argument, 0, 'F'},
    {"sharedir",            required_argument, 0, 'J'},
    {"module_configdir",    required_argument, 0, 'M'},
    {"language",            required_argument, 0, 'N'},
    {"piddir",              required_argument, 0, 'P'},
    {"basedir",             required_argument, 0, 'R'},
    {"runtimedir",          required_argument, 0, 'r'},
    {"user",                required_argument, 0, 'U'},
    {"syslog",              required_argument, 0, 's'},
    {"maxlog",              required_argument, 0, 'S'},
    {"log_augmentation",    required_argument, 0, 'G'},
    {"version",             no_argument,       0, 'v'},
    {"version-full",        no_argument,       0, 'V'},
    {"help",                no_argument,       0, '?'},
    {"connector_plugindir", required_argument, 0, 'H'},
    {"passive",             no_argument,       0, 'p'},
    {"debug",               required_argument, 0, 'g'},
    {0,                     0,                 0, 0  }
};
#endif

static int  write_pid_file();   /* write MaxScale pidfile */
static bool lock_dir(const std::string& path);
static bool lock_directories();
static void unlock_directories();
static void unlink_pidfile(void);   /* remove pidfile */
static void unlock_pidfile();
static int  ntfw_cb(const char*, const struct stat*, int, struct FTW*);
static bool handle_path_arg(std::string* dest, const char* path, const char* arg, const char* arg2 = nullptr);
static bool handle_debug_args(char* args);
static void set_log_augmentation(const char* value);
static void usage(void);
static void print_alert(int eno, const char* format, ...) mxb_attribute((format(printf, 2, 3)));
static void print_alert(const char* format, ...) mxb_attribute((format(printf, 1, 2)));
static void print_info(int eno, const char* format, ...) mxb_attribute((format(printf, 2, 3)));
static void print_info(const char* format, ...) mxb_attribute((format(printf, 1, 2)));
static void print_warning(int eno, const char* format, ...) mxb_attribute((format(printf, 2, 3)));
static void print_warning(const char* format, ...) mxb_attribute((format(printf, 1, 2)));
static void log_startup_error(int eno, const char* format, ...) mxb_attribute((format(printf, 2, 3)));
static void log_startup_error(const char* format, ...) mxb_attribute((format(printf, 1, 2)));
bool        check_paths();
static int  set_user(const char* user);
bool        pid_file_exists();
void        write_child_exit_code(int fd, int code);
static bool change_cwd();
static void log_exit_status();
static int  daemonize();
static void disable_module_unloading(const char* arg);
static void enable_module_unloading(const char* arg);
static void enable_statement_logging(const char* arg);
static void disable_statement_logging(const char* arg);
static void enable_cors(const char* arg);
static void cors_allow_origin(const char* arg);
static void allow_duplicate_servers(const char* arg);
static void use_gdb(const char* arg);
static void redirect_output_to_file(const char* arg);
static bool user_is_acceptable(const char* specified_user);
static bool init_sqlite3();
static bool init_base_libraries();
static void finish_base_libraries();
static bool redirect_stdout_and_stderr(const std::string& path);
static bool is_maxscale_already_running();

namespace
{

/* Exit status for MaxScale */
const int MAXSCALE_SHUTDOWN = 0;        /* Normal shutdown */
const int MAXSCALE_BADCONFIG = 1;       /* Configuration file error */
const int MAXSCALE_NOLIBRARY = 2;       /* No embedded library found */
const int MAXSCALE_NOSERVICES = 3;      /* No services could be started */
const int MAXSCALE_ALREADYRUNNING = 4;  /* MaxScale is already running */
const int MAXSCALE_BADARG = 5;          /* Bad command line argument */
const int MAXSCALE_INTERNALERROR = 6;   /* Internal error, see error log */
const int MAXSCALE_RESTARTING = 75;     /* MaxScale must restart (same as EX_TEMPFAIL from BSD sysexits.h */

// The default configuration file name
const char default_cnf_fname[] = "maxscale.cnf";

string get_absolute_fname(const string& relative_path, const char* fname);
bool   is_file_and_readable(const string& absolute_pathname);
bool   path_is_readable(const string& absolute_pathname);

struct SniffResult
{
    bool                                success {false};
    mxb::ini::map_result::Configuration config;
    std::string                         warning;
};

SniffResult sniff_configuration(const string& filepath);
string      resolve_maxscale_conf_fname(const string& cnf_file_arg);
}

#define VA_MESSAGE(message, format) \
    va_list ap ## __LINE__; \
    va_start(ap ## __LINE__, format); \
    int len ## __LINE__ = vsnprintf(nullptr, 0, format, ap ## __LINE__); \
    va_end(ap ## __LINE__); \
    char message[len ## __LINE__ + 1]; \
    va_start(ap ## __LINE__, format); \
    vsnprintf(message, sizeof(message), format, ap ## __LINE__); \
    va_end(ap ## __LINE__);

struct DEBUG_ARGUMENT
{
    const char* name;                       /**< The name of the debug argument */
    void        (* action)(const char* arg);/**< The function implementing the argument */
    const char* description;                /**< Help text */
};

#define SPACER "                              "

const DEBUG_ARGUMENT debug_arguments[] =
{
    {
        "disable-module-unloading", disable_module_unloading,
        "disable module unloading at exit. Will produce better\n"
        SPACER "Valgrind leak reports if leaked memory was allocated in\n"
        SPACER "a shared library"
    },
    {
        "enable-module-unloading", enable_module_unloading,
        "cancels disable-module-unloading"
    },
    {
        "redirect-output-to-file", redirect_output_to_file,
        "redirect stdout and stderr to the file given as an argument"
    },
    {
        "enable-statement-logging", enable_statement_logging,
        "enable the logging of monitor and authenticator SQL statements sent by MaxScale to the servers"
    },
    {
        "disable-statement-logging", disable_statement_logging,
        "disable the logging of monitor and authenticator SQL statements sent by MaxScale to the servers"
    },
    {
        "enable-cors", enable_cors,
        "enable CORS support in the REST API"
    },
    {
        "cors-allow-origin", cors_allow_origin,
        "enable CORS and set Access-Control-Allow-Origin header to the given value"
    },
    {
        "allow-duplicate-servers", allow_duplicate_servers,
        "allow multiple servers to have the same address/port combination"
    },
    {
        "gdb-stacktrace", use_gdb, "Use GDB to generate stacktraces"
    },
    {NULL, NULL, NULL}
};

#ifndef OPENSSL_1_1
/** SSL multi-threading functions and structures */

static void ssl_locking_function(int mode, int n, const char* file, int line)
{
    if (mode & CRYPTO_LOCK)
    {
        pthread_mutex_lock(&this_unit.ssl_locks[n]);
    }
    else
    {
        pthread_mutex_unlock(&this_unit.ssl_locks[n]);
    }
}
/**
 * OpenSSL requires this struct to be defined in order to use dynamic locks
 */
struct CRYPTO_dynlock_value
{
    pthread_mutex_t lock;
};

/**
 * Create a dynamic OpenSSL lock. The dynamic lock is just a wrapper structure
 * around a SPINLOCK structure.
 * @param file File name
 * @param line Line number
 * @return Pointer to new lock or NULL of an error occurred
 */
static struct CRYPTO_dynlock_value* ssl_create_dynlock(const char* file, int line)
{
    struct CRYPTO_dynlock_value* lock =
        (struct CRYPTO_dynlock_value*) MXB_MALLOC(sizeof(struct CRYPTO_dynlock_value));
    if (lock)
    {
        pthread_mutex_init(&lock->lock, NULL);
    }
    return lock;
}

/**
 * Lock a dynamic lock for OpenSSL.
 * @param mode
 * @param n pointer to lock
 * @param file File name
 * @param line Line number
 */
static void ssl_lock_dynlock(int mode, struct CRYPTO_dynlock_value* n, const char* file, int line)
{
    if (mode & CRYPTO_LOCK)
    {
        pthread_mutex_lock(&n->lock);
    }
    else
    {
        pthread_mutex_unlock(&n->lock);
    }
}

/**
 * Free a dynamic OpenSSL lock.
 * @param n Lock to free
 * @param file File name
 * @param line Line number
 */
static void ssl_free_dynlock(struct CRYPTO_dynlock_value* n, const char* file, int line)
{
    MXB_FREE(n);
}

#ifdef OPENSSL_1_0
/**
 * The thread ID callback function for OpenSSL dynamic locks.
 * @param id Id to modify
 */
static void maxscale_ssl_id(CRYPTO_THREADID* id)
{
    CRYPTO_THREADID_set_numeric(id, pthread_self());
}
#endif
#endif

/**
 * Handler for SIGHUP signal.
 */
static void sighup_handler(int i)
{
    // Legacy configuration reload handler
}

static void process_sigusr1()
{
    MXS_NOTICE("Log file flush following reception of SIGUSR1\n");
    mxs_log_rotate();
}

/**
 * Handler for SIGUSR1 signal. A SIGUSR1 signal will cause
 * maxscale to rotate all log files.
 */
static void sigusr1_handler(int i)
{
<<<<<<< HEAD
    MXB_NOTICE("Log file flush following reception of SIGUSR1\n");
    mxs_log_rotate();
=======
    mxs::MainWorker::get()->execute_signal_safe(process_sigusr1);
>>>>>>> bd763f63
}

static const char shutdown_msg[] = "\n\nShutting down MaxScale\n\n";
static const char patience_msg[] =
    "\n"
    "Patience is a virtue...\n"
    "Shutdown in progress, but one more Ctrl-C or SIGTERM and MaxScale goes down,\n"
    "no questions asked.\n";

static void sigterm_handler(int i)
{
    this_unit.last_signal = i;
    int n_shutdowns = maxscale_shutdown();

    if (n_shutdowns == 1)
    {
        if (!this_unit.daemon_mode)
        {
            if (write(STDERR_FILENO, shutdown_msg, sizeof(shutdown_msg) - 1) == -1)
            {
                printf("Failed to write shutdown message!\n");
            }
        }
    }
    else
    {
        exit(EXIT_FAILURE);
    }
}

static void sigint_handler(int i)
{
    this_unit.last_signal = i;
    int n_shutdowns = maxscale_shutdown();

    if (n_shutdowns == 1)
    {
        if (!this_unit.daemon_mode)
        {
            if (write(STDERR_FILENO, shutdown_msg, sizeof(shutdown_msg) - 1) == -1)
            {
                printf("Failed to write shutdown message!\n");
            }
        }
    }
    else if (n_shutdowns == 2)
    {
        if (!this_unit.daemon_mode)
        {
            if (write(STDERR_FILENO, patience_msg, sizeof(patience_msg) - 1) == -1)
            {
                printf("Failed to write shutdown message!\n");
            }
        }
    }
    else
    {
        exit(EXIT_FAILURE);
    }
}

volatile sig_atomic_t fatal_handling = 0;

static int signal_set(int sig, void (* handler)(int));

static void sigfatal_handler(int i)
{
    thread_local std::thread::id current_id;
    std::thread::id no_id;

    if (current_id != no_id)
    {
        // Fatal error when processing a fatal error.
        // TODO: This should be overhauled to proper signal handling (MXS-599).
        signal_set(i, SIG_DFL);
        raise(i);
    }

    current_id = std::this_thread::get_id();

    const mxs::Config& cnf = mxs::Config::get();

    print_alert("MaxScale %s received fatal signal %d. "
                "Commit ID: %s System name: %s Release string: %s\n\n",
                MAXSCALE_VERSION, i, maxscale_commit(), cnf.sysname.c_str(), cnf.release_string);

    MXB_ALERT("MaxScale %s received fatal signal %d. "
              "Commit ID: %s System name: %s Release string: %s",
              MAXSCALE_VERSION, i, maxscale_commit(), cnf.sysname.c_str(), cnf.release_string);

    const char* pStmt;
    size_t nStmt;

    if (!qc_get_current_stmt(&pStmt, &nStmt))
    {
        pStmt = "none/unknown";
        nStmt = strlen(pStmt);
    }

    MXB_ALERT("Statement currently being classified: %.*s", (int)nStmt, pStmt);

#ifdef MXS_WITH_ASAN
    __lsan_do_leak_check();
#endif

    DCB* dcb = dcb_get_current();
    MXS_SESSION* ses = dcb ? dcb->session() : session_get_current();

    if (ses)
    {
        ses->dump_statements();
        ses->dump_session_log();
        MXB_ALERT("Session: %lu Service: %s", ses->id(), ses->service->name());
    }

    thread_local std::string msg;

    if (this_unit.use_gdb && mxb::have_gdb())
    {
        mxb::dump_gdb_stacktrace(
            [](const char* line) {
                msg += line;
            });
    }
    else
    {
        MXB_NOTICE("For a more detailed stacktrace, install GDB and "
                   "add 'debug=gdb-stacktrace' under the [maxscale] section.");

        auto cb = [](const char* symbol, const char* cmd) {
                char buf[512];
                snprintf(buf, sizeof(buf), "  %s: %s\n", symbol, cmd);
                msg += buf;
            };

        mxb::dump_stacktrace(cb);
    }

    if (this_unit.print_stacktrace_to_stdout)
    {
        // If stdout is not redirected to the log, print the stacktrace there as well.
        print_alert("%s\n", msg.c_str());
    }

    mxb_log_fatal_error(msg.c_str());

    /* re-raise signal to enforce core dump */
    print_alert("Writing core dump.");
    signal_set(i, SIG_DFL);
    raise(i);
}

/**
 * @node Wraps sigaction calls
 *
 * Parameters:
 * @param sig Signal to set
 * @param void Handler function for signal *
 *
 * @return 0 in success, 1 otherwise
 *
 *
 * @details (write detailed description here)
 *
 */
static int signal_set(int sig, void (* handler)(int))
{
    int rc = 0;

    struct sigaction sigact = {};
    sigact.sa_handler = handler;

    int err;

    do
    {
        errno = 0;
        err = sigaction(sig, &sigact, NULL);
    }
    while (errno == EINTR);

    if (err < 0)
    {
        MXB_ERROR("Failed call sigaction() in %s due to %d, %s.",
                  program_invocation_short_name,
                  errno,
                  mxb_strerror(errno));
        rc = 1;
    }

    return rc;
}

/**
 * @brief Create the data directory for this process
 *
 * This will prevent conflicts when multiple MaxScale instances are run on the
 * same machine.
 * @param base Base datadir path
 * @param datadir The result where the process specific datadir is stored
 * @return True if creation was successful and false on error
 */
static bool create_datadir(const char* base, char* datadir)
{
    bool created = false;
    int len = 0;

    if ((len = snprintf(datadir, PATH_MAX, "%s", base)) < PATH_MAX
        && (mkdir(datadir, 0777) == 0 || errno == EEXIST))
    {
        if ((len = snprintf(datadir, PATH_MAX, "%s/data%d", base, getpid())) < PATH_MAX)
        {
            if ((mkdir(datadir, 0777) == 0) || (errno == EEXIST))
            {
                created = true;
            }
            else
            {
                MXB_ERROR("Cannot create data directory '%s': %s",
                          datadir,
                          mxb_strerror(errno));
            }
        }
    }
    else
    {
        if (len < PATH_MAX)
        {
            MXB_ERROR("Cannot create data directory '%s': %s",
                      datadir,
                      mxb_strerror(errno));
        }
        else
        {
            MXB_ERROR("Data directory pathname exceeds the maximum allowed pathname "
                      "length: %s/data%d.",
                      base,
                      getpid());
        }
    }

    return created;
}

/**
 * Cleanup the temporary data directory we created for the gateway
 */
int ntfw_cb(const char* filename,
            const struct stat* filestat,
            int fileflags,
            struct FTW* pfwt)
{
    int rc = 0;
    int datadir_len = strlen(mxs::datadir());
    std::string filename_string(filename + datadir_len);

    if (strncmp(filename_string.c_str(), "/data", 5) == 0)
    {
        rc = remove(filename);
        if (rc != 0)
        {
            int eno = errno;
            errno = 0;
            MXB_ERROR("Failed to remove the data directory %s of MaxScale due to %d, %s.",
                      filename_string.c_str(),
                      eno,
                      mxb_strerror(eno));
        }
    }
    return rc;
}

/**
 * @brief Clean up the data directory
 *
 * This removes the process specific datadir which is currently only used by
 * the embedded library. In the future this directory could contain other
 * temporary files and relocating this to to, for example, /tmp/ could make sense.
 */
void cleanup_process_datadir()
{
    int depth = 1;
    int flags = FTW_CHDIR | FTW_DEPTH | FTW_MOUNT;
    const char* proc_datadir = mxs::process_datadir();

    if (strcmp(proc_datadir, mxs::datadir()) != 0 && access(proc_datadir, F_OK) == 0)
    {
        nftw(proc_datadir, ntfw_cb, depth, flags);
    }
}

void cleanup_old_process_datadirs()
{
    int depth = 1;
    int flags = FTW_CHDIR | FTW_DEPTH | FTW_MOUNT;
    nftw(mxs::datadir(), ntfw_cb, depth, flags);
}

namespace
{
string resolve_maxscale_conf_fname(const string& cnf_file_arg)
{
    string cnf_full_path;
    if (!cnf_file_arg.empty())
    {
        char resolved_path[PATH_MAX + 1];
        if (realpath(cnf_file_arg.c_str(), resolved_path) == nullptr)
        {
            log_startup_error(errno, "Failed to open read access to configuration file");
        }
        else
        {
            cnf_full_path = resolved_path;
        }
    }
    else
    {
        /*< default config file name is used */
        string home_dir = mxs::configdir();
        if (home_dir.empty() || home_dir.back() != '/')
        {
            home_dir += '/';
        }
        cnf_full_path = get_absolute_fname(home_dir, default_cnf_fname);
    }

    if (!cnf_full_path.empty() && !is_file_and_readable(cnf_full_path))
    {
        cnf_full_path.clear();
    }
    return cnf_full_path;
}
}


/**
 * Check read and write accessibility to a directory.
 * @param dirname       directory to be checked
 *
 * @return NULL if directory can be read and written, an error message if either
 *      read or write is not permitted.
 */
static bool check_dir_access(const char* dirname, bool rd, bool wr)
{
    mxb_assert(dirname);
    std::ostringstream ss;

    if (access(dirname, F_OK) != 0)
    {
        ss << "Can't access '" << dirname << "'.";
    }
    else if (rd && access(dirname, R_OK) != 0)
    {
        ss << "MaxScale doesn't have read permission to '" << dirname << "'.";
    }
    else if (wr && access(dirname, W_OK) != 0)
    {
        ss << "MaxScale doesn't have write permission to '" << dirname << "'.";
    }

    auto err = ss.str();

    if (!err.empty())
    {
        log_startup_error(errno, "%s", err.c_str());
    }

    return err.empty();
}

static bool init_log()
{
    bool rval = false;
    const mxs::Config& cnf = mxs::Config::get();

    if (!cnf.config_check && !mxs_mkdir_all(mxs::logdir(), 0777, false))
    {
        print_alert(errno, "Cannot create log directory '%s'", mxs::logdir());
    }
    else if (mxs_log_init("maxscale", mxs::logdir(), cnf.log_target))
    {
        // Since init_log() may be called more than once, we need to ensure
        // that the cleanup-function is not registered more than once.
        static bool atexit_registered = false;

        if (!atexit_registered)
        {
            atexit(mxs_log_finish);
            atexit_registered = true;
        }
        rval = true;
    }

    return rval;
}

static void print_message(const char* tag, int eno, const char* message)
{
    fprintf(stderr,
            "%s: %s%s%s%s\n",
            tag,
            message,
            eno == 0 ? "" : ": ",
            eno == 0 ? "" : mxb_strerror(eno),
            eno == 0 ? "" : ".");
    fflush(stderr);
}

/**
 * Print message to stderr
 *
 * @param eno      Errno value, ignored if 0.
 * @param message  Message to be printed.
 */
static void print_alert(int eno, const char* format, ...)
{
    VA_MESSAGE(message, format);

    print_message("alert  ", eno, message);
}

static void print_alert(const char* format, ...)
{
    VA_MESSAGE(message, format);

    print_message("alert  ", 0, message);
}

static void print_info(int eno, const char* format, ...)
{
    VA_MESSAGE(message, format);

    print_message("info   ", eno, message);
}

static void print_info(const char* format, ...)
{
    VA_MESSAGE(message, format);

    print_message("info   ", 0, message);
}

static void print_warning(int eno, const char* format, ...)
{
    VA_MESSAGE(message, format);

    print_message("warning", eno, message);
}

static void print_warning(const char* format, ...)
{
    VA_MESSAGE(message, format);

    print_message("warning", 0, message);
}

static void log_startup_message(int eno, const char* message)
{
    if (mxb_log_inited() || init_log())
    {
        MXB_ALERT("%s%s%s%s",
                  message,
                  eno == 0 ? "" : ": ",
                  eno == 0 ? "" : mxb_strerror(eno),
                  eno == 0 ? "" : ".");
    }

    print_alert(eno, "%s", message);
}

/**
 * Log startup error.
 *
 * - If possible, log message as an error to the log.
 * - Always print the message to stdeerr.
 *
 * @param eno     Errno value, ignored if 0.
 * @param format  Printf format string.
 * @param ...     Arguments according to @c format.
 */
static void log_startup_error(int eno, const char* format, ...)
{
    VA_MESSAGE(message, format);

    log_startup_message(eno, message);
}

/**
 * Log startup error.
 *
 * - If possible, log message as an error to the log.
 * - Always print the message to stdeerr.
 *
 * @param format  Printf format string.
 * @param ...     Arguments according to @c format.
 */
static void log_startup_error(const char* format, ...)
{
    VA_MESSAGE(message, format);

    log_startup_message(0, message);
}

namespace
{
/**
 * Check that a path refers to a readable file.
 *
 * @param absolute_pathname The path to check.
 * @return True if the path refers to a readable file. is readable
 */
bool is_file_and_readable(const string& absolute_pathname)
{
    bool rv = false;
    struct stat info {};

    if (stat(absolute_pathname.c_str(), &info) == 0)
    {
        if ((info.st_mode & S_IFMT) == S_IFREG)
        {
            // There is a race here as the file can be deleted and a directory
            // created in its stead between the stat() call here and the access()
            // call in file_is_readable().
            rv = path_is_readable(absolute_pathname);
        }
        else
        {
            log_startup_error("'%s' does not refer to a regular file.", absolute_pathname.c_str());
        }
    }
    else
    {
        log_startup_error(errno, "Could not access '%s'", absolute_pathname.c_str());
    }

    return rv;
}

/**
 * Check if the file or directory is readable
 * @param absolute_pathname Path of the file or directory to check
 * @return True if file is readable
 */
bool path_is_readable(const string& absolute_pathname)
{
    bool succp = true;

    if (access(absolute_pathname.c_str(), R_OK) != 0)
    {
        log_startup_error(errno, "Opening file '%s' for reading failed", absolute_pathname.c_str());
        succp = false;
    }
    return succp;
}


/**
 * Get absolute pathname, given a relative path and a filename.
 *
 * @param relative_path  Relative path.
 * @param fname          File name to be concatenated to the path.
 *
 * @return Absolute path if resulting path exists and the file is
 *         readable, otherwise an empty string.
 */
string get_absolute_fname(const string& relative_path, const char* fname)
{
    mxb_assert(fname);

    string absolute_fname;

    /*<
     * Expand possible relative pathname to absolute path
     */
    char expanded_path[PATH_MAX];
    if (realpath(relative_path.c_str(), expanded_path) == NULL)
    {
        log_startup_error(errno, "Failed to read the directory '%s'.", relative_path.c_str());
    }
    else
    {
        /*<
         * Concatenate an absolute filename and test its existence and
         * readability.
         */

        absolute_fname += expanded_path;
        absolute_fname += "/";
        absolute_fname += fname;

        if (!path_is_readable(absolute_fname))
        {
            absolute_fname.clear();
        }
    }

    return absolute_fname;
}
}

static void usage()
{
    fprintf(stderr,
            "\nUsage : %s [OPTION]...\n\n"
            "  -c, --config-check          validate configuration file and exit\n"
            "  -e, --export-config=FILE    export configuration to a single file\n"
            "  -d, --nodaemon              enable running in terminal process\n"
            "  -f, --config=FILE           relative or absolute pathname of config file\n"
            "  -l, --log=[file|stdout]     log to file or stdout\n"
            "                              (default: file)\n"
            "  -L, --logdir=PATH           path to log file directory\n"
            "  -A, --cachedir=PATH         path to cache directory\n"
            "  -B, --libdir=PATH           path to module directory\n"
            "  -C, --configdir=PATH        path to configuration file directory\n"
            "  -D, --datadir=PATH          path to data directory,\n"
            "                              stores internal MaxScale data\n"
            "  -E, --execdir=PATH          path to the maxscale and other executable files\n"
            "  -F, --persistdir=PATH       path to persisted configuration directory\n"
            "  -M, --module_configdir=PATH path to module configuration directory\n"
            "  -H, --connector_plugindir=PATH\n"
            "                              path to MariaDB Connector-C plugin directory\n"
            "  -J, --sharedir=PATH         path to share directory\n"
            "  -N, --language=PATH         path to errmsg.sys file\n"
            "  -P, --piddir=PATH           path to PID file directory\n"
            "  -R, --basedir=PATH          base path for all other paths\n"
            "  -r  --runtimedir=PATH       base path for all other paths expect binaries\n"
            "  -U, --user=USER             user ID and group ID of specified user are used to\n"
            "                              run MaxScale\n"
            "  -s, --syslog=[yes|no]       log messages to syslog (default:yes)\n"
            "  -S, --maxlog=[yes|no]       log messages to MaxScale log (default: yes)\n"
            "  -G, --log_augmentation=0|1  augment messages with the name of the function\n"
            "                              where the message was logged (default: 0)\n"
            "  -p, --passive               start MaxScale as a passive standby\n"
            "  -g, --debug=arg1,arg2,...   enable or disable debug features. Supported arguments:\n",
            program_invocation_short_name);
    for (int i = 0; debug_arguments[i].action != NULL; i++)
    {
        fprintf(stderr,
                "   %-25s  %s\n",
                debug_arguments[i].name,
                debug_arguments[i].description);
    }
    fprintf(stderr,
            "  -v, --version               print version info and exit\n"
            "  -V, --version-full          print full version info and exit\n"
            "  -?, --help                  show this help\n"
            "\n"
            "Defaults paths:\n"
            "  config file       : %s/%s\n"
            "  configdir         : %s\n"
            "  logdir            : %s\n"
            "  cachedir          : %s\n"
            "  libdir            : %s\n"
            "  sharedir          : %s\n"
            "  datadir           : %s\n"
            "  execdir           : %s\n"
            "  language          : %s\n"
            "  piddir            : %s\n"
            "  persistdir        : %s\n"
            "  module configdir  : %s\n"
            "  connector plugins : %s\n"
            "\n"
            "If '--basedir' is provided then all other paths, including the default\n"
            "configuration file path, are defined relative to that. As an example,\n"
            "if '--basedir /path/maxscale' is specified, then, for instance, the log\n"
            "dir will be '/path/maxscale/var/log/maxscale', the config dir will be\n"
            "'/path/maxscale/etc' and the default config file will be\n"
            "'/path/maxscale/etc/maxscale.cnf'.\n\n"
            "MaxScale documentation: https://mariadb.com/kb/en/maxscale/ \n",
            mxs::configdir(),
            default_cnf_fname,
            mxs::configdir(),
            mxs::logdir(),
            mxs::cachedir(),
            mxs::libdir(),
            mxs::sharedir(),
            mxs::datadir(),
            mxs::execdir(),
            mxs::langdir(),
            mxs::piddir(),
            mxs::config_persistdir(),
            mxs::module_configdir(),
            mxs::connector_plugindir());
}

/**
 * Deletes a particular signal from a provided signal set.
 *
 * @param sigset  The signal set to be manipulated.
 * @param signum  The signal to be deleted.
 * @param signame The name of the signal.
 *
 * @return True, if the signal could be deleted from the set, false otherwise.
 */
static bool delete_signal(sigset_t* sigset, int signum, const char* signame)
{
    int rc = sigdelset(sigset, signum);

    if (rc != 0)
    {
        log_startup_error(errno, "Failed to delete signal %s from the signal set of MaxScale", signame);
    }

    return rc == 0;
}

/**
 * Disables all signals.
 *
 * @return True, if all signals could be disabled, false otherwise.
 */
bool disable_signals(void)
{
    sigset_t sigset;

    if (sigfillset(&sigset) != 0)
    {
        log_startup_error(errno, "Failed to initialize set the signal set for MaxScale");
        return false;
    }

    if (!delete_signal(&sigset, SIGHUP, "SIGHUP"))
    {
        return false;
    }

    if (!delete_signal(&sigset, SIGUSR1, "SIGUSR1"))
    {
        return false;
    }

    if (!delete_signal(&sigset, SIGTERM, "SIGTERM"))
    {
        return false;
    }

    if (!delete_signal(&sigset, SIGSEGV, "SIGSEGV"))
    {
        return false;
    }

    if (!delete_signal(&sigset, SIGABRT, "SIGABRT"))
    {
        return false;
    }

    if (!delete_signal(&sigset, SIGILL, "SIGILL"))
    {
        return false;
    }

    if (!delete_signal(&sigset, SIGFPE, "SIGFPE"))
    {
        return false;
    }

    if (!delete_signal(&sigset, SIGCHLD, "SIGCHLD"))
    {
        return false;
    }

#ifdef SIGBUS
    if (!delete_signal(&sigset, SIGBUS, "SIGBUS"))
    {
        return false;
    }
#endif

    if (sigprocmask(SIG_SETMASK, &sigset, NULL) != 0)
    {
        log_startup_error(errno, "Failed to set the signal set for MaxScale");
        return false;
    }

    return true;
}

bool disable_normal_signals(void)
{
    sigset_t sigset;

    if (sigfillset(&sigset) != 0)
    {
        log_startup_error(errno, "Failed to initialize the signal set for MaxScale");
        return false;
    }

    if (!delete_signal(&sigset, SIGHUP, "SIGHUP"))
    {
        return false;
    }

    if (!delete_signal(&sigset, SIGUSR1, "SIGUSR1"))
    {
        return false;
    }

    if (!delete_signal(&sigset, SIGTERM, "SIGTERM"))
    {
        return false;
    }

    if (sigprocmask(SIG_SETMASK, &sigset, NULL) != 0)
    {
        log_startup_error(errno, "Failed to set the signal set for MaxScale");
        return false;
    }

    return true;
}

/**
 * Configures the handling of a particular signal.
 *
 * @param signum  The signal number.
 * @param signame The name of the signal.
 * @param handler The handler function for the signal.
 *
 * @return True, if the signal could be configured, false otherwise.
 */
static bool configure_signal(int signum, const char* signame, void (* handler)(int))
{
    int rc = signal_set(signum, handler);

    if (rc != 0)
    {
        log_startup_error("Failed to set signal handler for %s.", signame);
    }

    return rc == 0;
}

/**
 * Configure fatal signal handlers
 *
 * @return True if signal handlers were installed correctly
 */
bool configure_critical_signals(void)
{
    if (!configure_signal(SIGSEGV, "SIGSEGV", sigfatal_handler))
    {
        return false;
    }

    if (!configure_signal(SIGABRT, "SIGABRT", sigfatal_handler))
    {
        return false;
    }

    if (!configure_signal(SIGILL, "SIGILL", sigfatal_handler))
    {
        return false;
    }

    if (!configure_signal(SIGFPE, "SIGFPE", sigfatal_handler))
    {
        return false;
    }

#ifdef SIGBUS
    if (!configure_signal(SIGBUS, "SIGBUS", sigfatal_handler))
    {
        return false;
    }
#endif

    return true;
}

/**
 * Configures signal handling of MaxScale.
 *
 * @return True, if all signals could be configured, false otherwise.
 */
bool configure_normal_signals(void)
{
    if (!configure_signal(SIGHUP, "SIGHUP", sighup_handler))
    {
        return false;
    }

    if (!configure_signal(SIGUSR1, "SIGUSR1", sigusr1_handler))
    {
        return false;
    }

    if (!configure_signal(SIGTERM, "SIGTERM", sigterm_handler))
    {
        return false;
    }

    if (!configure_signal(SIGINT, "SIGINT", sigint_handler))
    {
        return false;
    }

    return true;
}

bool setup_signals()
{
    bool rv = false;

    if (!configure_critical_signals())
    {
        log_startup_error("Failed to configure fatal signal handlers.");
    }
    else
    {
        sigset_t sigpipe_mask;
        sigemptyset(&sigpipe_mask);
        sigaddset(&sigpipe_mask, SIGPIPE);
        sigset_t saved_mask;
        int eno = pthread_sigmask(SIG_BLOCK, &sigpipe_mask, &saved_mask);

        if (eno != 0)
        {
            log_startup_error(eno, "Failed to initialise signal mask for MaxScale");
        }
        else
        {
            rv = true;
        }
    }

    return rv;
}

/**
 * Restore default signals
 */
void restore_signals()
{
    configure_signal(SIGHUP, "SIGHUP", SIG_DFL);
    configure_signal(SIGUSR1, "SIGUSR1", SIG_DFL);
    configure_signal(SIGTERM, "SIGTERM", SIG_DFL);
    configure_signal(SIGINT, "SIGINT", SIG_DFL);
    configure_signal(SIGSEGV, "SIGSEGV", SIG_DFL);
    configure_signal(SIGABRT, "SIGABRT", SIG_DFL);
    configure_signal(SIGILL, "SIGILL", SIG_DFL);
    configure_signal(SIGFPE, "SIGFPE", SIG_DFL);
#ifdef SIGBUS
    configure_signal(SIGBUS, "SIGBUS", SIG_DFL);
#endif
}

bool set_runtime_dirs(const char* basedir)
{
    bool rv = true;
    std::string path;

    if (rv && (rv = handle_path_arg(&path, basedir, cmake_defaults::DEFAULT_SHARE_SUBPATH)))
    {
        set_sharedir(path.c_str());
    }

    if (rv && (rv = handle_path_arg(&path, basedir, "var", cmake_defaults::DEFAULT_LOG_SUBPATH)))
    {
        set_logdir(path.c_str());
    }

    if (rv && (rv = handle_path_arg(&path, basedir, "var", cmake_defaults::DEFAULT_CACHE_SUBPATH)))
    {
        set_cachedir(path.c_str());
    }

    if (rv && (rv = handle_path_arg(&path, basedir, cmake_defaults::DEFAULT_CONFIG_SUBPATH)))
    {
        set_configdir(path.c_str());
    }

    if (rv && (rv = handle_path_arg(&path, basedir, cmake_defaults::DEFAULT_MODULE_CONFIG_SUBPATH)))
    {
        set_module_configdir(path.c_str());
    }

    if (rv && (rv = handle_path_arg(&path, basedir, "var", cmake_defaults::DEFAULT_DATA_SUBPATH)))
    {
        mxs::set_datadir(path.c_str());
    }

    if (rv && (rv = handle_path_arg(&path, basedir, "var", cmake_defaults::DEFAULT_LANG_SUBPATH)))
    {
        mxs::set_langdir(path.c_str());
    }

    if (rv && (rv = handle_path_arg(&path, basedir, "var", cmake_defaults::DEFAULT_PID_SUBPATH)))
    {
        set_piddir(path.c_str());
    }

    if (rv && (rv = handle_path_arg(&path, basedir, "var", cmake_defaults::DEFAULT_CONFIG_PERSIST_SUBPATH)))
    {
        set_config_persistdir(path.c_str());
    }

    if (rv && (rv = handle_path_arg(&path, basedir, cmake_defaults::DEFAULT_CONNECTOR_PLUGIN_SUBPATH)))
    {
        set_connector_plugindir(path.c_str());
    }

    return rv;
}

/**
 * Set the directories of MaxScale relative to a basedir
 *
 * @param basedir The base directory relative to which the other are set.
 *
 * @return True if the directories could be set, false otherwise.
 */
bool set_dirs(const char* basedir)
{
    bool rv = true;
    std::string path;

    rv = set_runtime_dirs(basedir);

    // The two paths here are not inside set_runtime_dirs on purpose: they are set by --basedir but not by
    // --runtimedir. The former is used with tarball installations and the latter is used to run multiple
    // MaxScale instances on the same server.

    if (rv && (rv = handle_path_arg(&path, basedir, cmake_defaults::DEFAULT_LIB_SUBPATH)))
    {
        set_libdir(path.c_str());
    }

    if (rv && (rv = handle_path_arg(&path, basedir, cmake_defaults::DEFAULT_EXEC_SUBPATH)))
    {
        set_execdir(path.c_str());
    }

    return rv;
}

/**
 * A RAII class that at construction time takes overship of pipe
 * handle and at destruction time notifies parent if there is
 * a need for that.
 */
class ChildExit
{
public:
    ChildExit(const ChildExit&) = delete;
    ChildExit& operator=(const ChildExit&) = delete;

    ChildExit(int child_pipe, int* pRc)
        : m_child_pipe(child_pipe)
        , m_rc(*pRc)
    {
    }

    ~ChildExit()
    {
        if (m_child_pipe != -1 && m_rc != MAXSCALE_SHUTDOWN)
        {
            write_child_exit_code(m_child_pipe, m_rc) ;
            ::close(m_child_pipe);
        }

        if (this_unit.unload_modules_at_exit)
        {
            unload_all_modules();
        }

        log_exit_status();
        restore_signals();
    }

private:
    int        m_child_pipe;
    const int& m_rc;
};

/**
 * @mainpage
 * The main entry point into MaxScale
 *
 * Logging and error printing
 * ---
 * What is printed to the terminal is something that the user can understand,
 * and/or something what the user can do for. For example, fix configuration.
 * More detailed messages are printed to error log, and optionally to trace
 * and debug log.
 *
 * As soon as process switches to daemon process, stderr printing is stopped -
 * except when it comes to command-line argument processing.
 * This is not an obvious solution because stderr is often directed to somewhere,
 * but currently this is the case.
 *
 * The configuration file is by default /etc/maxscale.cnf
 * The name of configuration file and its location can also be specified with a
 * command-line argument.
 *
 * @param argc The argument count
 * @param argv The array of arguments themselves
 * @return 0 if process exited normally, otherwise a non-zero value is returned
 */
int main(int argc, char** argv)
{
    int rc = MAXSCALE_SHUTDOWN;

    mxs::Config& cnf = mxs::Config::init(argc, argv);

    maxscale_reset_starttime();

    snprintf(this_unit.datadir, PATH_MAX, "%s", cmake_defaults::DEFAULT_DATADIR);
    this_unit.datadir[PATH_MAX] = '\0';

    // Option string for getopt
    const char accepted_opts[] = "dnce:f:g:l:vVs:S:?L:D:C:B:U:A:P:G:N:E:F:M:H:J:p:R:r:";
    const char* specified_user = NULL;
    char export_cnf[PATH_MAX + 1] = "";
    string cnf_file_arg;    /*< conf filename from cmd-line arg */
    string tmp_path;
    int opt;
#ifdef HAVE_GLIBC
    int option_index;
    while ((opt = getopt_long(argc,
                              argv,
                              accepted_opts,
                              long_options,
                              &option_index)) != -1)
#else
    while ((opt = getopt(argc, argv, accepted_opts)) != -1)
#endif
    {
        bool succp = true;

        switch (opt)
        {
        case 'n':
            /*< Daemon mode, MaxScale forks and parent exits. */
            this_unit.daemon_mode = true;
            break;

        case 'd':
            /*< Non-daemon mode, MaxScale does not fork. */
            this_unit.daemon_mode = false;
            break;

        case 'f':
            /*<
             * Simply copy the conf file argument. Expand or validate
             * it when MaxScale home directory is resolved.
             */
            if (optarg[0] != '-')
            {
                cnf_file_arg = optarg;
            }
            if (cnf_file_arg.empty())
            {
                log_startup_error("Configuration file argument identifier \'-f\' was specified but "
                                  "the argument didn't specify a valid configuration file or the "
                                  "argument was missing.");
                usage();
                succp = false;
            }
            break;

        case 'v':
            printf("MaxScale %s\n", MAXSCALE_VERSION);
            return EXIT_SUCCESS;

        case 'V':
            printf("MaxScale %s - %s\n", MAXSCALE_VERSION, maxscale_commit());

            // MAXSCALE_SOURCE is two values separated by a space, see CMakeLists.txt
            if (strcmp(maxscale_source(), " ") != 0)
            {
                printf("Source:        %s\n", maxscale_source());
            }
            if (strcmp(maxscale_cmake_flags(), "") != 0)
            {
                printf("CMake flags:   %s\n", maxscale_cmake_flags());
            }
            if (strcmp(maxscale_jenkins_build_tag(), "") != 0)
            {
                printf("Jenkins build: %s\n", maxscale_jenkins_build_tag());
            }
            return EXIT_SUCCESS;

        case 'l':
            if (strncasecmp(optarg, "file", PATH_MAX) == 0)
            {
                cnf.log_target = MXB_LOG_TARGET_FS;
            }
            else if (strncasecmp(optarg, "stdout", PATH_MAX) == 0)
            {
                cnf.log_target = MXB_LOG_TARGET_STDOUT;
            }
            else
            {
                log_startup_error("Configuration file argument identifier \'-l\' was specified but "
                                  "the argument didn't specify a valid configuration file or the "
                                  "argument was missing.");
                usage();
                succp = false;
            }
            break;

        case 'L':
            if (handle_path_arg(&tmp_path, optarg, NULL))
            {
                set_logdir(tmp_path.c_str());
            }
            else
            {
                succp = false;
            }
            break;

        case 'N':
            if (handle_path_arg(&tmp_path, optarg, NULL))
            {
                mxs::set_langdir(tmp_path.c_str());
            }
            else
            {
                succp = false;
            }
            break;

        case 'P':
            if (handle_path_arg(&tmp_path, optarg, NULL))
            {
                set_piddir(tmp_path.c_str());
            }
            else
            {
                succp = false;
            }
            break;

        case 'D':
            snprintf(this_unit.datadir, PATH_MAX, "%s", optarg);
            this_unit.datadir[PATH_MAX] = '\0';
            mxs::set_datadir(optarg);
            this_unit.datadir_defined = true;
            break;

        case 'C':
            if (handle_path_arg(&tmp_path, optarg, NULL))
            {
                set_configdir(tmp_path.c_str());
            }
            else
            {
                succp = false;
            }
            break;

        case 'B':
            if (handle_path_arg(&tmp_path, optarg, NULL))
            {
                set_libdir(tmp_path.c_str());
            }
            else
            {
                succp = false;
            }
            break;

        case 'A':
            if (handle_path_arg(&tmp_path, optarg, NULL))
            {
                set_cachedir(tmp_path.c_str());
            }
            else
            {
                succp = false;
            }
            break;

        case 'E':
            if (handle_path_arg(&tmp_path, optarg, NULL))
            {
                set_execdir(tmp_path.c_str());
            }
            else
            {
                succp = false;
            }
            break;

        case 'H':
            if (handle_path_arg(&tmp_path, optarg, NULL))
            {
                set_connector_plugindir(tmp_path.c_str());
            }
            else
            {
                succp = false;
            }
            break;

        case 'J':
            if (handle_path_arg(&tmp_path, optarg, NULL))
            {
                set_sharedir(tmp_path.c_str());
            }
            else
            {
                succp = false;
            }
            break;

        case 'F':
            if (handle_path_arg(&tmp_path, optarg, NULL))
            {
                set_config_persistdir(tmp_path.c_str());
            }
            else
            {
                succp = false;
            }
            break;

        case 'M':
            if (handle_path_arg(&tmp_path, optarg, NULL))
            {
                set_module_configdir(tmp_path.c_str());
            }
            else
            {
                succp = false;
            }
            break;

        case 'R':
            if (handle_path_arg(&tmp_path, optarg, NULL))
            {
                succp = set_dirs(tmp_path.c_str());
            }
            else
            {
                succp = false;
            }
            break;

        case 'r':
            if (handle_path_arg(&tmp_path, optarg, NULL))
            {
                succp = set_runtime_dirs(tmp_path.c_str());
            }
            else
            {
                succp = false;
            }
            break;

        case 'S':
            {
                char* tok = strstr(optarg, "=");
                if (tok)
                {
                    tok++;
                    if (tok)
                    {
                        cnf.maxlog.set(config_truth_value(tok));
                        this_unit.maxlog_configured = true;
                    }
                }
                else
                {
                    cnf.maxlog.set(config_truth_value(optarg));
                    this_unit.maxlog_configured = true;
                }
            }
            break;

        case 's':
            {
                char* tok = strstr(optarg, "=");
                if (tok)
                {
                    tok++;
                    if (tok)
                    {
                        cnf.syslog.set(config_truth_value(tok));
                        this_unit.syslog_configured = true;
                    }
                }
                else
                {
                    cnf.syslog.set(config_truth_value(optarg));
                    this_unit.syslog_configured = true;
                }
            }
            break;

        case 'U':
            specified_user = optarg;
            if (set_user(specified_user) != 0)
            {
                succp = false;
            }
            break;

        case 'G':
            set_log_augmentation(optarg);
            break;

        case '?':
            usage();
            return EXIT_SUCCESS;

        case 'c':
            cnf.config_check = true;
            break;

        case 'e':
            cnf.config_check = true;
            strcpy(export_cnf, optarg);
            break;

        case 'p':
            cnf.passive.set(true);
            break;

        case 'g':
            if (!handle_debug_args(optarg))
            {
                succp = false;
            }
            break;

        default:
            usage();
            succp = false;
            break;
        }

        if (!succp)
        {
            return MAXSCALE_BADARG;
        }
    }

    if (!user_is_acceptable(specified_user))
    {
        // Error was logged in user_is_acceptable().
        return EXIT_FAILURE;
    }

    if (cnf.config_check)
    {
        this_unit.daemon_mode = false;
        cnf.log_target = MXB_LOG_TARGET_STDOUT;
    }

    uint64_t systemd_interval = 0;      // in microseconds
#ifdef HAVE_SYSTEMD
    // Systemd watchdog. Must be called in the initial thread */
    if (sd_watchdog_enabled(false, &systemd_interval) <= 0)
    {
        systemd_interval = 0;   // Disabled
    }
#endif

    int child_pipe = -1;
    if (!this_unit.daemon_mode)
    {
        print_info("MaxScale will be run in the terminal process.");
    }
    else
    {
        // If the function returns, we are in the child.
        child_pipe = daemonize();

        if (child_pipe == -1)
        {
            return MAXSCALE_INTERNALERROR;
        }
    }

    // This RAII class ensures that the parent is notified at process exit.
    ChildExit child_exit(child_pipe, &rc);

    // NOTE: From here on, rc *must* be assigned the return value, before returning.
    if (!setup_signals())
    {
        rc = MAXSCALE_INTERNALERROR;
        return rc;
    }

    const string cnf_file_path = resolve_maxscale_conf_fname(cnf_file_arg);
    if (cnf_file_path.empty())
    {
        rc = MAXSCALE_BADCONFIG;
        return rc;
    }

    auto cfg_file_read_res = sniff_configuration(cnf_file_path);
    if (!cfg_file_read_res.success)
    {
        rc = MAXSCALE_BADCONFIG;
        return rc;
    }

    // Set the default location for plugins. Path-related settings have been read by now.
    mxq::MariaDB::set_default_plugin_dir(mxs::connector_plugindir());

    if (mxb_log_inited())
    {
        // If the log was inited due to some error logging *and* we did not exit,
        // we need to close it so that it can be opened again, this time with
        // the final settings.
        mxs_log_finish();
    }

    if (cnf.log_target != MXB_LOG_TARGET_STDOUT && this_unit.daemon_mode)
    {
        mxs_log_redirect_stdout(true);
        this_unit.print_stacktrace_to_stdout = false;
    }

    if (!init_log())
    {
        rc = MAXSCALE_BADCONFIG;
        return rc;
    }

    if (!init_base_libraries())
    {
        rc = MAXSCALE_INTERNALERROR;
        return rc;
    }

    atexit(finish_base_libraries);

    mxb::WatchdogNotifier watchdog_notifier(systemd_interval);
    MainWorker main_worker(&watchdog_notifier);

    if (!cfg_file_read_res.warning.empty())
    {
        MXB_WARNING("In file '%s': %s", cnf_file_path.c_str(), cfg_file_read_res.warning.c_str());
    }

    if (!apply_main_config(cfg_file_read_res.config))
    {
        rc = MAXSCALE_BADCONFIG;
        return rc;
    }

    mxb_log_set_syslog_enabled(cnf.syslog.get());
    mxb_log_set_maxlog_enabled(cnf.maxlog.get());

    MXB_NOTICE("syslog logging is %s.", cnf.syslog.get() ? "enabled" : "disabled");
    MXB_NOTICE("maxlog logging is %s.", cnf.maxlog.get() ? "enabled" : "disabled");

    // Try to create the persisted configuration directory. This needs to be done before the path validation
    // done by check_paths() to prevent it from failing. The directory wont' exist if it's the first time
    // MaxScale is starting up with this configuration.
    mxs_mkdir_all(mxs::config_persistdir(), S_IRWXU | S_IRWXG | S_IROTH | S_IXOTH);

    if (!check_paths())
    {
        rc = MAXSCALE_BADCONFIG;
        return rc;
    }

    if (!cnf.debug.empty() && !handle_debug_args(&cnf.debug[0]))
    {
        rc = MAXSCALE_INTERNALERROR;
        return rc;
    }

    if (!this_unit.redirect_output_to.empty())
    {
        if (!redirect_stdout_and_stderr(this_unit.redirect_output_to))
        {
            rc = MAXSCALE_INTERNALERROR;
            return rc;
        }
    }

    if (!cnf.config_check)
    {
        if (is_maxscale_already_running())
        {
            rc = MAXSCALE_ALREADYRUNNING;
            return rc;
        }
    }

    if (!cnf.syslog.get() && !cnf.maxlog.get())
    {
        print_warning("Both MaxScale and Syslog logging disabled.");
    }

    // Config successfully read and we are a unique MaxScale, time to log some info.
    MXB_NOTICE("Host: '%s' OS: %s@%s, %s, %s with %ld processor cores (%.2f available).",
               cnf.nodename.c_str(), cnf.sysname.c_str(), cnf.release.c_str(),
               cnf.version.c_str(), cnf.machine.c_str(), get_processor_count(),
               get_vcpu_count());

    MXB_NOTICE("Total main memory: %s (%s usable).",
               mxb::pretty_size(get_total_memory()).c_str(),
               mxb::pretty_size(get_available_memory()).c_str());
    MXB_NOTICE("MariaDB MaxScale %s started (Commit: %s)", MAXSCALE_VERSION, maxscale_commit());
    MXB_NOTICE("MaxScale is running in process %i", getpid());

    if (!this_unit.daemon_mode)
    {
        fprintf(stderr,
                "\n"
                "Configuration file : %s\n"
                "Log directory      : %s\n"
                "Data directory     : %s\n"
                "Module directory   : %s\n"
                "Service cache      : %s\n\n",
                cnf_file_path.c_str(),
                mxs::logdir(),
                mxs::datadir(),
                mxs::libdir(),
                mxs::cachedir());
    }

    MXB_NOTICE("Configuration file: %s", cnf_file_path.c_str());
    MXB_NOTICE("Log directory: %s", mxs::logdir());
    MXB_NOTICE("Data directory: %s", mxs::datadir());
    MXB_NOTICE("Module directory: %s", mxs::libdir());
    MXB_NOTICE("Service cache: %s", mxs::cachedir());

    if (this_unit.daemon_mode)
    {
        if (!change_cwd())
        {
            rc = MAXSCALE_INTERNALERROR;
            return rc;
        }
    }

    cleanup_old_process_datadirs();
    if (!cnf.config_check)
    {
        /*
         * Set the data directory. We use a unique directory name to avoid conflicts
         * if multiple instances of MaxScale are being run on the same machine.
         */
        if (create_datadir(mxs::datadir(), this_unit.datadir))
        {
            mxs::set_process_datadir(this_unit.datadir);
            atexit(cleanup_process_datadir);
        }
        else
        {
            log_startup_error(errno, "Cannot create data directory '%s'", this_unit.datadir);
            rc = MAXSCALE_BADCONFIG;
            return rc;
        }
    }

    if (!qc_setup(&cnf.qc_cache_properties,
                  cnf.qc_sql_mode,
                  cnf.qc_name.c_str(),
                  cnf.qc_args.c_str()))
    {
        log_startup_error("Failed to initialise query classifier library.");
        rc = MAXSCALE_INTERNALERROR;
        return rc;
    }

    // Load the password encryption/decryption key, as monitors and services may need it.
    if (!load_encryption_keys())
    {
        log_startup_error("Error loading password decryption key.");
        rc = MAXSCALE_SHUTDOWN;
        return rc;
    }

    /** Load the admin users */
    rest_users_init();

    // Create the configuration manager
    mxs::ConfigManager manager(&main_worker);

    /**
     * The following lambda function is executed as the first event on the main worker. This is what starts
     * up the listeners for all services.
     *
     * Due to the fact that the main thread runs a worker thread we have to queue the starting
     * of the listeners to happen after all workers have started. This allows worker messages to be used
     * when listeners are being started.
     *
     * Once the main worker is dedicated to doing work other than handling traffic the code could be executed
     * immediately after the worker thread have been started. This would make the startup logic clearer as
     * the order of the events would be the way they appear to be.
     */
    auto do_startup = [&]() {
            bool use_static_cnf = !manager.load_cached_config();

            if (use_static_cnf || cnf.config_check)
            {
                ConfigSectionMap config_context;
                if (!config_load_and_process(cnf_file_path, cfg_file_read_res.config, config_context))
                {
                    print_alert("Failed to open, read or process the MaxScale configuration "
                                "file. See the error log for details.");
                    MXB_ALERT("Failed to open, read or process the MaxScale configuration file %s.",
                              cnf_file_path.c_str());
                    rc = MAXSCALE_BADCONFIG;
                    main_worker.start_shutdown();
                    return;
                }

                if (cnf.config_check)
                {
                    MXB_NOTICE("Configuration was successfully verified.");

                    if (*export_cnf && export_config_file(export_cnf, config_context))
                    {
                        MXB_NOTICE("Configuration exported to '%s'", export_cnf);
                    }

                    rc = MAXSCALE_SHUTDOWN;
                    main_worker.start_shutdown();
                    return;
                }
            }
            else
            {
                auto res = manager.process_cached_config();

                if (res != mxs::ConfigManager::Startup::OK)
                {
                    if (res == mxs::ConfigManager::Startup::RESTART)
                    {
                        MXB_NOTICE("Attempting to restart MaxScale");

                        if (this_unit.daemon_mode)
                        {
                            // We have to fake success on the main process since we are using Type=forking.
                            // This has to be done because systemd only considers the final process as the
                            // main process whose return code is checked against RestartForceExitStatus. For
                            // more information, refer to the following issues:
                            //   https://github.com/systemd/systemd/issues/19295
                            //   https://github.com/systemd/systemd/pull/19685

                            write_child_exit_code(child_pipe, MAXSCALE_SHUTDOWN);
                        }

                        rc = MAXSCALE_RESTARTING;
                    }
                    else
                    {
                        MXB_ALERT("Failed to apply cached configuration, cannot continue. "
                                  "To start MaxScale without the cached configuration, disable "
                                  "configuration synchronization or remove the cached file.");
                        rc = MAXSCALE_BADCONFIG;
                    }

                    main_worker.start_shutdown();
                    return;
                }
            }

            if (cnf.admin_enabled)
            {
                bool success = mxs_admin_init();

                if (!success && (cnf.admin_host == "::"))
                {
                    MXB_WARNING("Failed to bind on address '::', attempting to "
                                "bind on IPv4 address '0.0.0.0'.");
                    cnf.admin_host = "0.0.0.0";
                    success = mxs_admin_init();
                }

                if (success)
                {
                    MXB_NOTICE("Started REST API on [%s]:%d",
                               cnf.admin_host.c_str(), (int)cnf.admin_port);
                    // Start HttpSql cleanup thread.
                    HttpSql::start_cleanup();
                }
                else
                {
                    log_startup_error("Failed to initialize REST API.");
                    rc = MAXSCALE_INTERNALERROR;
                    main_worker.start_shutdown();
                    return;
                }
            }

            // If the configuration was read from the static configuration file, the objects need to be
            // started after they have been created.
            if (use_static_cnf)
            {
                // Ideally we'd do this in mxs::Config::Specification::validate but since it is configured
                // before the objects are created, it's simpler to do the check here. For runtime changes it
                // is done inside the validation function.
                auto cluster = cnf.config_sync_cluster;

                if (!cluster.empty() && !MonitorManager::find_monitor(cluster.c_str()))
                {
                    log_startup_error("The value of '%s' is not the name of a monitor: %s.",
                                      CN_CONFIG_SYNC_CLUSTER, cluster.c_str());
                    rc = MAXSCALE_BADCONFIG;
                    main_worker.start_shutdown();
                    return;
                }

                MonitorManager::start_all_monitors();
                MonitorManager::wait_one_tick();

                if (!Service::launch_all())
                {
                    log_startup_error("Failed to start all MaxScale services.");
                    rc = MAXSCALE_NOSERVICES;
                    main_worker.start_shutdown();
                    return;
                }
            }

            manager.start_sync();

            if (this_unit.daemon_mode)
            {
                // Successful start, notify the parent process that it can exit.
                write_child_exit_code(child_pipe, rc);
            }
        };

    watchdog_notifier.start();

    add_built_in_module(mariadbprotocol_info());
    add_built_in_module(mariadbauthenticator_info());
    // Initialize the internal query classifier. The actual plugin will be
    // initialized via the module initialization below.
    if (qc_process_init(QC_INIT_SELF))
    {
        // Before we start the workers we need to check if a shutdown signal has been received
        if (!maxscale_is_shutting_down())
        {
            if (RoutingWorker::init(&watchdog_notifier))
            {
                // If a shutdown signal was received while we were initializing the workers,
                // we need to exit. After this point, the shutdown will be driven by the workers.
                if (!maxscale_is_shutting_down())
                {

                    // Start the routing workers, each in a thread of its own.
                    if (RoutingWorker::start_workers())
                    {
                        MXB_NOTICE("MaxScale started with %d worker threads.", config_threadcount());

                        if (configure_normal_signals())
                        {
                            if (main_worker.execute(do_startup, RoutingWorker::EXECUTE_QUEUED))
                            {
                                // This call will block until MaxScale is shut down.
                                main_worker.run();
                                MXB_NOTICE("MaxScale is shutting down.");

                                // Stop the threadpool before shutting down the REST-API. The pool might still
                                // have queued responses in it that use it and thus they should be allowed to
                                // finish before we shut down. New REST-API responses are not possible as they
                                // are actively being refused by the thread that would otherwise accept them.
                                mxs::thread_pool().stop(false);

                                disable_normal_signals();
                                mxs_admin_finish();

                                // Shutting down started, wait for all routing workers.
                                RoutingWorker::join_workers();
                                MXB_NOTICE("All workers have shut down.");

                                MonitorManager::destroy_all_monitors();

                                maxscale_start_teardown();
                                service_destroy_instances();
                                filter_destroy_instances();
                                listener_destroy_instances();
                                ServerManager::destroy_all();

                                MXB_NOTICE("MaxScale shutdown completed.");
                            }
                            else
                            {
                                log_startup_error("Failed to queue startup task.");
                                rc = MAXSCALE_INTERNALERROR;
                            }
                        }
                        else
                        {
                            log_startup_error("Failed to install signal handlers.");
                            rc = MAXSCALE_INTERNALERROR;
                        }
                    }
                    else
                    {
                        log_startup_error("Failed to start routing workers.");
                        rc = MAXSCALE_INTERNALERROR;
                    }
                }
                else
                {
                    rc = MAXSCALE_SHUTDOWN;
                }

                RoutingWorker::finish();
            }
            else
            {
                log_startup_error("Failed to initialize routing workers.");
                rc = MAXSCALE_INTERNALERROR;
            }
        }
        else
        {
            rc = MAXSCALE_SHUTDOWN;
        }

        // Finalize the internal query classifier. The actual plugin was finalized
        // via the module finalizarion above.
        qc_process_end(QC_INIT_SELF);
    }
    else
    {
        log_startup_error("Failed to initialize the internal query classifier.");
        rc = MAXSCALE_INTERNALERROR;
    }

    watchdog_notifier.stop();

    return rc;
}   /*< End of main */

static void unlock_pidfile()
{
    if (this_unit.pidfd != PIDFD_CLOSED)
    {
        if (flock(this_unit.pidfd, LOCK_UN | LOCK_NB) != 0)
        {
            log_startup_error(errno, "Failed to unlock PID file '%s'", this_unit.pidfile);
        }
        close(this_unit.pidfd);
        this_unit.pidfd = PIDFD_CLOSED;
    }
}

/**
 * Unlink pid file, called at program exit
 */
static void unlink_pidfile(void)
{
    unlock_pidfile();

    if (strlen(this_unit.pidfile))
    {
        if (unlink(this_unit.pidfile))
        {
            MXB_WARNING("Failed to remove pidfile %s: %s", this_unit.pidfile, mxb_strerror(errno));
        }
    }
}

bool pid_is_maxscale(int pid)
{
    bool rval = false;
    std::stringstream ss;
    ss << "/proc/" << pid << "/comm";
    std::ifstream file(ss.str());
    std::string line;

    if (file && std::getline(file, line))
    {
        if (line == "maxscale" && pid != getpid())
        {
            rval = true;
        }
    }

    return rval;
}

/**
 * Check if the maxscale.pid file exists and has a valid PID in it. If one has already been
 * written and a MaxScale process is running, this instance of MaxScale should shut down.
 * @return True if the conditions for starting MaxScale are not met and false if
 * no PID file was found or there is no process running with the PID of the maxscale.pid
 * file. If false is returned, this process should continue normally.
 */
bool pid_file_exists()
{
    const int PIDSTR_SIZE = 1024;

    char pathbuf[PATH_MAX + 1];
    char pidbuf[PIDSTR_SIZE];
    pid_t pid;
    bool lock_failed = false;

    snprintf(pathbuf, PATH_MAX, "%s/maxscale.pid", mxs::piddir());
    pathbuf[PATH_MAX] = '\0';

    if (access(pathbuf, F_OK) != 0)
    {
        return false;
    }

    if (access(pathbuf, R_OK) == 0)
    {
        int fd, b;

        if ((fd = open(pathbuf, O_RDWR)) == -1)
        {
            log_startup_error(errno, "Failed to open PID file '%s'", pathbuf);
            return true;
        }
        if (flock(fd, LOCK_EX | LOCK_NB))
        {
            if (errno != EWOULDBLOCK)
            {
                log_startup_error(errno, "Failed to lock PID file '%s'", pathbuf);
                close(fd);
                return true;
            }
            lock_failed = true;
        }

        this_unit.pidfd = fd;
        b = read(fd, pidbuf, sizeof(pidbuf));

        if (b == -1)
        {
            log_startup_error(errno, "Failed to read from PID file '%s'", pathbuf);
            unlock_pidfile();
            return true;
        }
        else if (b == 0)
        {
            /** Empty file */
            log_startup_error("PID file read from '%s'. File was empty. If the file is the "
                              "correct PID file and no other MaxScale processes are running, "
                              "please remove it manually and start MaxScale again.", pathbuf);
            unlock_pidfile();
            return true;
        }

        pidbuf[(size_t)b < sizeof(pidbuf) ? (size_t)b : sizeof(pidbuf) - 1] = '\0';
        pid = strtol(pidbuf, NULL, 0);

        if (pid < 1)
        {
            /** Bad PID */
            log_startup_error("PID file read from '%s'. File contents not valid. If the file "
                              "is the correct PID file and no other MaxScale processes are "
                              "running, please remove it manually and start MaxScale again.", pathbuf);
            unlock_pidfile();
            return true;
        }

        if (pid_is_maxscale(pid))
        {
            log_startup_error("MaxScale is already running. Process id: %d. "
                              "Use another location for the PID file to run multiple "
                              "instances of MaxScale on the same machine.", pid);
            unlock_pidfile();
        }
        else
        {
            /** no such process, old PID file */
            if (lock_failed)
            {
                log_startup_error("Locking the PID file '%s' failed. Read PID from file "
                                  "and no process found with PID %d. Confirm that no other "
                                  "process holds the lock on the PID file.",
                                  pathbuf, pid);
                close(fd);
            }
            return lock_failed;
        }
    }
    else
    {
        log_startup_error("Cannot open PID file '%s', no read permissions. Please confirm "
                          "that the user running MaxScale has read permissions on the file.",
                          pathbuf);
    }
    return true;
}

/**
 * Write process pid into pidfile anc close it
 * Parameters:
 * @param home_dir The MaxScale home dir
 * @return 0 on success, 1 on failure
 *
 */

static int write_pid_file()
{
    if (!mxs_mkdir_all(mxs::piddir(), S_IRWXU | S_IRWXG | S_IROTH | S_IXOTH))
    {
        MXB_ERROR("Failed to create PID directory.");
        return 1;
    }

    snprintf(this_unit.pidfile, PATH_MAX, "%s/maxscale.pid", mxs::piddir());

    if (this_unit.pidfd == PIDFD_CLOSED)
    {
        int fd = -1;

        fd = open(this_unit.pidfile, O_WRONLY | O_CREAT, 0777);
        if (fd == -1)
        {
            log_startup_error(errno, "Failed to open PID file '%s'", this_unit.pidfile);
            return -1;
        }

        if (flock(fd, LOCK_EX | LOCK_NB))
        {
            if (errno == EWOULDBLOCK)
            {
                log_startup_error("Failed to lock PID file '%s', another process is holding a lock on it. "
                                  "Please confirm that no other MaxScale process is using the same "
                                  "PID file location.",
                                  this_unit.pidfile);
            }
            else
            {
                log_startup_error("Failed to lock PID file '%s'.", this_unit.pidfile);
            }
            close(fd);
            return -1;
        }
        this_unit.pidfd = fd;
    }

    /* truncate pidfile content */
    if (ftruncate(this_unit.pidfd, 0))
    {
        log_startup_error("MaxScale failed to truncate PID file '%s'.", this_unit.pidfile);
        unlock_pidfile();
        return -1;
    }

    string pidstr = std::to_string(getpid());
    ssize_t len = pidstr.length();

    if (pwrite(this_unit.pidfd, pidstr.c_str(), len, 0) != len)
    {
        log_startup_error(errno, "MaxScale failed to write into PID file '%s'", this_unit.pidfile);
        unlock_pidfile();
        return -1;
    }

    /* success */
    return 0;
}

static bool handle_path_arg(std::string* dest, const char* path, const char* arg, const char* arg2)
{
    bool rval = false;
    if (path)
    {
        string tmp = path;
        if (tmp.empty() || tmp.back() != '/')
        {
            tmp += '/';
        }

        if (arg)
        {
            tmp += arg;
        }
        if (arg2)
        {
            if (tmp.back() != '/')
            {
                tmp += '/';
            }
            tmp += arg2;
        }

        *dest = move(tmp);
        rval = true;
    }
    return rval;
}

bool check_paths()
{
    // The default path for the connector_plugindir isn't valid. This doesn't matter that much as we don't
    // include the plugins in the installation.
    if (strcmp(mxs::connector_plugindir(), cmake_defaults::DEFAULT_CONNECTOR_PLUGINDIR) != 0)
    {
        if (!check_dir_access(mxs::connector_plugindir(), true, false))
        {
            return false;
        }
    }

    return check_dir_access(mxs::logdir(), true, false)
           && check_dir_access(mxs::cachedir(), true, true)
           && check_dir_access(mxs::configdir(), true, false)
           && check_dir_access(mxs::module_configdir(), true, false)
           && check_dir_access(mxs::datadir(), true, false)
           && check_dir_access(mxs::langdir(), true, false)
           && check_dir_access(mxs::piddir(), true, true)
           && check_dir_access(mxs::config_persistdir(), true, true)
           && check_dir_access(mxs::libdir(), true, false)
           && check_dir_access(mxs::execdir(), true, false);
}

void set_log_augmentation(const char* value)
{
    // Command line arguments are handled first, thus command line argument
    // has priority.

    static bool augmentation_set = false;

    if (!augmentation_set)
    {
        mxb_log_set_augmentation(atoi(value));

        augmentation_set = true;
    }
}

/**
 * Read various directory paths and log settings from configuration. Variable substitution is
 * assumed to be already performed.
 *
 * @param main_config Parsed [maxscale]-section from the main configuration file.
 */
static void apply_dir_log_config(const mxb::ini::map_result::ConfigSection& main_config)
{
    const string* value = nullptr;

    auto find_helper = [&main_config, &value](const string& key) {
            bool rval = false;
            const auto& kvs = main_config.key_values;
            auto it = kvs.find(key);
            if (it != kvs.end())
            {
                value = &it->second.value;
                rval = true;
            }
            return rval;
        };

    auto add_slash = [](const string* path) {
            string rval;
            rval.reserve(path->length() + 1);
            rval += *path;
            if (rval.empty() || rval.back() != '/')
            {
                rval += '/';
            }
            return rval;
        };

    // These will not override command line parameters but will override default values. */
    if (find_helper(CN_LOGDIR))
    {
        if (strcmp(mxs::logdir(), cmake_defaults::DEFAULT_LOGDIR) == 0)
        {
            auto tmp = add_slash(value);
            set_logdir(tmp.c_str());
        }
    }

    if (find_helper(CN_LIBDIR))
    {
        if (strcmp(mxs::libdir(), cmake_defaults::DEFAULT_LIBDIR) == 0)
        {
            auto tmp = add_slash(value);
            set_libdir(tmp.c_str());
        }
    }

    if (find_helper(CN_SHAREDIR))
    {
        if (strcmp(mxs::sharedir(), cmake_defaults::DEFAULT_SHAREDIR) == 0)
        {
            auto tmp = add_slash(value);
            set_sharedir(tmp.c_str());
        }
    }

    if (find_helper(CN_PIDDIR))
    {
        if (strcmp(mxs::piddir(), cmake_defaults::DEFAULT_PIDDIR) == 0)
        {
            auto tmp = add_slash(value);
            set_piddir(tmp.c_str());
        }
    }

    if (find_helper(CN_DATADIR))
    {
        if (!this_unit.datadir_defined)
        {
            auto tmp = add_slash(value);
            snprintf(this_unit.datadir, PATH_MAX, "%s", tmp.c_str());
            this_unit.datadir[PATH_MAX] = '\0';
            mxs::set_datadir(tmp.c_str());
            this_unit.datadir_defined = true;
        }
    }

    if (find_helper(CN_CACHEDIR))
    {
        if (strcmp(mxs::cachedir(), cmake_defaults::DEFAULT_CACHEDIR) == 0)
        {
            auto tmp = add_slash(value);
            set_cachedir(tmp.c_str());
        }
    }

    if (find_helper(CN_LANGUAGE))
    {
        if (strcmp(mxs::langdir(), cmake_defaults::DEFAULT_LANGDIR) == 0)
        {
            auto tmp = add_slash(value);
            mxs::set_langdir(tmp.c_str());
        }
    }

    if (find_helper(CN_EXECDIR))
    {
        if (strcmp(mxs::execdir(), cmake_defaults::DEFAULT_EXECDIR) == 0)
        {
            auto tmp = add_slash(value);
            set_execdir(tmp.c_str());
        }
    }

    if (find_helper(CN_CONNECTOR_PLUGINDIR))
    {
        if (strcmp(mxs::connector_plugindir(), cmake_defaults::DEFAULT_CONNECTOR_PLUGINDIR) == 0)
        {
            auto tmp = add_slash(value);
            set_connector_plugindir(tmp.c_str());
        }
    }

    if (find_helper(CN_PERSISTDIR))
    {
        if (strcmp(mxs::config_persistdir(), cmake_defaults::DEFAULT_CONFIG_PERSISTDIR) == 0)
        {
            auto tmp = add_slash(value);
            set_config_persistdir(tmp.c_str());
        }
    }

    if (find_helper(CN_MODULE_CONFIGDIR))
    {
        if (strcmp(mxs::module_configdir(), cmake_defaults::DEFAULT_MODULE_CONFIGDIR) == 0)
        {
            auto tmp = add_slash(value);
            set_module_configdir(tmp.c_str());
        }
    }

    mxs::Config& cnf = mxs::Config::get();
    if (find_helper(CN_SYSLOG))
    {
        if (!this_unit.syslog_configured)
        {
            cnf.syslog.set(config_truth_value(*value));
        }
    }

    if (find_helper(CN_MAXLOG))
    {
        if (!this_unit.maxlog_configured)
        {
            cnf.maxlog.set(config_truth_value(*value));
        }
    }

    if (find_helper(CN_LOG_AUGMENTATION))
    {
        set_log_augmentation(value->c_str());
    }
}

static int set_user(const char* user)
{
    errno = 0;
    struct passwd* pwname;
    int rval;

    pwname = getpwnam(user);
    if (pwname == NULL)
    {
        printf("Error: Failed to retrieve user information for '%s': %d %s\n",
               user,
               errno,
               errno == 0 ? "User not found" : mxb_strerror(errno));
        return -1;
    }

    rval = setgid(pwname->pw_gid);
    if (rval != 0)
    {
        printf("Error: Failed to change group to '%d': %d %s\n",
               pwname->pw_gid,
               errno,
               mxb_strerror(errno));
        return rval;
    }

    rval = setuid(pwname->pw_uid);
    if (rval != 0)
    {
        printf("Error: Failed to change user to '%s': %d %s\n",
               pwname->pw_name,
               errno,
               mxb_strerror(errno));
        return rval;
    }
    if (prctl(PR_GET_DUMPABLE) == 0)
    {
        if (prctl(PR_SET_DUMPABLE, 1) == -1)
        {
            printf("Error: Failed to set dumpable flag on for the process '%s': %d %s\n",
                   pwname->pw_name,
                   errno,
                   mxb_strerror(errno));
            return -1;
        }
    }
#ifdef SS_DEBUG
    else
    {
        printf("Running MaxScale as: %s %d:%d\n", pwname->pw_name, pwname->pw_uid, pwname->pw_gid);
    }
#endif


    return rval;
}

/**
 * Write the exit status of the child process to the parent process.
 * @param fd File descriptor to write to
 * @param code Exit status of the child process
 */
void write_child_exit_code(int fd, int code)
{
    /** Notify the parent process that an error has occurred */
    if (write(fd, &code, sizeof(int)) == -1)
    {
        printf("Failed to write child process message!\n");
    }
    close(fd);
}

/**
 * Change the current working directory
 *
 * Change the current working directory to the log directory. If this is not
 * possible, try to change location to the file system root. If this also fails,
 * return with an error.
 * @return True if changing the current working directory was successful.
 */
static bool change_cwd()
{
    bool rval = true;

    if (chdir(mxs::logdir()) != 0)
    {
        MXB_ERROR("Failed to change working directory to '%s': %d, %s. "
                  "Trying to change working directory to '/'.",
                  mxs::logdir(),
                  errno,
                  mxb_strerror(errno));
        if (chdir("/") != 0)
        {
            MXB_ERROR("Failed to change working directory to '/': %d, %s",
                      errno,
                      mxb_strerror(errno));
            rval = false;
        }
        else
        {
            MXB_WARNING("Using '/' instead of '%s' as the current working directory.",
                        mxs::logdir());
        }
    }
    else
    {
        MXB_NOTICE("Working directory: %s", mxs::logdir());
    }

    return rval;
}

/**
 * @brief Log a message about the last received signal
 */
static void log_exit_status()
{
    switch (this_unit.last_signal)
    {
    case SIGTERM:
        MXB_NOTICE("MaxScale received signal SIGTERM. Exiting.");
        break;

    case SIGINT:
        MXB_NOTICE("MaxScale received signal SIGINT. Exiting.");
        break;

    default:
        break;
    }
}

/**
 * Daemonize the process by forking and putting the process into the
 * background.
 *
 * @return File descriptor the child process should write its exit
 *          code to. -1 if the daemonization failed.
 */
static int daemonize(void)
{
    int child_pipe = -1;

    int daemon_pipe[2] = {-1, -1};
    if (pipe(daemon_pipe) == -1)
    {
        log_startup_error(errno, "Failed to create pipe for inter-process communication");
    }
    else
    {
        if (!disable_signals())
        {
            log_startup_error("Failed to disable signals.");
        }
        else
        {
            pid_t pid = fork();

            if (pid < 0)
            {
                log_startup_error(errno,
                                  "Forking MaxScale failed, the process cannot be turned into a daemon");
            }
            else if (pid != 0)
            {
                // The parent.
                close(daemon_pipe[1]);
                int child_status;
                int nread = read(daemon_pipe[0], (void*)&child_status, sizeof(int));
                close(daemon_pipe[0]);

                if (nread == -1)
                {
                    log_startup_error(errno, "Failed to read data from child process pipe");
                    exit(MAXSCALE_INTERNALERROR);
                }
                else if (nread == 0)
                {
                    /** Child process has exited or closed write pipe */
                    log_startup_error("No data read from child process pipe.");
                    exit(MAXSCALE_INTERNALERROR);
                }

                _exit(child_status);
            }
            else
            {
                // The child.
                close(daemon_pipe[0]);
                if (setsid() < 0)
                {
                    log_startup_error(errno,
                                      "Creating a new session for the daemonized MaxScale process failed");
                    close(daemon_pipe[1]);
                }
                else
                {
                    child_pipe = daemon_pipe[1];
                }
            }
        }
    }

    return child_pipe;
}

namespace
{
/**
 * Sniffs the configuration file, primarily for various directory paths, so that certain settings
 * take effect immediately.
 *
 * @param filepath The path of the configuration file.
 * @return Result object
 */
SniffResult sniff_configuration(const string& filepath)
{
    SniffResult rval;
    auto [load_res, warning] = parse_mxs_config_file_to_map(filepath);
    if (load_res.errors.empty())
    {
        rval.success = true;
        // At this point, we are only interested in the "maxscale"-section.
        auto& config = load_res.config;
        auto it = config.find(CN_MAXSCALE);
        if (it != config.end())
        {
            bool substitution_ok = true;

            auto& mxs_section = it->second.key_values;
            auto it2 = mxs_section.find(CN_SUBSTITUTE_VARIABLES);
            if (it2 != mxs_section.end())
            {
                bool subst_on = config_truth_value(it2->second.value);
                // Substitution affects other config files as well so save the setting.
                if (subst_on)
                {
                    mxs::Config& cnf = mxs::Config::get();
                    cnf.substitute_variables = true;
                    auto subst_errors = mxb::ini::substitute_env_vars(config);
                    if (!subst_errors.empty())
                    {
                        string errmsg = mxb::string_printf("Variable substitution to file '%s' failed. ",
                                                           filepath.c_str());
                        errmsg += mxb::create_list_string(subst_errors, " ");
                        log_startup_error("%s", errmsg.c_str());
                        substitution_ok = false;
                    }
                }
            }

            if (substitution_ok)
            {
                apply_dir_log_config(it->second);
            }
            rval.success = substitution_ok;
        }

        if (rval.success)
        {
            rval.config = move(load_res.config);
            // The warning, if any, cannot be printed yet since log is not initialized.
            rval.warning = std::move(warning);
        }
    }
    else
    {
        string all_errors = mxb::create_list_string(load_res.errors, " ");
        log_startup_error("Failed to read configuration file '%s': %s", filepath.c_str(), all_errors.c_str());
    }
    return rval;
}
}

static void enable_module_unloading(const char* arg)
{
    this_unit.unload_modules_at_exit = true;
}

static void disable_module_unloading(const char* arg)
{
    this_unit.unload_modules_at_exit = false;
}

static void enable_statement_logging(const char* arg)
{
    maxsql::mysql_set_log_statements(true);
}

static void disable_statement_logging(const char* arg)
{
    maxsql::mysql_set_log_statements(false);
}

static void enable_cors(const char* arg)
{
    mxs_admin_enable_cors();
}

static void cors_allow_origin(const char* arg)
{
    if (arg)
    {
        mxs_admin_enable_cors();
        mxs_admin_allow_origin(arg);
    }
}

static void allow_duplicate_servers(const char* arg)
{
    ServerManager::set_allow_duplicates(true);
}

static void use_gdb(const char* arg)
{
    this_unit.use_gdb = true;
}

static void redirect_output_to_file(const char* arg)
{
    if (arg)
    {
        this_unit.redirect_output_to = arg;
    }
}

/**
 * Process command line debug arguments
 *
 * @param args The debug argument list
 * @return True on success, false on error
 */
static bool handle_debug_args(char* args)
{
    bool arg_error = false;
    int args_found = 0;
    char* endptr = NULL;
    char* token = strtok_r(args, ",", &endptr);
    while (token)
    {
        char* value = strchr(token, '=');

        if (value)
        {
            *value++ = '\0';
        }

        bool found = false;
        for (int i = 0; debug_arguments[i].action != NULL; i++)
        {

            // Debug features are activated by running functions in the struct-array.
            if (strcmp(token, debug_arguments[i].name) == 0)
            {
                found = true;
                args_found++;
                debug_arguments[i].action(value);
                break;
            }
        }
        if (!found)
        {
            log_startup_error("Unrecognized debug setting: '%s'.", token);
            arg_error = true;
        }
        token = strtok_r(NULL, ",", &endptr);
    }
    if (args_found == 0)
    {
        arg_error = true;
    }
    if (arg_error)
    {
        // Form a string with all debug argument names listed.
        size_t total_len = 1;
        for (int i = 0; debug_arguments[i].action != NULL; i++)
        {
            total_len += strlen(debug_arguments[i].name) + 2;
        }
        char arglist[total_len];
        arglist[0] = '\0';
        for (int i = 0; debug_arguments[i].action != NULL; i++)
        {
            strcat(arglist, debug_arguments[i].name);
            // If not the last element, add a comma
            if (debug_arguments[i + 1].action != NULL)
            {
                strcat(arglist, ", ");
            }
        }
        log_startup_error("Debug argument identifier '-g' or '--debug' was specified "
                          "but no arguments were found or one of them was invalid. Supported "
                          "arguments are: %s.",
                          arglist);
    }
    return !arg_error;
}

static bool user_is_acceptable(const char* specified_user)
{
    bool acceptable = false;

    // This is very early, so we do not have logging available, but write to stderr.
    // As this is security related, we want to do as little as possible.

    uid_t uid = getuid();   // Always succeeds
    errno = 0;
    struct passwd* pw = getpwuid(uid);
    if (pw)
    {
        if (strcmp(pw->pw_name, "root") == 0)
        {
            if (specified_user && (strcmp(specified_user, "root") == 0))
            {
                // MaxScale was invoked as root and with --user=root.
                acceptable = true;
            }
            else
            {
                log_startup_error("MaxScale cannot be run as root.");
            }
        }
        else
        {
            acceptable = true;
        }
    }
    else
    {
        log_startup_error(errno, "Could not obtain user information, MaxScale will not run");
    }

    return acceptable;
}

static bool init_sqlite3()
{
    bool rv = true;

    // Collecting the memstatus introduces locking that, according to customer reports,
    // has a significant impact on the performance.
    if (sqlite3_config(SQLITE_CONFIG_MEMSTATUS, (int)0) != SQLITE_OK)   // 0 turns off.
    {
        MXB_WARNING("Could not turn off the collection of SQLite memory allocation statistics.");
        // Non-fatal, we simply will take a small performance hit.
    }

    if (sqlite3_config(SQLITE_CONFIG_MULTITHREAD) != SQLITE_OK)
    {
        MXB_ERROR("Could not set the threading mode of SQLite to Multi-thread. "
                  "MaxScale will terminate.");
        rv = false;
    }

    return rv;
}

static bool lock_dir(const std::string& path)
{
    std::string lock = path + "/maxscale.lock";
    int fd = open(lock.c_str(), O_WRONLY | O_CREAT, 0777);
    std::string pid = std::to_string(getpid());

    if (fd == -1)
    {
        MXB_ERROR("Failed to open lock file %s: %s", lock.c_str(), mxb_strerror(errno));
        return false;
    }

    if (lockf(fd, F_TLOCK, 0) == -1)
    {
        if (errno == EACCES || errno == EAGAIN)
        {
            MXB_ERROR("Failed to lock directory with file '%s', another process is holding a lock on it. "
                      "Please confirm that no other MaxScale process is using the "
                      "directory %s",
                      lock.c_str(),
                      path.c_str());
        }
        else
        {
            MXB_ERROR("Failed to lock file %s. %s", lock.c_str(), mxb_strerror(errno));
        }
        close(fd);
        return false;
    }

    if (ftruncate(fd, 0) == -1)
    {
        MXB_ERROR("Failed to truncate lock file %s: %s", lock.c_str(), mxb_strerror(errno));
        close(fd);
        unlink(lock.c_str());
        return false;
    }

    if (write(fd, pid.c_str(), pid.length()) == -1)
    {
        MXB_ERROR("Failed to write into lock file %s: %s", lock.c_str(), mxb_strerror(errno));
        close(fd);
        unlink(lock.c_str());
        return false;
    }

    this_unit.directory_locks.insert(std::pair<std::string, int>(lock, fd));

    return true;
}

bool lock_directories()
{
    std::set<std::string> paths {mxs::cachedir(), mxs::datadir()};
    return std::all_of(paths.begin(), paths.end(), lock_dir);
}

static void unlock_directories()
{
    std::for_each(this_unit.directory_locks.begin(),
                  this_unit.directory_locks.end(),
                  [&](std::pair<std::string, int> pair) {
                      close(pair.second);
                      unlink(pair.first.c_str());
                  });
}

static bool init_ssl()
{
    bool initialized = true;

#ifndef OPENSSL_1_1
    int numlocks = CRYPTO_num_locks();
    this_unit.ssl_locks = (pthread_mutex_t*)MXB_MALLOC(sizeof(pthread_mutex_t) * (numlocks + 1));

    if (this_unit.ssl_locks != NULL)
    {
        for (int i = 0; i < numlocks + 1; i++)
        {
            pthread_mutex_init(&this_unit.ssl_locks[i], NULL);
        }
    }
    else
    {
        initialized = false;
    }
#endif

    if (initialized)
    {
        SSL_library_init();
        SSL_load_error_strings();
        OPENSSL_add_all_algorithms_noconf();

#ifndef OPENSSL_1_1
        CRYPTO_set_locking_callback(ssl_locking_function);
        CRYPTO_set_dynlock_create_callback(ssl_create_dynlock);
        CRYPTO_set_dynlock_destroy_callback(ssl_free_dynlock);
        CRYPTO_set_dynlock_lock_callback(ssl_lock_dynlock);
#ifdef OPENSSL_1_0
        CRYPTO_THREADID_set_callback(maxscale_ssl_id);
#else
        CRYPTO_set_id_callback(pthread_self);
#endif
#endif
    }

    return initialized;
}

static void finish_ssl()
{
    ERR_free_strings();
    EVP_cleanup();

#ifndef OPENSSL_1_1
    int numlocks = CRYPTO_num_locks();
    for (int i = 0; i < numlocks + 1; i++)
    {
        pthread_mutex_destroy(&this_unit.ssl_locks[i]);
    }

    MXB_FREE(this_unit.ssl_locks);
    this_unit.ssl_locks = nullptr;
#endif
}

static bool init_base_libraries()
{
    bool initialized = false;

    if (init_ssl())
    {
        if (init_sqlite3())
        {
            if (maxbase::init())
            {
                initialized = true;
            }
            else
            {
                log_startup_error("Failed to initialize MaxScale base library.");

                // No finalization of sqlite3
                finish_ssl();
            }
        }
        else
        {
            log_startup_error("Failed to initialize sqlite3.");

            finish_ssl();
        }
    }
    else
    {
        log_startup_error("Failed to initialize SSL.");
    }

    return initialized;
}

static void finish_base_libraries()
{
    maxbase::finish();
    // No finalization of sqlite3
    finish_ssl();
}

static bool redirect_stdout_and_stderr(const std::string& path)
{
    bool rv = false;

    if (freopen(path.c_str(), "a", stdout))
    {
        if (freopen(path.c_str(), "a", stderr))
        {
            rv = true;
        }
        else
        {
            // The state of stderr is now somewhat unclear. We log nonetheless.
            log_startup_error(errno, "Failed to redirect stderr to file");
        }
    }
    else
    {
        log_startup_error(errno,
                          "Failed to redirect stdout (and will not attempt to redirect stderr) to file");
    }

    return rv;
}

static bool is_maxscale_already_running()
{
    bool rv = true;

    if (!pid_file_exists())
    {
        if (write_pid_file() == 0)
        {
            atexit(unlink_pidfile);

            if (lock_directories())
            {
                atexit(unlock_directories);

                rv = false;
            }
        }
    }

    return rv;
}<|MERGE_RESOLUTION|>--- conflicted
+++ resolved
@@ -381,7 +381,7 @@
 
 static void process_sigusr1()
 {
-    MXS_NOTICE("Log file flush following reception of SIGUSR1\n");
+    MXB_NOTICE("Log file flush following reception of SIGUSR1\n");
     mxs_log_rotate();
 }
 
@@ -391,12 +391,7 @@
  */
 static void sigusr1_handler(int i)
 {
-<<<<<<< HEAD
-    MXB_NOTICE("Log file flush following reception of SIGUSR1\n");
-    mxs_log_rotate();
-=======
     mxs::MainWorker::get()->execute_signal_safe(process_sigusr1);
->>>>>>> bd763f63
 }
 
 static const char shutdown_msg[] = "\n\nShutting down MaxScale\n\n";
