/*
 * Copyright (c) 2018 MariaDB Corporation Ab
 * Copyright (c) 2023 MariaDB plc, Finnish Branch
 *
 * Use of this software is governed by the Business Source License included
 * in the LICENSE.TXT file and at www.mariadb.com/bsl11.
 *
 * Change Date: 2025-09-12
 *
 * On the date above, in accordance with the Business Source License, use
 * of this software will be governed by version 2 or later of the General
 * Public License.
 */
#pragma once

#include <maxscale/ccdefs.hh>

#include <unordered_map>
<<<<<<< HEAD
#include <string>
#include <string_view>

#include <microhttpd.h>
=======
#include "microhttpd.hh"
>>>>>>> 08b32e9f

#include <maxscale/users.hh>

#include "httprequest.hh"
#include "httpresponse.hh"
#include "websocket.hh"

class Client
{
public:
    Client(const Client&) = delete;
    Client& operator=(const Client&) = delete;

    using Headers = std::unordered_map<std::string, std::string>;

    /**
     * @brief Create a new client
     *
     * @param connection The connection handle for this client
     */
    Client(MHD_Connection* connection, const char* url, const char* method);

    // Handle HTTP request
    MHD_Result handle(const std::string& url, const std::string& method,
                      const char* upload_data, size_t* upload_data_size);

private:
    enum state
    {
        OK,
        FAILED,
        INIT,
        CLOSED
    };

    /**
     * @brief Process a client request
     *
     * This function can be called multiple times if a PUT/POST/PATCH
     * uploads a large amount of data.
     *
     * @param url    Requested URL
     * @param method Request method
     * @param data   Pointer to request data
     * @param size   Size of request data
     *
     * @return MHD_YES on success, MHD_NO on error
     */
    MHD_Result process(std::string url, std::string method, const char* data, size_t* size);

    /**
     * @brief Authenticate the client
     *
     * @param connection The MHD connection object
     * @param url        Requested URL
     * @param method     The request method
     *
     * @return True if authentication was successful
     */
    bool auth(MHD_Connection* connection, const char* url, const char* method);

    /**
     * Get client state
     *
     * @return The client state
     */
    state get_state() const
    {
        return m_state;
    }

    /**
     * Close the client connection
     *
     * All further requests will be rejected immediately
     */
    void close()
    {
        m_state = CLOSED;
    }

    /**
     * Serve a file that the client is requesting
     *
     * @param url   The URL the client is requesting
     *
     * @return True if a file was served and the processing should stop
     */
    bool serve_file(const std::string& url) const;

    MHD_Connection*        m_connection;/**< Connection handle */
    std::string            m_data;      /**< Uploaded data */
    state                  m_state;     /**< Client state */
    std::string            m_user;      /**< The user account */
    mxs::user_account_type m_account {mxs::USER_ACCOUNT_UNKNOWN};
    Headers                m_headers;
    HttpRequest            m_request;

    WebSocket::Handler m_ws_handler;

    HttpResponse generate_token(const HttpRequest& request);
    bool         auth_with_token(const std::string& token, const char* method, const char* url);
    bool         authorize_user(const char* user, mxs::user_account_type type, const char* method,
                                const char* url) const;
    bool        is_basic_endpoint() const;
    bool        send_cors_preflight_request(const std::string& verb);
    std::string get_header(const std::string& key) const;
    size_t      request_data_length() const;
    void        send_shutting_down_error() const;
    void        send_basic_auth_error() const;
    void        send_token_auth_error() const;
    void        send_write_access_error() const;
    void        send_no_https_error() const;
    void        add_cors_headers(MHD_Response*) const;
    void        upgrade_to_ws();
    MHD_Result  queue_response(const HttpResponse& response);
    MHD_Result  queue_delayed_response(const HttpResponse::Callback& cb);

    static void handle_ws_upgrade(void* cls, MHD_Connection* connection, void* con_cls,
                                  const char* extra_in, size_t extra_in_size,
                                  int socket, MHD_UpgradeResponseHandle* urh);
};

/**
 * @brief Start the administrative interface
 *
 * @return True if the interface was successfully started
 */
bool mxs_admin_init();

/**
 * @brief Shutdown the administrative interface
 *
 * This stops the REST API from accepting new requests but it will still allow existing requests to complete.
 * All connection attempts will be rejected with a HTTP 503 error stating that MaxScale is shutting down.
 */
void mxs_admin_shutdown();

/**
 * @brief Stop the administrative interface
 */
void mxs_admin_finish();

/**
 * @brief Check if admin interface uses HTTPS protocol
 *
 * @return True if HTTPS is enabled
 */
bool mxs_admin_https_enabled();

/**
 * @brief Enable CORS support
 *
 * CORS support allows browsers to access the REST API without MaxScale being the origin. There is no
 * validation of the headers which means this is meant only for testing purposes.
 */
void mxs_admin_enable_cors();

/**
 * @brief Check if CORS is enabled for the REST API
 *
 * @return True if CORS is enabled
 */
bool mxs_admin_use_cors();

/**
 * @brief Set the value of Access-Control-Allow-Origin
 *
 * By default the value is set to the host of the requesting host which amounts to the same as
 * setting it to `Access-Control-Allow-Origin: *`.
 *
 * @param The value for Access-Control-Allow-Origin
 */
void mxs_admin_allow_origin(std::string_view origin);

/**
 * @brief Reload administrative interface TLS certificates
 *
 * @return True if the certificates were reloaded successfully. False if the reloading fails in which case the
 *         old certificates remain in use.
 */
bool mxs_admin_reload_tls();<|MERGE_RESOLUTION|>--- conflicted
+++ resolved
@@ -16,20 +16,15 @@
 #include <maxscale/ccdefs.hh>
 
 #include <unordered_map>
-<<<<<<< HEAD
 #include <string>
 #include <string_view>
-
-#include <microhttpd.h>
-=======
-#include "microhttpd.hh"
->>>>>>> 08b32e9f
 
 #include <maxscale/users.hh>
 
 #include "httprequest.hh"
 #include "httpresponse.hh"
 #include "websocket.hh"
+#include "microhttpd.hh"
 
 class Client
 {
