# MariaDB Monitor

[TOC]

## Overview

MariaDB Monitor monitors a Primary-Replica replication cluster. It probes the
state of the backends and assigns server roles such as primary and replica, which
are used by the routers when deciding where to route a query. It can also modify
the replication cluster by performing failover, switchover and rejoin. Backend
server versions older than MariaDB/MySQL 5.5 are not supported. Failover and
other similar operations require MariaDB 10.0.2 or later.

Up until MariaDB MaxScale 2.2.0, this monitor was called _MySQL Monitor_.

## Required Grants

The monitor user requires the following grant:
```
CREATE USER 'maxscale'@'maxscalehost' IDENTIFIED BY 'maxscale-password';
GRANT REPLICATION CLIENT ON *.* TO 'maxscale'@'maxscalehost';
```

In MariaDB Server versions 10.5.0 to 10.5.8, the monitor user instead requires
REPLICATION SLAVE ADMIN:
```
GRANT REPLICATION SLAVE ADMIN ON *.* TO 'maxscale'@'maxscalehost';
```

In MariaDB Server 10.5.9 and later, REPLICA MONITOR is required:
```
GRANT REPLICA MONITOR ON *.* TO 'maxscale'@'maxscalehost';
```

If the monitor needs to query server disk space (i.e. `disk_space_threshold` is
set), then the FILE-grant is required with MariaDB Server versions 10.4.7,
10.3.17, 10.2.26 and 10.1.41 and later.
```
GRANT FILE ON *.* TO 'maxscale'@'maxscalehost';
```

MariaDB Server 10.5.2 introduces CONNECTION ADMIN. This is recommended since it
allows the monitor to log in even if server connection limit has been reached.
```
GRANT CONNECTION ADMIN ON *.* TO 'maxscale'@'maxscalehost';
```

### Cluster Manipulation Grants

If [cluster manipulation operations](#cluster-manipulation-operations) are used,
the following additional grants are required:
```
GRANT SUPER, RELOAD, PROCESS, SHOW DATABASES, EVENT ON *.* TO 'maxscale'@'maxscalehost';
GRANT SELECT ON mysql.user TO 'maxscale'@'maxscalehost';
```

As of MariaDB Server 11.0.1, the SUPER-privilege no longer contains several of
its former sub-privileges. These must be given separately.
```
GRANT RELOAD, PROCESS, SHOW DATABASES, EVENT, SET USER, READ_ONLY ADMIN ON *.* TO 'maxscale'@'maxscalehost';
GRANT REPLICATION SLAVE ADMIN, BINLOG ADMIN, CONNECTION ADMIN ON *.* TO 'maxscale'@'maxscalehost';
GRANT SELECT ON mysql.user TO 'maxscale'@'maxscalehost';
```

If a separate replication user is defined (with `replication_user` and
`replication_password`), it requires the following grant:
```
CREATE USER 'replication'@'replicationhost' IDENTIFIED BY 'replication-password';
GRANT REPLICATION SLAVE ON *.* TO 'replication'@'replicationhost';
```

## Primary selection

Only one backend can be primary at any given time. A primary must be running
(successfully connected to by the monitor) and its *read_only*-setting must be
off. A primary may not be replicating from another server in the monitored
cluster unless the primary is part of a multiprimary group. Primary selection
prefers to select the server with the most replicas, possibly in multiple
replication layers. Only replicas reachable by a chain of running relays or
directly connected to the primary count.  When multiple servers are tied for
primary status, the server which appears earlier in the `servers`-setting of the
monitor is selected.

Servers in a cyclical replication topology (multiprimary group) are interpreted
as having all the servers in the group as replicas. Even from a multiprimary group
only one server is selected as the overall primary.

After a primary has been selected, the monitor prefers to stick with the choice
even if other potential primaries with more replica servers are available. Only if
the current primary is clearly unsuitable does the monitor try to select another
primary. An existing primary turns invalid if:

1. It is unwritable (*read_only* is on).
2. It has been down for more than *failcount* monitor passes and has no running
replicas. Running replicas behind a downed relay count. A replica in this
context is any server with at least a partially running replication connection
(either io or sql thread is running). The replicas must also be down for more
than *failcount* monitor passes to allow new master selection.
3. It did not previously replicate from another server in the cluster but it
is now replicating.
4. It was previously part of a multiprimary group but is no longer, or the
multiprimary group is replicating from a server not in the group.

Cases 1 and 2 cover the situations in which the DBA, an external script or even
another MaxScale has modified the cluster such that the old primary can no longer
act as primary. Cases 3 and 4 are less severe. In these cases the topology has
changed significantly and the primary should be re-selected, although the old
primary may still be the best choice.

The primary change described above is different from failover and switchover
described in section
[Failover, switchover and auto-rejoin](#failover,-switchover-and-auto-rejoin).
A primary change only modifies the server roles inside MaxScale but does not
modify the cluster other than changing the targets of read and write queries.
Failover and switchover perform a primary change on their own.

As a general rule, it's best to avoid situations where the cluster has multiple
standalone servers, separate primary-replica pairs or separate multiprimary groups.
Due to primary invalidation rule 2, a standalone primary can easily lose the
primary status to another valid primary if it goes down. The new primary probably
does not have the same data as the previous one. Non-standalone primaries are less
vulnerable, as a single running replica or multiprimary group member will keep the
primary valid even when down.

## Configuration

A minimal configuration for a  monitor requires a set of servers for monitoring
and a username and a password to connect to these servers.

```
[MyMonitor]
type=monitor
module=mariadbmon
servers=server1,server2,server3
user=myuser
password=mypwd
```

From MaxScale 2.2.1 onwards, the module name is `mariadbmon` instead of
`mysqlmon`. The old name can still be used.

The grants required by `user` depend on which monitor features are used.  A full
list of the grants can be found in the [Required Grants](#required-grants)
section.

## Common Monitor Parameters

For a list of optional parameters that all monitors support, read the
[Monitor Common](Monitor-Common.md) document.

## MariaDB Monitor optional parameters

These are optional parameters specific to the MariaDB Monitor. Failover,
switchover and rejoin-specific parameters are listed in their own
[section](#cluster-manipulation-operations). Rebuild-related parameters are
described in the [Rebuild server-section](#rebuild-server). ColumnStore
parameters are described in the [ColumnStore commands-section](#settings).

### `assume_unique_hostnames`

Boolean, default: ON. When active, the monitor assumes that server hostnames and
ports are consistent between the server definitions in the MaxScale
configuration file  and the "SHOW ALL SLAVES STATUS" outputs of the servers
themselves. Specifically, the monitor assumes that if server A is replicating
from server B, then A must have a replica connection with `Master_Host` and
`Master_Port` equal to B's address and port in the configuration file. If this
is not the case, e.g. an IP is used in the server while a hostname is given in
the file, the monitor may misinterpret the topology. In MaxScale 2.4.1, the
monitor attempts name resolution on the addresses if a simple string comparison
does not find a match. Using exact matching addresses is, however, more
reliable.

This setting must be ON to use any cluster operation features such as failover
or switchover, because MaxScale uses the addresses and ports in the
configuration file when issuing "CHANGE MASTER TO"-commands.

If the network configuration is such that the addresses MaxScale uses to connect
to backends are different from the ones the servers use to connect to each
other, `assume_unique_hostnames` should be set to OFF. In this mode, MaxScale
uses server id:s it queries from the servers and the `Master_Server_Id` fields
of the replica connections to deduce which server is replicating from which. This
is not perfect though, since MaxScale doesn't know the id:s of servers it has
never connected to (e.g. server has been down since MaxScale was started). Also,
the `Master_Server_Id`-field may have an incorrect value if the replica connection
has not been established. MaxScale will only trust the value if the monitor has
seen the replica connection IO thread connected at least once. If this is not the
case, the replica connection is ignored.

### `master_conditions`

Enum, default: *primary_monitor_master*. Designate additional conditions for
*Master*-status, i.e qualified for read and write queries.

Normally, if a suitable primary candidate server is found as described in
[Primary selection](#primary-selection), MaxScale designates it *Master*.
*master_conditions* sets additional conditions for a primary server. This
setting is an enum, allowing multiple conditions to be set simultaneously.
Conditions 2, 3 and 4 refer to replica servers. If combined, a single replica must
fulfill all of the given conditions for the primary to be viable.

If the primary candidate fails *master_conditions* but fulfills
*slave_conditions*, it may be designated *Slave* instead.

The available conditions are:

1. none : No additional conditions
2. connecting_slave : At least one immediate replica (not behind relay) is
attempting to replicate or is replicating from the primary (Slave_IO_Running is
'Yes' or 'Connecting', Slave_SQL_Running is 'Yes'). A replica with incorrect
replication credentials does not count. If the replica is currently down, results
from the last successful monitor tick are used.
3. connected_slave : Same as above, with the difference that the replication
connection must be up (Slave_IO_Running is 'Yes'). If the replica is currently
down, results from the last successful monitor tick are used.
4. running_slave : Same as *connecting_slave*, with the addition that the
replica must also be *Running*.
5. primary_monitor_master : If this MaxScale is
[cooperating](#cooperative-monitoring) with another MaxScale and this is the
secondary MaxScale, require that the candidate primary is selected also by the
primary MaxScale.

The default value of this setting is
`master_requirements=primary_monitor_master` to ensure that both monitors use
the same primary server when cooperating.

For example, to require that the primary must have a replica which is both
connected and running, set
```
master_conditions=connected_slave,running_slave
```

### `slave_conditions`

Enum, default: *none*. Designate additional conditions for *Slave*-status,
i.e qualified for read queries.

Normally, a server is *Slave* if it is at least attempting to replicate from the
primary candidate or a relay (Slave_IO_Running is 'Yes' or 'Connecting',
Slave_SQL_Running is 'Yes', valid replication credentials). The primary candidate
does not necessarily need to be writable, e.g. if it fails its
*master_conditions*. *slave_conditions* sets additional conditions for a replica
server. This setting is an enum, allowing multiple conditions to be set
simultaneously.

The available conditions are:

1. none : No additional conditions. This is the default value.
2. linked_master : The replica must be connected to the primary (Slave_IO_Running
and Slave_SQL_Running are 'Yes') and the primary must be *Running*. The same
applies to any relays between the replica and the primary.
3. running_master : The primary must be running. Relays may be down.
4. writable_master : The primary must be writable, i.e. labeled *Master*.
5. primary_monitor_master : If this MaxScale is
[cooperating](#cooperative-monitoring) with another MaxScale and this is the
secondary MaxScale, require that the candidate primary is selected also by the
primary MaxScale.

For example, to require that the primary server of the cluster must be running
and writable for any servers to have *Slave*-status, set
```
slave_conditions=running_master,writable_master
```

### `failcount`

Number of consecutive monitor passes a primary server must be down before it is
considered failed. If automatic failover is enabled (`auto_failover=true`), it
may be performed at this time. A value of 0 or 1 enables immediate failover.

If automatic failover is not possible, the monitor will try to
search for another server to fulfill the primary role. See section
[Primary selection](#primary-selection)
for more details. Changing the primary may break replication as queries could be
routed to a server without previous events. To prevent this, avoid having
multiple valid primary servers in the cluster.

The default value is 5 failures.

The worst-case delay between the primary failure and the start of the failover
can be estimated by summing up the timeout values and `monitor_interval` and
multiplying that by `failcount`:

```
(monitor_interval + backend_connect_timeout) * failcount
```

### `enforce_writable_master`

This feature is disabled by default. If set to ON, the monitor attempts to
disable the *read_only*-flag on the primary when seen. The flag is
checked every monitor tick. The monitor user requires the SUPER-privilege for
this feature to work.

Typically, the primary server should never be in read-only-mode. Such a situation
may arise due to misconfiguration or accident, or perhaps if MaxScale crashed
during switchover.

When this feature is enabled, setting the primary manually to *read_only* will no
longer cause the monitor to search for another primary. The primary will instead
for a moment lose its [Master]-status (no writes), until the monitor again
enables writes on the primary. When starting from scratch, the monitor still
prefers to select a writable server as primary if possible.

### `enforce_read_only_slaves`

This feature is disabled by default. If set to ON, the monitor attempts to
<<<<<<< HEAD
enable the *read_only*-flag on any writable replica server. The flag is checked
every monitor tick. The monitor user requires the SUPER-privilege for this
=======
enable the *read_only*-flag on any writable slave server. The flag is checked
every monitor tick. The monitor user requires the SUPER-privilege
(or READ_ONLY ADMIN) for this
>>>>>>> 8ed35c52
feature to work. While the *read_only*-flag is ON, only users with the
SUPER-privilege (or READ_ONLY ADMIN) can write to the backend server. If
temporary write access is required, this feature should be disabled before
attempting to disable *read_only* manually. Otherwise, the monitor will quickly
re-enable it.

*read_only* won't be enabled on the master server, even if it has
lost [Master]-status due to [master_conditions](#master_conditions) and is
marked [Slave].

### `enforce_read_only_servers`

Boolean, default: false. Works similar to
[enforce_read_only_slaves](#enforce_read_only_slaves) except will set
*read_only* on any writable server that is not the primary and not in
maintenance (a superset of the servers altered by *enforce_read_only_slaves*).

The monitor user requires the SUPER-privilege
(or READ_ONLY ADMIN) for this feature to work. If the cluster has no valid
primary or primary candidate, *read_only* is not set on any server as it is
unclear which servers should be altered.

### `maintenance_on_low_disk_space`

This feature is enabled by default. If a running server that is not the primary
or a relay primary is out of disk space the server is set to maintenance mode.
Such servers are not used for router sessions and are ignored when performing a
failover or other cluster modification operation. See the general monitor
parameters [disk_space_threshold](Monitor-Common.md#disk_space_threshold) and
[disk_space_check_interval](Monitor-Common.md#disk_space_check_interval)
on how to enable disk space monitoring.

Once a server has been put to maintenance mode, the disk space situation
of that server is no longer updated. The server will not be taken out of
maintenance mode even if more disk space becomes available. The maintenance
flag must be removed manually:
```
maxctrl clear server server2 Maint
```

### `cooperative_monitoring_locks`

Using this setting is recommended when multiple MaxScales are monitoring the
same backend cluster. When enabled, the monitor attempts to acquire exclusive
locks on the backend servers. The monitor considers itself the primary monitor
if it has a majority of locks. The majority can be either over all configured
servers or just over running servers. See
[Cooperative monitoring](#cooperative-monitoring)
for more details on how this feature works and which value to use.

Allowed values:
1. `none` Default value, no locking.
2. `majority_of_all` Primary monitor requires majority of locks, even counting
servers which are [Down].
3. `majority_of_running` Primary monitor requires majority of locks over
[Running] servers.

This setting is separate from the global MaxScale setting *passive*. If
*passive* is set, cluster operations are disabled even if monitor has
acquired the locks. Generally, it's best not to mix cooperative monitoring with
the *passive*-setting.

### `script_max_replication_lag`

Integer, default: -1. Defines a replication lag limit in seconds for
launching the monitor script configured in the *script*-parameter. If the
replication lag of a server goes above this limit, the script is ran with the
$EVENT-placeholder replaced by "rlag_above". If the lag goes back below the
limit, the script is ran again with replacement "rlag_below".

Negative values disable this feature. For more information on monitor scripts,
see [general monitor documentation](./Monitor-Common.md#script).

## Cluster manipulation operations

Starting with MaxScale 2.2.1, MariaDB Monitor supports replication cluster
modification. The operations implemented are:
- _failover_, which replaces a failed primary with a replica
- _switchover_, which swaps a running primary with a replica
- _async-switchover_, which schedules a switchover and returns
- _rejoin_, which directs servers to replicate from the primary
- _reset-replication_ (added in MaxScale 2.3.0), which deletes binary logs and
resets gtid:s

See [operation details](#operation-details) for more information on the
implementation of the commands.

The cluster operations require that the monitor user (`user`) has the following
privileges:

- SUPER, to modify replica connections, set globals such as *read\_only* and kill
connections from other super-users
- REPLICATION CLIENT (REPLICATION SLAVE ADMIN in MariaDB Server 10.5), to list
replica connections
- RELOAD, to flush binary logs
- PROCESS, to check if the *event\_scheduler* process is running
- SHOW DATABASES and EVENT, to list and modify server events
- SELECT on mysql.user, to see which users have SUPER

A list of the grants can be found in the [Required Grants](#required-grants)
section.

The privilege system was changed in MariaDB Server 10.5. The effects of this on
the MaxScale monitor user are minor, as the SUPER-privilege contains many of the
required privileges and is still required to kill connections from other
super-users.

In MariaDB Server 11.0.1 and later, SUPER no longer contains all the required
grants. The monitor requires:

- READ_ONLY ADMIN, to set *read\_only*
- REPLICA MONITOR and REPLICATION SLAVE ADMIN, to view and manage replication
connections
- RELOAD, to flush binary logs
- PROCESS, to check if the *event\_scheduler* process is running
- SHOW DATABASES, EVENT and SET USER, to list and modify server events
- BINLOG ADMIN, to delete binary logs (during _reset-replication_)
- CONNECTION ADMIN, to kill connections
- SELECT on mysql.user, to see which users have SUPER

In addition, the monitor needs to know which username and password a
replica should use when starting replication. These are given in
`replication_user` and `replication_password`.

The user can define files with SQL statements which are executed on any server
being demoted or promoted by cluster manipulation commands. See the sections on
`promotion_sql_file` and `demotion_sql_file` for more information.

The monitor can manipulate scheduled server events when promoting or demoting a
server. See the section on `handle_events` for more information.

All cluster operations can be activated manually through MaxCtrl. See
section [Manual activation](#manual-activation) for more details.

See [Limitations and requirements](#limitations-and-requirements) for
information on possible issues with failover and switchover.

### Operation details

**Failover** replaces a failed primary with a running replica. It does the
following:

1. Select the most up-to-date replica of the old primary to be the new primary. The
selection criteria is as follows in descending priority:
      1. gtid_IO_pos (latest event in relay log)
      2. gtid_current_pos (most processed events)
      3. log_slave_updates is on
      4. disk space is not low
2. If the new primary has unprocessed relay log items, cancel and try again
later.
3. Prepare the new primary:
      1. Remove the replica connection the new primary used to replicate from the
      old primary.
      2. Disable the *read\_only*-flag.
      3. Enable scheduled server events (if event handling is on). Only events
      that were enabled on the old primary are enabled.
      4. Run the commands in `promotion_sql_file`.
      5. Start replication from external primary if one existed.
4. Redirect all other replicas to replicate from the new primary:
      1. STOP SLAVE and RESET SLAVE
      2. CHANGE MASTER TO
      3. START SLAVE
5. Check that all replicas are replicating.

Failover is considered successful if steps 1 to 3 succeed, as the cluster then
has at least a valid primary server.

**Switchover** swaps a running primary with a running replica. It does the
following:

1. Prepare the old primary for demotion:
      1. Stop any external replication.
      2. Kill connections from super-users since *read\_only* does not affect
      them.
      3. Enable the *read\_only*-flag to stop writes.
      4. Disable scheduled server events (if event handling is on).
      5. Run the commands in `demotion_sql_file`.
      6. Flush the binary log (FLUSH LOGS) so that all events are on disk.
2. Wait for the new primary to catch up with the old primary.
3. Promote new primary and redirect replicas as in failover steps 3 and 4. Also
redirect the demoted old primary.
4. Check that all replicas are replicating.

Similar to failover, switchover is considered successful if the new primary was
successfully promoted.

**Rejoin** joins a standalone server to the cluster or redirects a replica
replicating from a server other than the primary. A standalone server is joined
by:

1. Run the commands in `demotion_sql_file`.
2. Enable the *read\_only*-flag.
3. Disable scheduled server events (if event handling is on).
4. Start replication: CHANGE MASTER TO and START SLAVE.

A server which is replicating from the wrong primary is redirected simply with
STOP SLAVE, RESET SLAVE, CHANGE MASTER TO and START SLAVE commands.

**Reset-replication** (added in MaxScale 2.3.0) deletes binary logs and resets
gtid:s. This destructive command is meant for situations where the gtid:s in the
cluster are out of sync while the actual data is known to be in sync. The
operation  proceeds as follows:

1. Reset gtid:s and delete binary logs on all servers:
      1. Stop (STOP SLAVE) and delete (RESET SLAVE ALL) all replica connections.
      2. Enable the *read\_only*-flag.
      3. Disable scheduled server events (if event handling is on).
      3. Delete binary logs (RESET MASTER).
      4. Set the sequence number of *gtid\_slave\_pos* to zero. This also affects
 *gtid\_current\_pos*.
2. Prepare new primary:
      1. Disable the *read\_only*-flag.
      2. Enable scheduled server events (if event handling is on). Events are
      only enabled if the cluster had a primary server when starting the
      reset-replication operation. Only events that were enabled on the previous
      primary are enabled on the new.
3. Direct other servers to replicate from the new primary as in the other
operations.

### Manual activation

Cluster operations can be activated manually through the REST API or MaxCtrl.
The commands are only performed when MaxScale is in active mode. The commands
generally match their automatic versions. The exception is _rejoin_, in which
the manual command allows rejoining even when the joining server has empty
gtid:s. This rule allows the user to force a rejoin on a server without binary
logs.

All commands require the monitor instance name as the first parameter. Failover
selects the new primary server automatically and does not require additional
parameters. Rejoin requires the name of the joining server as second parameter.
Replication reset accepts the name of the new primary server as second parameter.
If not given, the current primary is selected.

Switchover takes one to three parameters. If only the monitor name is given,
switchover will autoselect both the replica to promote and the current primary as
the server to be demoted. If two parameters are given, the second parameter is
interpreted as the replica to promote. If three parameters are given, the third
parameter is interpreted as the current primary. The user-given current primary is
compared to the primary server currently deduced by the monitor and if the two
are unequal, an error is given.

Example commands are below:
```
call command mariadbmon failover MyMonitor
call command mariadbmon rejoin MyMonitor OldPrimaryServ
call command mariadbmon reset-replication MyMonitor
call command mariadbmon reset-replication MyMonitor NewPrimaryServ
call command mariadbmon switchover MyMonitor
call command mariadbmon switchover MyMonitor NewPrimaryServ
call command mariadbmon switchover MyMonitor NewPrimaryServ OldPrimaryServ
```

The commands follow the standard module command syntax. All require the monitor
configuration name (MyMonitor) as the first parameter. For switchover, the
last two parameters define the server to promote (NewPrimaryServ) and the server
to demote (OldPrimaryServ). For rejoin, the server to join (OldPrimaryServ) is
required. Replication reset requires the server to promote (NewPrimaryServ).

It is safe to perform manual operations even with automatic failover, switchover
or rejoin enabled since automatic operations cannot happen simultaneously
with manual ones.

When a cluster modification is initiated via the REST-API, the URL path is of the
form:
```
/v1/maxscale/modules/mariadbmon/<operation>?<monitor-instance>&<server-param1>&<server-param2>
```
- `<operation>` is the name of the command: _failover_, _switchover_, _rejoin_
or _reset-replication_.
- `<monitor-instance>` is the monitor section name from the MaxScale
configuration file.
- `<server-param1>` and `<server-param2>` are server parameters as described
above for MaxCtrl. Only _switchover_ accepts both, _failover_ doesn't need any
and both _rejoin_ and _reset-replication_ accept one.

Given a MaxScale configuration file like
```
[Cluster1]
type=monitor
module=mariadbmon
servers=server1, server2, server3, server 4
...
```
with the assumption that `server2` is the current primary, then the URL
path for making `server4` the new primary would be:
```
/v1/maxscale/modules/mariadbmon/switchover?Cluster1&server4&server2
```

Example REST-API paths for other commands are listed below.
```
/v1/maxscale/modules/mariadbmon/failover?Cluster1
/v1/maxscale/modules/mariadbmon/rejoin?Cluster1&server3
/v1/maxscale/modules/mariadbmon/reset-replication?Cluster1&server3
```

#### Queued switchover

Most cluster modification commands wait until the operation either succeeds or
fails. _async-switchover_ is an exception, as it returns immediately. Otherwise
_async-switchover_ works identical to a normal _switchover_ command. Use the
module command _fetch-cmd-result_ to view the result of the queued command.
_fetch-cmd-result_ returns the status or result of the latest manual command,
whether queued or not.
```
maxctrl call command mariadbmon async-switchover Cluster1
OK
maxctrl call command mariadbmon fetch-cmd-result Cluster1
{
    "links": {
        "self": "http://localhost:8989/v1/maxscale/modules/mariadbmon/fetch-cmd-result"
    },
    "meta": "switchover completed successfully."
}
```

### Automatic activation

Failover can activate automatically if `auto_failover` is on. The activation
begins when the primary has been down at least `failcount` monitor iterations.
Before modifying the cluster, the monitor checks that all prerequisites for the
failover are fulfilled. If the cluster does not seem ready, an error is printed
and the cluster is rechecked during the next monitor iteration.

Switchover can also activate automatically with the
`switchover_on_low_disk_space`-setting. The operation begins if the primary
server is low on disk space but otherwise the operating logic is quite similar
to automatic failover.

Rejoin stands for starting replication on a standalone server or redirecting a
replica replicating from the wrong primary (any server that is not the cluster
primary). The rejoined servers are directed to replicate from the current cluster
primary server, forcing the replication topology to a 1-primary-N-replicas
configuration.

A server is categorized as standalone if the server has no replica connections,
not even stopped ones. A server is replicating from the wrong primary if the
replica IO thread is connected but the primary server id seen by the replica does not
match the cluster primary id. Alternatively, the IO thread may be stopped or
connecting but the primary server host or port information differs from the
cluster primary info. These criteria mean that a STOP SLAVE does not yet set a
replica as standalone.

With `auto_rejoin` active, the monitor will try to rejoin any servers matching
the above requirements. Rejoin does not obey `failcount` and will attempt to
rejoin any valid servers immediately. When activating rejoin manually, the
user-designated server must fulfill the same requirements.

### Limitations and requirements

Switchover and failover are meant for simple topologies (one primary and
several replicas). Using these commands with complicated topologies
(multiple primaries, relays, circular replication) may give unpredictable results
and should be tested before use on a production system.

Switchover and failover only understand simple topologies. They will not work if
the cluster has multiple primaries, relay primaries, or if the topology is circular.
The server cluster is assumed to be well-behaving with no significant
replication lag (within `failover_timeout`/`switchover_timeout`) and all
commands that modify the cluster (such as "STOP SLAVE", "CHANGE MASTER",
"START SLAVE") complete in a few seconds (faster than `backend_read_timeout`
and `backend_write_timeout`).

The backends must all use GTID-based replication, and the domain id should not
change during a switchover or failover. Replicas should not have extra
local events so that GTIDs are compatible across the cluster.

Failover cannot be performed if MaxScale was started only after the primary
server went down. This is because MaxScale needs reliable information on the
gtid domain of the cluster and the replication topology in general to properly
select the new primary. `enforce_simple_topology=1` relaxes this requirement.

Failover may lose events. If a primary goes down before sending new events to at
least one replica, those events are lost when a new primary is chosen. If the old
primary comes back online, the other servers have likely moved on with a
diverging history and the old primary can no longer join the replication cluster.

To reduce the chance of losing data, use
[semisynchronous replication](https://mariadb.com/kb/en/library/semisynchronous-replication/).
In semisynchronous mode, the primary waits for a replica to receive an event before
returning an acknowledgement to the client. This does not yet guarantee a clean
failover. If the primary fails after preparing a transaction but before receiving
replica acknowledgement, it will still commit the prepared transaction as part of
its crash recovery. If the replicas never saw this transaction, the
old primary has diverged from the cluster. See
[Configuring the Master Wait Point](https://mariadb.com/kb/en/library/semisynchronous-replication/#configuring-the-master-wait-point)
for more information. This situation is much less likely in MariaDB Server
10.6.2 and later, as the improved crash recovery logic will delete such
transactions.

Even a controlled shutdown of the primary may lose events. The server does not by
default wait for all data to be replicated to the replicas when shutting down and
instead simply closes all connections. Before shutting down the primary with the
intention of having a replica promoted, run *switchover* first to ensure that all
data is replicated. For more information on server shutdown, see
[Binary Log Dump Threads and the Shutdown Process](https://mariadb.com/kb/en/library/replication-threads/#binary-log-dump-threads-and-the-shutdown-process).

Switchover requires that the cluster is "frozen" for the duration of the
operation. This means that no data modifying statements such as INSERT or UPDATE
are executed and the GTID position of the primary server is stable. When
switchover begins, the monitor sets the global *read_only* flag on the old
primary backend to stop any updates. *read_only* does not affect users with the
SUPER-privilege so any such user can issue writes during a switchover. These
writes have a high chance of breaking replication, because the write may not be
replicated to all replicas before they switch to the new primary. To prevent this,
any users who commonly do updates should NOT have the SUPER-privilege. For even
more security, the only SUPER-user session during a switchover should be the
MaxScale monitor user. This also applies to users running scheduled server
events. Although the monitor by default disables events on the master, an
event may already be executing. If the event definer has SUPER-privilege, the
event can write to the database even through *read_only*.

When mixing rejoin with failover/switchover, the backends should have
*log_slave_updates* on. The rejoining server is likely lagging behind the rest
of the cluster. If the current cluster primary does not have binary logs from the
moment the rejoining server lost connection, the rejoining server cannot
continue replication. This is an issue if the primary has changed and
the new primary does not have *log_slave_updates* on.

If an automatic cluster operation such as auto-failover or auto-rejoin fails,
all cluster modifying operations are disabled for `failcount` monitor iterations,
after which the operation may be retried. Similar logic applies if the cluster is
unsuitable for such operations, e.g. replication is not using GTID.

### External primary support

The monitor detects if a server in the cluster is replicating from an external
primary (a server that is not monitored by the monitor). If the replicating
server is the cluster primary server, then the cluster itself is considered to
have an external primary.

If a failover/switchover happens, the new primary server is set to replicate from
the cluster external primary server. The username and password for the replication
are defined in `replication_user` and `replication_password`. The address and
port used are the ones shown by `SHOW ALL SLAVES STATUS` on the old cluster
primary server. In the case of switchover, the old primary also stops replicating
from the external server to preserve the topology.

After failover the new primary is replicating from the external primary. If the
failed old primary comes back online, it is also replicating from the external
server. To normalize the situation, either have *auto_rejoin* on or manually
execute a rejoin. This will redirect the old primary to the current cluster
primary.

### Configuration parameters

#### `auto_failover`

Enable automated primary failover. This parameter expects a boolean value and the
default value is false.

When automatic failover is enabled, traditional MariaDB Primary-Replica clusters
will automatically elect a new primary if the old primary goes down and stays down
a number of iterations given in `failcount`. Failover will not take place when
MaxScale is configured as a passive instance. For details on how MaxScale
behaves in passive mode, see the documentation on `failover_timeout` below.

The monitor user must have the SUPER and RELOAD privileges for failover to work.

#### `auto_rejoin`

Enable automatic joining of server to the cluster. This parameter expects a
boolean value and the default value is false.

When enabled, the monitor will attempt to direct standalone servers and servers
replicating from a relay primary to the main cluster primary server, enforcing a
1-primary-N-replicas configuration.

For example, consider the following event series.

1. Replica A goes down
2. Primary goes down and a failover is performed, promoting Replica B
3. Replica A comes back

Replica A is still trying to replicate from the downed primary, since it wasn't
online during failover. If `auto_rejoin` is on, Replica A will quickly be
redirected to Replica B, the current primary.

#### `switchover_on_low_disk_space`

This feature is disabled by default. If enabled, the monitor will attempt to
switchover a primary server low on disk space with a replica. The switch is only
done if a replica without disk space issues is found. If
`maintenance_on_low_disk_space` is also enabled, the old primary (now a replica)
will be put to maintenance during the next monitor iteration.

For this parameter to have any effect, `disk_space_threshold` must be specified
for the [server](../Getting-Started/Configuration-Guide.md#disk_space_threshold)
or the [monitor](Monitor-Common.md#disk_space_threshold).
Also, [disk_space_check_interval](Monitor-Common.md#disk_space_check_interval)
must be defined for the monitor.
```
switchover_on_low_disk_space=true
```

#### `enforce_simple_topology`

This setting tells the monitor to assume that the servers should be arranged in a
1-primary-N-replicas topology and the monitor should try to keep it that way. If
`enforce_simple_topology` is enabled, the settings `assume_unique_hostnames`,
`auto_failover` and `auto_rejoin` are also activated regardless of their individual
settings.

By default, mariadbmon will not rejoin servers with more than one replication
stream configured into the cluster. Starting with MaxScale 6.2.0, when
`enforce_simple_topology` is enabled, all servers will be rejoined into the
cluster and any extra replication sources will be removed. This is done to make
automated failover with multi-source external replication possible.

This setting also allows the monitor to perform a failover to a cluster where the primary
server has not been seen [Running]. This is usually the case when the primary goes down
before MaxScale is started. When using this feature, the monitor will guess the GTID
domain id of the primary from the replicas. For reliable results, the GTID:s of the cluster
should be simple.
```
enforce_simple_topology=true
```

#### `replication_user` and `replication_password`

The username and password of the replication user. These are given as the values
for `MASTER_USER` and `MASTER_PASSWORD` whenever a `CHANGE MASTER TO` command is
executed.

Both `replication_user` and `replication_password` parameters must be defined if
a custom replication user is used. If neither of the parameters is defined, the
`CHANGE MASTER TO`-command will use the monitor credentials for the replication
user.

The credentials used for replication must have the `REPLICATION SLAVE`
privilege.

`replication_password` uses the same encryption scheme as other password
parameters. If password encryption is in use, `replication_password` must be
encrypted with the same key to avoid erroneous decryption.

#### `replication_master_ssl`

Type: bool Default: off

If set to ON, any `CHANGE MASTER TO`-command generated will set `MASTER_SSL=1` to enable
encryption for the replication stream. This setting should only be enabled if the backend
servers are configured for ssl. This typically means setting *ssl_ca*, *ssl_cert* and
*ssl_key* in the server configuration file. Additionally, credentials for the replication
user should require an encrypted connection (`e.g. ALTER USER repl@'%' REQUIRE SSL;`).

If the setting is left OFF, `MASTER_SSL` is not set at all, which will preserve existing
settings when redirecting a replica connection.

#### `replication_custom_options`

Type: string

A custom string added to "CHANGE MASTER TO"-commands sent by the monitor
whenever setting up replication (e.g. during switchover). Useful for defining
ssl certificates or other specialized replication options. MaxScale does not
check the contents of the string, so care should be taken to ensure that
only valid options are set and that the contents do not interfere with
the options MaxScale sets on its own (e.g. MASTER_HOST). This setting can
also be configured for an individual server. If configured for both
the monitor and a server, the server setting takes priority.

```
replication_custom_options=MASTER_SSL_CERT = '/tmp/certs/client-cert.pem',
                           MASTER_SSL_KEY = '/tmp/certs/client-key.pem',
                           MASTER_SSL_CA = '/tmp/certs/ca.pem',
                           MASTER_SSL_VERIFY_SERVER_CERT=0
```

#### `failover_timeout` and `switchover_timeout`

Time limit for failover and switchover operations. The default
values are 90 seconds for both. `switchover_timeout` is also used as the time
limit for a rejoin operation. Rejoin should rarely time out, since it is a
faster operation than switchover.

The timeouts are specified as documented
[here](../Getting-Started/Configuration-Guide.md#durations). If no explicit unit
is provided, the value is interpreted as seconds in MaxScale 2.4. In subsequent
versions a value without a unit may be rejected. Note that since the granularity
of the timeouts is seconds, a timeout specified in milliseconds will be rejected,
even if the duration is longer than a second.

If no successful failover/switchover takes place within the configured time
period, a message is logged and automatic failover is disabled. This prevents
further automatic modifications to the misbehaving cluster.

#### `verify_master_failure` and `master_failure_timeout`

Enable additional primary failure verification for automatic failover.
`verify_master_failure` is a boolean value (default: true) which enables this
feature and `master_failure_timeout` defines the timeout (default: 10 seconds).

The primary failure timeout is specified as documented
[here](../Getting-Started/Configuration-Guide.md#durations). If no explicit unit
is provided, the value is interpreted as seconds in MaxScale 2.4. In subsequent
versions a value without a unit may be rejected. Note that since the granularity
of the timeout is seconds, a timeout specified in milliseconds will be rejected,
even if the duration is longer than a second.

Failure verification is performed by checking whether the replica servers are
still connected to the primary and receiving events. An event is either a change
in the *Gtid_IO_Pos*-field of the `SHOW SLAVE STATUS` output or a heartbeat
event. Effectively, if a replica has received an event within
`master_failure_timeout` duration, the primary is not considered down when
deciding whether to failover, even if MaxScale cannot connect to the primary.
`master_failure_timeout` should be longer than the `Slave_heartbeat_period` of
the replica connection to be effective.

If every replica loses its connection to the primary (*Slave_IO_Running* is not
"Yes"), primary failure is considered verified regardless of timeout. This allows
faster failover when the primary properly disconnects.

For automatic failover to activate, the `failcount` requirement must also be
met.

#### `servers_no_promotion`

This is a comma-separated list of server names that will not be chosen for
primary promotion during a failover or autoselected for switchover. This does not
affect switchover if the user selects the server to promote. Using this setting
can disrupt new primary selection for failover such that an non-optimal server is
chosen. At worst, this will cause replication to break. Alternatively, failover
may fail if all valid promotion candidates are in the exclusion list.

```
servers_no_promotion=backup_dc_server1,backup_dc_server2
```

#### `promotion_sql_file` and `demotion_sql_file`

These optional settings are paths to text files with SQL statements in them.
During promotion or demotion, the contents are read line-by-line and executed on
the backend. Use these settings to execute custom statements on the servers to
complement the built-in operations.

Empty lines or lines starting with '#' are ignored. Any results returned by the
statements are ignored. All statements must succeed for the failover, switchover
or rejoin to continue. The monitor user may require additional privileges and
grants for the custom commands to succeed.

When promoting a replica to primary during switchover or failover, the
`promotion_sql_file` is read and executed on the new primary server after its
read-only flag is disabled. The commands are ran *before* starting replication
from an external primary if any.

`demotion_sql_file` is ran on an old primary during demotion to replica, before the
old primary starts replicating from the new primary. The file is also ran before
rejoining a standalone server to the cluster, as the standalone server is
typically a former primary server. When redirecting a replica replicating from a
wrong primary, the sql-file is not executed.

Since the queries in the files are ran during operations which modify
replication topology, care is required. If `promotion_sql_file` contains data
modification (DML) queries, the new primary server may not be able to
successfully replicate from an external primary. `demotion_sql_file` should never
contain DML queries, as these may not replicate to the replica servers before
replica threads are stopped, breaking replication.

```
promotion_sql_file=/home/root/scripts/promotion.sql
demotion_sql_file=/home/root/scripts/demotion.sql
```
#### `handle_events`

This setting is on by default. If enabled, the monitor continuously queries the
servers for enabled scheduled events and uses this information when performing
cluster operations, enabling and disabling events as appropriate.

When a server is being demoted, any events with "ENABLED" status are set to
"SLAVESIDE_DISABLED". When a server is being promoted to primary, events that are either
"SLAVESIDE_DISABLED" or "DISABLED" are set to "ENABLED" if the same event was also enabled
on the old primary server last time it was successfully queried. Events are considered
identical if they have the same schema and name. When a standalone server is rejoined to
the cluster, its events are also disabled since it is now a replica.

The monitor does not check whether the same events were disabled and enabled during a
switchover or failover/rejoin. All events that meet the criteria above are altered.

The monitor does not enable or disable the event scheduler itself. For the
events to run on the new primary server, the scheduler should be enabled by the
admin. Enabling it in the server configuration file is recommended.

Events running at high frequency may cause replication to break in a failover
scenario. If an old primary which was failed over restarts, its event scheduler
will be on if set in the server configuration file. Its events will also
remember their "ENABLED"-status and run when scheduled. This may happen before
the monitor rejoins the server and disables the events. This should only be an
issue for events running more often than the monitor interval or events that run
immediately after the server has restarted.

## Cooperative monitoring

As of MaxScale 2.5, MariaDB-Monitor supports cooperative monitoring. This means
that multiple monitors (typically in different MaxScale instances) can monitor
the same backend server cluster and only one will be the primary monitor. Only
the primary monitor may perform *switchover*, *failover* or *rejoin* operations.
The primary also decides which server is the primary. Cooperative monitoring is
enabled with the
[cooperative_monitoring_locks](#cooperative_monitoring_locks)-setting.
Even with this setting, only one monitor per server per MaxScale is allowed.
This limitation can be circumvented by defining multiple copies of a server in
the configuration file.

Cooperative monitoring uses
[server locks](https://mariadb.com/kb/en/get_lock/)
for coordinating between monitors. When cooperating, the monitor regularly
checks the status of a lock named *maxscale_mariadbmonitor* on every server and
acquires it if free. If the monitor acquires a majority of locks, it is the
primary. If a monitor cannot claim majority locks, it is a secondary monitor.

The primary monitor of a cluster also acquires the lock
*maxscale_mariadbmonitor_master* on the primary server. Secondary monitors check
which server this lock is taken on and only accept that server as the primary.
This arrangement is required so that multiple monitors can agree on which server
is the primary regardless of replication topology. If a secondary monitor does
not see the primary-lock taken, then it won't mark any server as [Master],
causing writes to fail.

The lock-setting defines how many locks are required for primary status. Setting
`cooperative_monitoring_locks=majority_of_all` means that the primary monitor
needs *n_servers/2 + 1* (rounded down) locks. For example, a cluster of 3
servers needs 2 locks for majority, a cluster of 4 needs 3, and a cluster of 5
needs 3. This scheme is resistant against split-brain situations in the sense
that multiple monitors cannot be primary simultaneously. However, a split may
cause both monitors to consider themselves secondary, in which case a primary
server won't be detected. Also, if too many servers go down, neither monitor can
claim lock majority.

Setting `cooperative_monitoring_locks=majority_of_running` changes the way
*n_servers* is calculated. Instead of using the total number of servers, only
servers currently [Running] are considered. This scheme adapts to multiple
servers going down, ensuring that claiming lock majority is always possible.
However, it can lead to multiple monitors claiming primary status in a
split-brain situation. As an example, consider a cluster with servers 1 to 4
with MaxScales A and B. If A can connect to 1 and 2 but not to 3 and 4, while B
does the opposite, both MaxScales will claim two locks out of two running
servers. The two MaxScales will then route writes to different servers.

The recommended strategy depends on which failure scenario is more likely and/or
more destructive. If it's unlikely that multiple servers are ever down
simultaneously, then *majority_of_all* is likely the safer choice. On the other
hand, if split-brain is unlikely but multiple servers may be down
simultaneously, then *majority_of_running* would keep the cluster operational.

To check if a monitor is primary, fetch monitor diagnostics with `maxctrl show
monitors` or the REST API. The boolean field **primary** indicates whether the
monitor has lock majority on the cluster. If cooperative monitoring is disabled,
the field value is *null*. Lock information for individual servers is listed in
the server-specific field **lock_held**. Again, *null* indicates that locks are
not in use or the lock status is unknown.

If multiple MaxScale instances end up in a situation where none of them gets the
needed number of servers, they try again at a random point in time. Eventually,
one MaxScale will end up receiving all of the servers. The time it takes for
this to occur depends on multiple factors but it is estimated that the time to
resolve conflicts is low enough that no additional special treatment for
conflicts is needed.

### Releasing locks

Monitor cooperation depends on the server locks. The locks are
connection-specific. The owning connection can manually release a lock, allowing
another connection to claim it. Also, if the owning connection closes, the
MariaDB-server process releases the lock. How quickly a lost connection is
detected affects how quickly the primary monitor status moves from one monitor
and MaxScale to another.

If the primary MaxScale or its monitor is stopped normally, the monitor
connections are properly closed, releasing the locks. This allows the secondary
MaxScale to quickly claim the locks. However, if the primary simply vanishes
(broken network), the connection may just look idle. In this case, the
MariaDB-server may take a long time before it considers the monitor connection
lost. This time ultimately depends on TCP keepalive settings on the machines
running MariaDB-server.

On MariaDB-server 10.3.3 and later, the TCP keepalive settings can be configured
for just the server process. See
[Server System Variables](https://mariadb.com/kb/en/server-system-variables/#tcp_keepalive_interval)
for information on settings *tcp_keepalive_interval*, *tcp_keepalive_probes* and
*tcp_keepalive_time*. These settings can also be set on the operating system
level, as described
[here](http://www.tldp.org/HOWTO/TCP-Keepalive-HOWTO/usingkeepalive.html).

A monitor can also be ordered to manually release its locks via the module
command *release-locks*. This is useful for manually changing the primary
monitor. After running the release-command, the monitor will not attempt to
reacquire the locks for one minute, even if it wasn't the primary monitor to
begin with. This command can cause the cluster to become temporarily unusable by
MaxScale. Only use it when there is another monitor ready to claim the locks.
```
maxctrl call command mariadbmon release-locks MyMonitor1
```

## Backup operations

Backup operations manipulate the contents of a MariaDB Server, saving it or
overwriting it. MariaDB-Monitor supports three backup operations:

1. *rebuild-server*: Replace the contents of a database server with the
contents of another.
2. *create-backup*: Copy the contents of a database server to a storage
location.
3. *restore-from-backup*: Overwrite the contents of a database server with a
backup.

These operations do not modify server config files, only files in the data
directory */var/lib/mysql* are affected.

All of these operations are monitor commands and best launched with MaxCtrl.
The operations are asynchronous, which means MaxCtrl won't wait for the
operation to complete and instead immediately returns "OK". To see the current
status of an operation, either check MaxScale log or use the
fetch-cmd-result-command
(e.g. `maxctrl call command mariadbmon fetch-cmd-result MyMonitor`).

To perform backup operations, MaxScale requires ssh-access on all affected
machines. The *ssh_user* and *ssh_keyfile*-settings define the SSH credentials
MaxScale uses to access the servers. MaxScale must be able to run commands with
*sudo* on both the source and target servers. See [settings](#settings) and
[sudoers.d configuration](#sudoersd-configuration) below
for more information.

The following tools need to be installed on the backends:

1. *Mariabackup*. Backs up and restores MariaDB Server contents. Installed e.g.
with `yum install MariaDB-backup`. See
[Mariabackup documentation](https://mariadb.com/kb/en/mariabackup/) for more
information.
2. *pigz*. Compresses and decompresses the backup stream. Installed e.g. with
`yum install pigz`.
3. *socat*. Streams data from one machine to another. Is likely already
installed. If not, can be installed e.g. with `yum install socat`.

Mariabackup needs server credentials to log in and authenticate to the
MariaDB Server being copied from. For this, MaxScale uses the monitor user.
The monitor user may thus require additional privileges. See
[Mariabackup documentation](https://mariadb.com/kb/en/mariabackup-overview/#authentication-and-privileges)
for more details.

### Rebuild server

The rebuild server-operation replaces the contents of a database server with the
contents of another server. The source server is effectively cloned and all data
on the target server is lost. This is useful when a replica server has diverged
from the primary server, or when adding a new server to the cluster.
MaxScale performs this operation by running Mariabackup on both the
source and target servers.

When launched, the rebuild operation proceeds as below. If any step fails, the
operation is stopped and the target server will be left in an unspecified state.

1. Log in to both servers with ssh and check that the tools listed above are
present (e.g. `mariabackup -v` should succeed).
2. Check that the port used for transferring the backup is free on the source
server. If not, kill the process holding it. This requires running *lsof* and
*kill*.
3. Test the connection by streaming a short message from the source host to the
target.
4. Launch Mariabackup on the source machine, compress the stream and listen
for an incoming connection. This is performed with a command like
`mariabackup --backup --safe-slave-backup --stream=xbstream | pigz -c | socat - TCP-LISTEN:<port>`.
5. Stop MariaDB-server on the target machine and delete all contents of the data
directory */var/lib/mysql*.
6. On the target machine, connect to the source machine, read the backup stream,
decompress it and write to the data directory. This is performed with a command
like `socat -u TCP:<host>:<port> STDOUT | pigz -dc | mbstream -x`. This step can
take a long time if there is much data to transfer.
7. Check that the data directory on the target machine is not empty,
i.e. that the transfer at least appears to have succeeded.
8. Prepare the backup on the target server with a command like
`mariabackup --use-memory=1G --prepare`. This step can also take some time if
the source server performed writes during data transfer.
9. On the target server, change ownership of datadir contents to the
*mysql*-user and start MariaDB-server.
10. Read gtid from the data directory. Have the target server start replicating
from the primary if it is not one already.

The rebuild-operation is a monitor module command and takes three arguments:
the monitor name, target server name and source server name.
The source server can be left out, in which case it is autoselected.
When autoselecting, the monitor prefers to pick an up-to-date replica server to
avoid increasing load on a primary server.
Due to the `--safe-slave-backup`-option, the replica will stop
replicating until the backup data has been transferred.
```
maxctrl call command mariadbmon async-rebuild-server MyMonitor MyTargetServer MySourceServer
```
The operation does not launch if the target server is already replicating or if
the source server is not a primary or replica.

Steps 6 and 8 can take a long time depending on the size of the database and if
writes are ongoing. During these steps, the monitor will continue monitoring the
cluster normally. After each monitor tick the monitor checks if the
rebuild-operation can proceed. No other monitor operations, either manual or
automatic, can run until the rebuild completes.

### Create backup

The create backup-operation copies the contents of a database server to the
backup storage. The source server is not modified but may slow down during
backup creation. MaxScale performs this operation by running
Mariabackup on both the source and storage servers. The storage location is
defined by the *backup_storage_address* and *backup_storage_path* settings.
Normal ssh-settings are used to access the storage server. The backup storage
machine does not need to have a MariaDB Server installed.

Backup creation runs somewhat similar to rebuild-server. The main difference
is that the backup data is simply saved to a directory and not prepared or
used to start a MariaDB Server. If any step fails, the operation is stopped
and the backup storage directory will be left in an unspecified state.

1. Init. See rebuild-server.
2. Check listen port on backup storage machine. See rebuild-server.
3. Check that the backup storage main directory exists. Check that it does not
contain a backup with the same name as the one being created. Create the final
backup directory.
4. Test the connection by streaming a short message from the source host to the
backup storage.
5. Serve backup on source. Similar to rebuild-server step 4.
6. Transfer backup directly to the final storage directory. Similar to
rebuild-server step 5.
7. Check that the copied backup data looks ok.

Backup creation is a monitor module command and takes three
arguments: the monitor name, source server name and backup name. Backup name
defines the subdirectory where the backup is saved and should be a valid
directory name. The command
```
maxctrl call command mariadbmon async-create-backup MyMonitor MySourceServer wednesday_161122
```
would save the backup of MySourceServer to
`<backup_storage_path>/wednesday_161122` on the host defined in
*backup_storage_address*. *ssh_user* needs to have read and write access
to the main storage directory. The source server must be a primary or replica.

Similar to rebuild-server, the monitor will continue monitoring the servers
while the backup is transferred.

### Restore from backup

The restore-operation is the reverse of create-backup. It overwrites the
contents of an existing MariaDB Server with a backup from the backup storage.
The backup is not removed and can be used again. MaxScale performs this
operation by transferring the backup contents as a tar archive and overwriting
the target server data directory. The backup storage is defined in monitor
settings similar to create-backup.

The restore-operation runs somewhat similar to rebuild-server. The main
difference is that the backup data is copied with *tar* instead of Mariabackup.
If any step fails, the operation is stopped and the target server will be
left in an unspecified state.

1. Init. See rebuild-server.
2. Check listen port on target machine. See rebuild-server.
3. Check that the backup storage main directory exists and that it contains
a backup with the name requested.
4. Test the connection by streaming a short message from the backup storage to
the target machine.
5. On the backup storage machine, compress the backup with tar and serve it
with socat, listening for an incoming connection. This is performed with
a command like `tar -zc -C <backup_dir> . | socat - TCP-LISTEN:<port>`.
6. Stop MariaDB-server on the target machine and delete all contents of the data
directory */var/lib/mysql*.
7. On the target machine, connect to the source machine, read the backup stream,
decompress it and write to the data directory. This is performed with a command
like  `socat -u TCP:<host>:<port> STDOUT | sudo tar -xz -C /var/lib/mysql/`.
This step can take a long time if there is much data to transfer.
8. From here on, the operation proceeds as from rebuild-server step 7.

Server restoration is a monitor module command and takes three
arguments: the monitor name, target server name and backup name. Backup name
defines the subdirectory where the backup is read from and should be an
existing directory on the backup storage host. The command
```
maxctrl call command mariadbmon async-restore-from-backup MyMonitor MyTargetServer wednesday_161122
```
would erase the contents of MyTargetServer and replace them with the backup
contained in
`<backup_storage_path>/wednesday_161122` on the host defined in
*backup_storage_address*. *ssh_user* needs to have read access
to the main storage directory and the backup. The target server must not be
a primary or replica.

Similar to rebuild-server, the monitor will continue monitoring the servers
while the backup is transferred and prepared.

### Settings

#### `ssh_user`

String. Ssh username. Used when logging in to backend servers to run commands.

#### `ssh_keyfile`

Path to file with an ssh private key. Used when logging in to backend servers to
run commands.

#### `ssh_check_host_key`

Boolean, default: true. When logging in to backends, require that the server is
already listed in the known_hosts-file of the user running MaxScale.

#### `ssh_timeout`

Time, default: 10s. The rebuild operation consists of multiple ssh
commands. Most of the commands are assumed to complete quickly. If these
commands take more than *ssh_timeout* to complete, the operation fails. Adjust
this setting if rebuild fails due to ssh commands timing out. This setting does
not affect steps 5 and 6, as these are assumed to take significant time.

#### `ssh_port`

Numeric, default: 22. SSH port. Used for running remote commands on servers.

#### `rebuild_port`

Numeric, default: 4444. The port which the source server listens on for a
connection. The port must not be blocked by a firewall or listened on by any
other program. If another process is listening on the port when rebuild is
starting, MaxScale will attempt to kill the process.

#### `backup_storage_address`

String. Address of the backup storage. Does not need to have MariaDB Server
running or be monitored by the monitor. Connected to with ssh. Must have enough
disk space to store all backups.
```
backup_storage_address=192.168.1.11
```

#### `backup_storage_path`

String. Path to main backup storage directory on backup storage host. *ssh_user*
needs to have full access to this directory to save and read backups.
```
/home/maxscale_ssh_user/backup_storage
```

### sudoers.d configuration

If giving MaxScale general sudo-access is out of the question, MaxScale must be
allowed to run the specific commands required by the backup operations. This can
be achieved by creating a file with the commands in the
`/etc/sudoers.d`-directory. In the example below, the user *johnny* is given the
power to run commands as root. The contents of the file may need to be tweaked
due to changes in install locations.
```
johnny ALL= NOPASSWD: /bin/systemctl stop mariadb
johnny ALL= NOPASSWD: /bin/systemctl start mariadb
johnny ALL= NOPASSWD: /usr/sbin/lsof
johnny ALL= NOPASSWD: /bin/kill
johnny ALL= NOPASSWD: /usr/bin/mariabackup
johnny ALL= NOPASSWD: /bin/mbstream
johnny ALL= NOPASSWD: /bin/rm -rf /var/lib/mysql/*
johnny ALL= NOPASSWD: /bin/chown -R mysql\:mysql /var/lib/mysql
johnny ALL= NOPASSWD: /bin/cat /var/lib/mysql/xtrabackup_binlog_info
johnny ALL= NOPASSWD: /bin/tar -xz -C /var/lib/mysql/
```

## ColumnStore commands

Since MaxScale version 22.08, MariaDB Monitor can run ColumnStore administrative
commands against a ColumnStore cluster. The commands interact with the
ColumnStore REST-API present in recent ColumnStore versions and have been tested
with MariaDB-Server 10.6 running the ColumnStore plugin version 6.2. None of the
commands affect monitor configuration or replication topology. MariaDB Monitor
simply relays the commands to the backend cluster.

MariaDB Monitor can fetch cluster status, add and remove nodes, start and stop
the cluster, and set cluster read-only or readwrite. MaxScale only communicates
with the first server in the `servers`-list.

Most of the commands are asynchronous, i.e. they do not wait for the operation
to complete on the ColumnStore backend before returning to the command prompt.
MariaDB Monitor itself, however, runs the command in the background and does not
perform normal monitoring until the operation completes or fails. After an
operation has started the user should use _fetch-cmd-result_ to check its
status. The examples below show how to run the commands using MaxCtrl. If a
command takes a timeout-parameter, the timeout can be given in seconds (s),
minutes (m) or hours (h).

ColumnStore command settings are listed [here](#settings). At least
`cs_admin_api_key` must be set.

### Get status

Fetch cluster status. Returns the result as is. Status fetching has an automatic
timeout of ten seconds.
```
maxctrl call command mariadbmon cs-get-status <monitor-name>
maxctrl call command mariadbmon async-cs-get-status <monitor-name>
```

Examples:
```
maxctrl call command mariadbmon cs-get-status MyMonitor
{
    "mcs1": {
        "cluster_mode": "readwrite",
        "dbrm_mode": "master",
<snip>

maxctrl call command mariadbmon async-cs-get-status MyMonitor
OK
maxctrl call command mariadbmon fetch-cmd-result MyMonitor
{
    "mcs1": {
        "cluster_mode": "readwrite",
        "dbrm_mode": "master",
<snip>
```

### Add or remove node

Add or remove a node to/from the ColumnStore cluster.
```
maxctrl call command mariadbmon async-cs-add-node <monitor-name> <node-host> <timeout>
maxctrl call command mariadbmon async-cs-remove-node <monitor-name> <node-host> <timeout>
```
`<node-host>` is the hostname or IP of the node being added or removed.

Examples:
```
maxctrl call command mariadbmon async-cs-add-node MyMonitor mcs3 1m
OK
maxctrl call command mariadbmon fetch-cmd-result MyMonitor
{
    "node_id": "mcs3",
    "timestamp": "2022-05-05 08:07:51.518268"
}
maxctrl call command mariadbmon async-cs-remove-node MyMonitor mcs3 1m
OK
maxctrl call command mariadbmon fetch-cmd-result MyMonitor
{
    "node_id": "mcs3",
    "timestamp": "2022-05-05 10:46:46.506947"
}
```

### Start and stop cluster

```
maxctrl call command mariadbmon async-cs-start-cluster <monitor-name> <timeout>
maxctrl call command mariadbmon async-cs-stop-cluster <monitor-name> <timeout>
```

Examples:
```
maxctrl call command mariadbmon async-cs-start-cluster MyMonitor 1m
OK
maxctrl call command mariadbmon fetch-cmd-result MyMonitor
{
    "timestamp": "2022-05-05 09:41:57.140732"
}
maxctrl call command mariadbmon async-cs-stop-cluster MyMonitor 1m
OK
maxctrl call command mariadbmon fetch-cmd-result MyMonitor
{
    "mcs1": {
        "timestamp": "2022-05-05 09:45:33.779837"
    },
<snip>
```

### Set read-only or readwrite

```
maxctrl call command mariadbmon async-cs-set-readonly <monitor-name> <timeout>
maxctrl call command mariadbmon async-cs-set-readwrite <monitor-name> <timeout>
```

Examples:
```
maxctrl call command mariadbmon async-cs-set-readonly MyMonitor 30s
OK
maxctrl call command mariadbmon fetch-cmd-result MyMonitor
{
    "cluster-mode": "readonly",
    "timestamp": "2022-05-05 09:49:18.365444"
}
maxctrl call command mariadbmon async-cs-set-readwrite MyMonitor 30s
OK
maxctrl call command mariadbmon fetch-cmd-result MyMonitor
{
    "cluster-mode": "readwrite",
    "timestamp": "2022-05-05 09:50:30.718972"
}
```
### Settings

#### `cs_admin_port`

Numeric, default: 8640. The REST-API port on the ColumnStore nodes. All nodes
are assumed to listen on the same port.
```
cs_admin_port=8641
```

#### `cs_admin_api_key`

String. The API-key MaxScale sends to the ColumnStore nodes when making a
REST-API request. Should match the value configured on the ColumnStore nodes.
```
cs_admin_api_key=somekey123
```

#### `cs_admin_base_path`

String, default: */cmapi/0.4.0*. Base path sent with the REST-API request.

## Other commands

### `fetch-cmd-result`

Fetches the result of the last manual command. Requires monitor name as
parameter. Most commands only return a generic success message or an error
description. ColumnStore commands may return more data. Scheduling another
command clears a stored result.
```
maxctrl call command mariadbmon fetch-cmd-result MariaDB-Monitor
"switchover completed successfully."
```

### `cancel-cmd`

Cancels the latest operation, whether manual or automatic, if possible. Requires
monitor name as parameter. A scheduled manual command is simply canceled
before it can run. If a command is already running, it stops as soon as
possible. The *cancel-cmd* itself does not wait for a running operation to stop.
Use *fetch-cmd-result* or check the log to see if the operation has truly
completed. Canceling is most useful for stopping a stalled rebuild operation.
```
maxctrl call command mariadbmon cancel-cmd MariaDB-Monitor
OK
```

## Troubleshooting

### Failover/switchover fails

See the [Limitations and requirements-section](#limitations_and_requirements).

Before performing failover or switchover, the monitor checks that
prerequisites are fulfilled, printing any errors and warnings found. This should
catch and explain most issues with failover or switchover not working.
If the operations are attempted and still fail, then most likely one of
the commands the monitor issued to a server failed or timed out. The log should
explain which query failed.

A typical failure reason is that a command such as `STOP SLAVE` takes longer than the
`backend_read_timeout` of the monitor, causing the connection to break. As of 2.3, the
monitor will retry most such queries if the failure was caused by a timeout. The retrying
continues until the total time for a failover or switchover has been spent. If the log
shows warnings or errors about commands timing out, increasing the backend timeout
settings of the monitor should help. Other settings to look at are `query_retries` and
`query_retry_timeout`. These are general MaxScale settings described in the
[Configuration guide](../Getting-Started/Configuration-Guide.md). Setting
`query_retries` to 2 is a reasonable first try.

If switchover causes the old primary (now replica) to fail replication, then most
likely a user or perhaps a scheduled event performed a write while monitor
had set `read_only=1`. This is possible if the user performing the write has
"SUPER" or "READ_ONLY ADMIN" privileges. The switchover-operation tries to kick
out SUPER-users but this is not certain to succeed. Remove these privileges
from any users that regularly do writes to prevent them from interfering with
switchover.

The server configuration files should have `log-slave-updates=1` to ensure that
a newly promoted primary has binary logs of previous events. This allows the new
primary to replicate past events to any lagging replicas.

To print out all queries sent to the servers, start MaxScale with
`--debug=enable-statement-logging`. This setting prints all queries sent to the
backends by monitors and authenticators. The printed queries may include
usernames and passwords.

### Replica detection shows external primaries

If a replica is shown in _maxctrl_ as "Slave of External Server" instead of
"Slave", the reason is likely that the "Master_Host"-setting of the replication connection
does not match the MaxScale server definition. As of 2.3.2, the MariaDB Monitor by default
assumes that the replica connections (as shown by `SHOW ALL SLAVES STATUS`) use the exact
same "Master_Host" as used the MaxScale configuration file server definitions. This is
controlled by the setting [assume_unique_hostnames](#assume_unique_hostnames).

## Using the MariaDB Monitor With Binlogrouter

Since MaxScale 2.2 it's possible to detect a replication setup
which includes Binlog Server: the required action is to add the
binlog server to the list of servers only if _master_id_ identity is set.<|MERGE_RESOLUTION|>--- conflicted
+++ resolved
@@ -304,14 +304,9 @@
 ### `enforce_read_only_slaves`
 
 This feature is disabled by default. If set to ON, the monitor attempts to
-<<<<<<< HEAD
 enable the *read_only*-flag on any writable replica server. The flag is checked
-every monitor tick. The monitor user requires the SUPER-privilege for this
-=======
-enable the *read_only*-flag on any writable slave server. The flag is checked
 every monitor tick. The monitor user requires the SUPER-privilege
 (or READ_ONLY ADMIN) for this
->>>>>>> 8ed35c52
 feature to work. While the *read_only*-flag is ON, only users with the
 SUPER-privilege (or READ_ONLY ADMIN) can write to the backend server. If
 temporary write access is required, this feature should be disabled before
