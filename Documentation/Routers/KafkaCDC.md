--- conflicted
+++ resolved
@@ -284,7 +284,6 @@
 high-availability for the `kafkacdc` instances which allows automated failover
 between multiple MaxScale instances.
 
-<<<<<<< HEAD
 ### `send_schema`
 
 - **Type**: [boolean](../Getting-Started/Configuration-Guide.md#booleans)
@@ -299,7 +298,7 @@
 If this information in these schema change events is not needed or the code that
 processes the Kafka stream can't handle them, they can be disabled with this
 parameter.
-=======
+
 ### `read_gtid_from_kafka`
 
 - **Type**: [boolean](../Getting-Started/Configuration-Guide.md#booleans)
@@ -312,7 +311,6 @@
 MaxScale. Sometimes this is not desirable and the GTID should only be read from
 the local file or started anew. Examples of these are when the GTIDs are reset
 or the replication topology has changed.
->>>>>>> 47150638
 
 ### `kafka_ssl`
 
