--- conflicted
+++ resolved
@@ -169,7 +169,6 @@
 used if no previously replicated events with GTID positions can be retrieved
 from Kafka.
 
-<<<<<<< HEAD
 Starting in MaxScale 24.02, the special values `newest` and `oldest` can be
 used:
 
@@ -178,12 +177,11 @@
 
 - `oldest` uses the oldest binlog that's available in `SHOW BINARY LOGS` and
   then extracting the oldest GTID from it with `SHOW BINLOG EVENTS`.
-=======
+
 Once the replication has started and a GTID position has been recorded, this
 parameter will be ignored. To reset the recorded GTID position, delete the
 `current_gtid.txt` file located in `/var/lib/maxscale/<SERVICE>/` where
 `<SERVICE>` is the name of the KafkaCDC service.
->>>>>>> 92f7550a
 
 ### `server_id`
 
