# Readwritesplit

This document provides a short overview of the **readwritesplit** router module
and its intended use case scenarios. It also displays all router configuration
parameters with their descriptions. A list of current limitations of the module
is included and use examples are provided.

[TOC]

## Overview

The **readwritesplit** router is designed to increase the read-only processing
capability of a cluster while maintaining consistency. This is achieved by
splitting the query load into read and write queries. Read queries, which do not
modify data, are spread across multiple nodes while all write queries will be
sent to a single node.

The router is designed to be used with a traditional Primary-Replica replication
cluster. It automatically detects changes in the primary server and will use the
current primary server of the cluster. With a Galera cluster, one can achieve a
resilient setup and easy primary failover by using one of the Galera nodes as a
Write-Primary node, where all write queries are routed, and spreading the read
load over all the nodes.

## Interaction with servers in `Maintenance` and `Draining` state

When a server that readwritesplit uses is put into maintenance mode, any ongoing
requests are allowed to finish before the connection is closed. If the server
that is put into maintenance mode is a primary, open transaction are allowed to
complete before the connection is closed. Note that this means neither idle
session nor long-running transactions will be closed by readwritesplit. To
forcefully close the connections, use the following command:

```
maxctrl set server <server> maintenance --force
```

If a server is put into the `Draining` state while a connection is open, the
connection will be used normally. Whenever a new connection needs to be created,
whether that be due to a network error or when a new session being opened, only
servers that are neither `Draining` nor `Drained` will be used.

## Configuration

Readwritesplit router-specific settings are specified in the configuration file
of MariaDB MaxScale in its specific section. The section can be freely named but
the name is used later as a reference in a listener section.

For more details about the standard service parameters, refer to the
[Configuration Guide](../Getting-Started/Configuration-Guide.md).

Starting with 2.3, all router parameters can be configured at runtime. Use
`maxctrl alter service` to modify them. The changed configuration will only be
taken into use by new sessions.

## Parameters

### `max_slave_connections`

- **Type**: integer
- **Mandatory**: No
- **Dynamic**: Yes
- **Default**: 255

`max_slave_connections` sets the maximum number of replicas a router session uses
at any moment. The default is to use at most 255 replica connections per client
connection. In older versions the default was to use all available replicas with
no limit.

For MaxScale 2.5.12 and newer, the minimum value is 0.

For MaxScale versions 2.5.11 and older, the minimum value is 1. These versions
suffer from a bug ([MXS-3536](https://jira.mariadb.org/browse/MXS-3536)) that
causes the parameter to accept any values but only function when a value greater
than one was given.

Starting with MaxScale 2.5.0, the use of percentage values in
`max_slave_connections` is deprecated. The support for percentages will be
removed in a future release.

For example, if you have configured MaxScale with one primary and three replicas
and set `max_slave_connections=2`, for each client connection a connection to
the primary and two replica connections would be opened. The read query load
balancing is then done between these two replicas and writes are sent to the
primary.

By tuning this parameter, you can control how dynamic the load balancing is at
the cost of extra created connections. With a lower value of
`max_slave_connections`, less connections per session are created and the set of
possible replica servers is smaller. With a higher value in
`max_slave_connections`, more connections are created which requires more
resources but load balancing will almost always give the best single query
response time and performance. Longer sessions are less affected by a high
`max_slave_connections` as the relative cost of opening a connection is lower.

#### Behavior of `max_slave_connections=0`

When readwritesplit is configured with `max_slave_connections=0`, readwritesplit
will behave slightly differently in that it will route all reads to the current
master server. This is a convenient way to force all of the traffic to go to a
single node while still being able to leverage the replay and reconnection
features of readwritesplit.

In this mode, the behavior of `master_failure_mode=fail_on_write` also changes
slightly. If the current `Master` server fails and a read is done when there's
no other `Master` server available, the connection will be closed. This is done
to prevent an extra slave connection from being opened that would not be closed
if a new `Master` server would arrive.

### `slave_connections`

- **Type**: integer
- **Mandatory**: No
- **Dynamic**: Yes
- **Default**: 255

This parameter controls how many replica connections each new session starts
with. The default value is 255 which is the same as the default value of
`max_slave_connections`.

In contrast to `max_slave_connections`, `slave_connections` serves as a
soft limit on how many replica connections are created. The number of replica
connections can exceed `slave_connections` if the load balancing algorithm
finds an unconnected replica server better than all other replicas.

Setting this parameter to 1 allows faster connection creation and improved
resource usage due to the smaller amount of initial backend
connections. It is recommended to use `slave_connections=1` when the
lifetime of the client connections is short.

### `max_slave_replication_lag`

- **Type**: [duration](../Getting-Started/Configuration-Guide.md#durations)
- **Mandatory**: No
- **Dynamic**: Yes
- **Default**: 0s

Specify how many seconds a replica is allowed to be behind the primary. The lag of
a replica must be less than the configured value in order for it to be used for
routing. If set to 0 (the default value), the feature is disabled.

In MaxScale 2.5.0, the replica lag must be less than `max_slave_replication_lag`
whereas in older versions the replica lag had to be less than or equal to
`max_slave_replication_lag`. This means that in MaxScale 2.5.0 it is possible to
define, with `max_slave_replication_lag=1`, that all replicas must be up to date
in order for them to be used for routing.

Note that this feature does not guarantee that writes done on the primary are
visible for reads done on the replica. This is mainly due to the method of
replication lag measurement. For a feature that guarantees this, refer to
[`causal_reads`](#causal_reads).

The lag is specified as documented
[here](../Getting-Started/Configuration-Guide.md#durations). If no explicit unit
is provided, the value is interpreted as seconds in MaxScale 2.4. In subsequent
versions a value without a unit may be rejected. Note that since the granularity
of the lag is seconds, a lag specified in milliseconds will be rejected, even if
the duration is longer than a second.

The Readwritesplit-router does not detect the replication lag itself. A monitor
such as the MariaDB-monitor for a Primary-Replica cluster is required. This option
only affects Primary-Replica clusters. Galera clusters do not have a concept of
replica lag even if the application of write sets might have lag. When a server is
disqualified from routing because of replication lag, a warning is logged. Similarly,
when the server has caught up enough to be a valid routing target, another warning
is logged. These messages are only logged when a query is being routed and the
replication state changes.

### `use_sql_variables_in`

- **Type**: [enum](../Getting-Started/Configuration-Guide.md#enumerations)
- **Mandatory**: No
- **Dynamic**: Yes
- **Values**: `master`, `all`
- **Default**: `all`

This parameter controls how `SELECT` statements that use SQL user variables are
handled. Here is an example of such a query that uses it to return an increasing
row number for a resultset:

```sql
SET @rownum := 0;
SELECT @rownum := @rownum + 1 AS rownum, user, host FROM mysql.user;
```

By default MaxScale will route both the `SET` and `SELECT` statements to all
nodes. Any future reads of the user variables can also be performed on any node.

The possible values for this parameter are:

* `all` (default)

  * Modifications to user variables inside `SELECT` statements as well as reads
    of user variables are routed to all servers.

    Versions before MaxScale 22.08 returned an error if a user variable was
    modified inside of a `SELECT` statement when `use_sql_variables_in=all` was
    used. MaxScale 22.08 will instead route the query to all servers and discard
    the extra results.

* `master`

  * Modifications to user variables inside `SELECT` statements as well as reads
    of user variables are routed to the primary server. This forces more of the
    traffic onto the primary server but it reduces the amount of data that is
    discarded for any `SELECT` statement that also modifies a user
    variable. With this mode, the state of user variables is not deterministic
    if they are modified inside of a `SELECT` statement. `SET` statements that
    modify user variabels are still routed to all servers.

DML statements, such as `INSERT`, `UPDATE` or `DELETE`, that modify SQL user
variables are still treated as writes and are only routed to the primary
server. For example, after the following query the value of `@myid` is no longer
the same on all servers and the `SELECT` statement can return different values
depending where it ends up being executed:

```sql
SET @myid := 0;
INSERT INTO test.t1 VALUES (@myid := @myid + 1);
SELECT @myid; -- Might return 1 or 0
```

### `connection_keepalive`

** Note: ** This parameter has been moved into the MaxScale core. For the
   current documentation, read the
   [`connection_keepalive`](../Getting-Started/Configuration-Guide.md#connection_keepalive)
   section in the configuration guide.

Send keepalive pings to backend servers. This feature was introduced in MaxScale
2.2.0. The default value is 300 seconds starting with 2.3.2 and for older
versions the feature was disabled by default. This parameter was converted into
a service parameter in MaxScale 2.5.0.

### `master_reconnection`

- **Type**: [boolean](../Getting-Started/Configuration-Guide.md#booleans)
- **Mandatory**: No
- **Dynamic**: Yes
- **Default**: false

Allow the primary server to change mid-session. This feature was introduced in
MaxScale 2.3.0 and is disabled by default. This feature requires that
`disable_sescmd_history` is not used.

When a readwritesplit session starts, it will pick a primary server as the
current primary server of that session. By default, when this primary server is
lost or changes to another server, the connection will be closed.

When `master_reconnection` is enabled, readwritesplit can sometimes recover a
lost connection to the primary server. This largely depends on the value of
`master_failure_mode`.

With `master_failure_mode=fail_instantly`, the primary server is only allowed to
change to another server. This change must happen without a loss of the primary
server.

With `master_failure_mode=fail_on_write`, the loss of the primary server is no
longer a fatal error: if a replacement primary server appears before any write
queries are received, readwritesplit will transparently reconnect to the new
primary server.

In both cases the change in the primary server can only take place if
`prune_sescmd_history` is enabled or `max_sescmd_history` has not yet
been exceeded and the session does not have an open transaction.

The recommended configuration is to use `master_reconnection=true` and
`master_failure_mode=fail_on_write`. This provides improved fault tolerance
without any risk to the consistency of the database.

### `slave_selection_criteria`

- **Type**: [enum](../Getting-Started/Configuration-Guide.md#enumerations)
- **Mandatory**: No
- **Dynamic**: Yes
- **Values**: `LEAST_CURRENT_OPERATIONS`, `ADAPTIVE_ROUTING`, `LEAST_BEHIND_MASTER`, `LEAST_ROUTER_CONNECTIONS`, `LEAST_GLOBAL_CONNECTIONS`
- **Default**: `LEAST_CURRENT_OPERATIONS`

This option controls how the readwritesplit router chooses the replicas it
connects to and how the load balancing is done. The default behavior is to route
read queries to the replica server with the lowest amount of ongoing queries i.e.
`LEAST_CURRENT_OPERATIONS`.

The option syntax:

```
slave_selection_criteria=<criteria>
```

Where `<criteria>` is one of the following values.

* `LEAST_CURRENT_OPERATIONS` (default), the replica with least active operations
* `ADAPTIVE_ROUTING`, based on server average response times.
* `LEAST_BEHIND_MASTER`, the replica with smallest replication lag
* `LEAST_GLOBAL_CONNECTIONS`, the replica with least connections from MariaDB MaxScale
* `LEAST_ROUTER_CONNECTIONS`, the replica with least connections from this service

`LEAST_CURRENT_OPERATIONS` uses the current number of active operations
(i.e. SQL queries) as the load balancing metric and it optimizes for maximal
query throughput. Each query gets routed to the server with the least active
operations which results in faster servers processing more traffic.

`ADAPTIVE_ROUTING` uses the server response time and current estimated server
load as the load balancing metric. The server that is estimated to finish an
additional query first is chosen. A modified average response time for each
server is continuously updated to allow slow servers at least some traffic and
quickly react to changes in server load conditions. This selection criteria is
designed for heterogeneous clusters: servers of differing hardware, differing
network distances, or when other loads are running on the servers (including a
backup). If the servers are queried by other clients than MaxScale, the load
caused by them is indirectly taken into account.

`LEAST_BEHIND_MASTER` uses the measured replication lag as the load balancing
metric. This means that servers that are more up-to-date are favored which
increases the likelihood of the data being read being up-to-date. However, this
is not as effective as `causal_reads` would be as there's no guarantee that
writes done by the same connection will be routed to a server that has
replicated those changes. The recommended approach is to use
`LEAST_CURRENT_OPERATIONS` or `ADAPTIVE_ROUTING` in combination with
`causal_reads`

**NOTE**: `LEAST_GLOBAL_CONNECTIONS` and `LEAST_ROUTER_CONNECTIONS` should not
be used, they are legacy options that exist only for backwards
compatibility. Using them will result in skewed load balancing as the algorithm
uses a metric that's too coarse (number of connections) to load balance
something that's finer (individual SQL queries).

The `LEAST_GLOBAL_CONNECTIONS` and `LEAST_ROUTER_CONNECTIONS` use the
connections from MariaDB MaxScale to the server, not the amount of connections
reported by the server itself.

Starting with MaxScale versions 2.5.29, 6.4.11, 22.08.9, 23.02.5 and 23.08.1,
lowercase versions of the values are also accepted. For example,
`slave_selection_criteria=LEAST_CURRENT_OPERATIONS` and
`slave_selection_criteria=least_current_operations` are both accepted as valid
values.

### `max_sescmd_history`

This parameter has been moved to
[the MaxScale core](../Getting-Started/Configuration-Guide.md#max_sescmd_history)
in MaxScale 6.0.

### `disable_sescmd_history`

This parameter has been moved to
[the MaxScale core](../Getting-Started/Configuration-Guide.md#disable_sescmd_history)
in MaxScale 6.0.

### `prune_sescmd_history`

This parameter has been moved to
[the MaxScale core](../Getting-Started/Configuration-Guide.md#prune_sescmd_history)
in MaxScale 6.0.

### `master_accept_reads`

- **Type**: [boolean](../Getting-Started/Configuration-Guide.md#booleans)
- **Mandatory**: No
- **Dynamic**: Yes
- **Default**: false

**`master_accept_reads`** allows the primary server to be used for reads. This is
a useful option to enable if you are using a small number of servers and wish to
use the primary for reads as well.

By default, no reads are sent to the primary as long as there is a valid replica
server available. If no replicas are available, reads are sent to the primary
regardless of the value of `master_accept_reads`.

```
# Use the primary for reads
master_accept_reads=true
```

### `strict_multi_stmt`

- **Type**: [boolean](../Getting-Started/Configuration-Guide.md#booleans)
- **Mandatory**: No
- **Dynamic**: Yes
- **Default**: false

This option is disabled by default since MaxScale 2.2.1. In older versions, this
option was enabled by default.

When a client executes a multi-statement query, it will be treated as if it were
a DML statement and routed to the primary. If the option is enabled, all queries
after a multi-statement query will be routed to the primary to guarantee a
consistent session state.

If the feature is disabled, queries are routed normally after a multi-statement
query.

**Warning:** Enable the strict mode only if you know that the clients will send
  statements that cause inconsistencies in the session state.

```
# Enable strict multi-statement mode
strict_multi_stmt=true
```

### `strict_sp_calls`

- **Type**: [boolean](../Getting-Started/Configuration-Guide.md#booleans)
- **Mandatory**: No
- **Dynamic**: Yes
- **Default**: false

Similar to `strict_multi_stmt`, this option allows all queries after a CALL
operation on a stored procedure to be routed to the primary. This option is
disabled by default and was added in MaxScale 2.1.9.

All warnings and restrictions that apply to `strict_multi_stmt` also apply to
`strict_sp_calls`.

### `master_failure_mode`

- **Type**: [enum](../Getting-Started/Configuration-Guide.md#enumerations)
- **Mandatory**: No
- **Dynamic**: Yes
- **Values**: `fail_instantly`, `fail_on_write`, `error_on_write`
- **Default**: `fail_instantly`

This option controls how the failure of a primary server is handled. By default,
the router will close the client connection as soon as the primary is lost.

The following table describes the values for this option and how they treat the
loss of a primary server.

| Value        | Description|
|--------------|-----------|
|fail_instantly | When the failure of the primary server is detected, the connection will be closed immediately.|
|fail_on_write | The client connection is closed if a write query is received when no primary is available.|
|error_on_write | If no primary is available and a write query is received, an error is returned stating that the connection is in read-only mode.|

These also apply to new sessions created after the primary has failed. This means
that in `fail_on_write` or `error_on_write` mode, connections are accepted as
long as replica servers are available.

When configured with `fail_on_write` or `error_on_write`, sessions that are idle
will not be closed even if all backend connections for that session have
failed. This is done in the hopes that before the next query from the idle
session arrives, a reconnection to one of the replicas is made. However, this can
leave idle connections around unless the client application actively closes
them. To prevent this, use the
[connection_timeout](../Getting-Started/Configuration-Guide.md#connection_timeout)
parameter.

**Note:** If `master_failure_mode` is set to `error_on_write` and the connection
to the primary is lost, by default, clients will not be able to execute write
queries without reconnecting to MariaDB MaxScale once a new primary is
available. If [`master_reconnection`](#master_reconnection) is enabled, the
session can recover if one of the replicas is promoted as the primary.

### `retry_failed_reads`

- **Type**: [boolean](../Getting-Started/Configuration-Guide.md#booleans)
- **Mandatory**: No
- **Dynamic**: Yes
- **Default**: true

This option controls whether autocommit selects are retried in case of failure.
This option is enabled by default.

When a simple autocommit select is being executed outside of a transaction and
the replica server where the query is being executed fails, readwritesplit can
retry the read on a replacement server. This makes the failure of a replica
transparent to the client.

### `delayed_retry`

- **Type**: [boolean](../Getting-Started/Configuration-Guide.md#booleans)
- **Mandatory**: No
- **Dynamic**: Yes
- **Default**: false

Retry queries over a period of time. This parameter takes a boolean value, was
added in Maxscale 2.3.0 and is disabled by default.

When this feature is enabled, a failure to route a query due to a connection
problem will not immediately result in an error. The routing of the query is
delayed until either a valid candidate server is available or the retry timeout
is reached. If a candidate server becomes available before the timeout is
reached, the query is routed normally and no connection error is returned. If no
candidates are found and the timeout is exceeded, the router returns to normal
behavior and returns an error.

When combined with the `master_reconnection` parameter, failures of writes done
outside of transactions can be hidden from the client connection. This allows a
<<<<<<< HEAD
primary to be replaced while a write is in progress.

The delayed query retrying mode in readwritesplit does not do any sort of
duplicate write detection. To prevent accidental data duplication, it is highly
recommended to tune the monitor timeouts to values that produce accurate
results.

Duplicate execution of a statement can occur if the connection to the server is
lost or the server crashes but the server comes back up before the timeout for
the retrying is exceeded. At this point, if the server managed to read the
client's statement, it will be executed. For this reason, it is recommended to
only enable `delayed_retry` when the possibility of duplicate statement
execution is an acceptable risk.
=======
master to be replaced while writes are being sent.

Starting with MaxScale 21.06.18, 22.08.15, 23.02.12, 23.08.8, 24.02.4 and
24.08.1, `delayed_retry` will no longer attempt to retry a query if it was
already sent to the database. If a query is received while a valid target server
is not available, the execution of the query is delayed until a valid target is
found or the delayed retry timeout is hit. If a query was already sent, it will
not be replayed to prevent duplicate execution of statements.

In older versions of MaxScale, duplicate execution of a statement can occur if
the connection to the server is lost or the server crashes but the server comes
back up before the timeout for the retrying is exceeded. At this point, if the
server managed to read the client's statement, it will be executed. For this
reason, it is recommended to only enable `delayed_retry` for older versions of
MaxScale when the possibility of duplicate statement execution is an acceptable
risk.
>>>>>>> 59fb5720

### `delayed_retry_timeout`

- **Type**: [duration](../Getting-Started/Configuration-Guide.md#durations)
- **Mandatory**: No
- **Dynamic**: Yes
- **Default**: 10s

The duration to wait until an error is returned to the client when
`delayed_retry` is enabled. The default value is 10 seconds.

The timeout is specified as documented
[here](../Getting-Started/Configuration-Guide.md#durations). If no explicit unit
is provided, the value is interpreted as seconds in MaxScale 2.4. In subsequent
versions a value without a unit may be rejected. Note that since the granularity
of the timeout is seconds, a timeout specified in milliseconds will be rejected,
even if the duration is longer than a second.

### `transaction_replay`

- **Type**: [boolean](../Getting-Started/Configuration-Guide.md#booleans)
- **Mandatory**: No
- **Dynamic**: Yes
- **Default**: false

Replay interrupted transactions. This parameter was added in MaxScale 2.3.0 and
is disabled by default. Enabling this parameter enables both `delayed_retry` and
`master_reconnection` and sets `master_failure_mode` to `fail_on_write`, thereby
overriding any configured values for these parameters.

When the server where the transaction is in progress fails, readwritesplit can
migrate the transaction to a replacement server. This can completely hide the
failure of a primary node without any visible effects to the client.

If no replacement node becomes available, the client connection is closed.

To control how long a transaction replay can take, use
`transaction_replay_timeout`.

Please refer to the
[Transaction Replay Limitations](#transaction-replay-limitations) section for
a more detailed explanation of what should and should not be done with
transaction replay.

### `transaction_replay_max_size`

- **Type**: [size](../Getting-Started/Configuration-Guide.md#sizes)
- **Mandatory**: No
- **Dynamic**: Yes
- **Default**: 1 MiB

The limit on transaction size for transaction replay in bytes. Any transaction
that exceeds this limit will not be replayed. The default value is 1 MiB. This
limit applies at a session level which means that the total peak memory
consumption can be `transaction_replay_max_size` times the number of client
connections.

The amount of memory needed to store a particular transaction will be slightly
larger than the length in bytes of the SQL used in the transaction. If the limit
is ever exceeded, a message will be logged at the info level.

Starting with MaxScale 6.4.10, the number of times that this limit has been
exceeded is shown in `maxctrl show service` as `trx_max_size_exceeded`.

Read [the configuration guide](../Getting-Started/Configuration-Guide.md#sizes)
for more details on size type parameters in MaxScale.

### `transaction_replay_attempts`

- **Type**: integer
- **Mandatory**: No
- **Dynamic**: Yes
- **Default**: 5

The upper limit on how many times a transaction replay is attempted before
giving up. The default value is 5.

A transaction replay failure can happen if the server where the transaction is
being replayed fails while the replay is in progress. In practice this parameter
controls how many server and network failures a single transaction replay
tolerates. If a transaction is replayed successfully, the counter for failed
attempts is reset.

### `transaction_replay_timeout`

- **Type**: [duration](../Getting-Started/Configuration-Guide.md#durations)
- **Mandatory**: No
- **Dynamic**: Yes
- **Default**: 0s

The time how long transactions are attempted for. This feature is disabled by
default and was added in MaxScale 6.2.1. To explicitly disable this feature, set
the value to 0 seconds.

The timeout is
[a duration type](../Getting-Started/Configuration-Guide.md#durations)
and the value must include a unit for the duration.

When `transaction_replay_timeout` is enabled, the time a transaction replay can
take is controlled solely by this parameter. This is a more convenient and
predictable method of controlling how long a transaction replay can be attempted
before the connection is closed.

If `delayed_retry_timeout` is less than `transaction_replay_timeout`, it is set
to the same value.

By default the time how long a transaction can be retried is controlled by
`delayed_retry_timeout` and `transaction_replay_attempts`. This can result in a
maximum replay time limit of `delayed_retry_timeout` multiplied by
`transaction_replay_attempts`, by default this is 50 seconds. The minimum replay
time limit can be as low as `transaction_replay_attempts` seconds (5 seconds by
default) in cases where the connection fails after it was created. Usually this
happens due to problems like the max_connections limit being hit on the database
server.

With the introduction of `transaction_replay_timeout`, these problems are
avoided. Starting with MaxScale 6.2.1, this is the recommended method of
controlling the timeouts for transaction replay.

### `transaction_replay_retry_on_deadlock`

- **Type**: [boolean](../Getting-Started/Configuration-Guide.md#booleans)
- **Mandatory**: No
- **Dynamic**: Yes
- **Default**: false

Enable automatic retrying of transactions that end up in a deadlock. This
parameter was added in MaxScale 2.4.6 and the feature is disabled by
default. MaxScale versions from 2.4.0 to 2.4.5 always tried to replay deadlocked
transactions.

If this feature is enabled and a transaction returns a deadlock error
(e.g. `SQLSTATE 40001: Deadlock found when trying to get lock; try restarting transaction`),
the transaction is automatically retried. If the retrying of the transaction
results in another deadlock error, it is retried until it either succeeds or a
transaction checksum error is encountered.

### `transaction_replay_retry_on_mismatch`

- **Type**: [boolean](../Getting-Started/Configuration-Guide.md#booleans)
- **Mandatory**: No
- **Dynamic**: Yes
- **Default**: false

Retry transactions that end in checksum mismatch. This parameter was added in
MaxScale 6.2.1 is disabled by default.

When enabled, any replayed transactions that end with a checksum mismatch are
retried until they either succeeds or one of the transaction replay limits is
reached (`delayed_retry_timeout`, `transaction_replay_timeout` or
`transaction_replay_attempts`).

### `transaction_replay_checksum`

- **Type**: [enum](../Getting-Started/Configuration-Guide.md#enumerations)
- **Mandatory**: No
- **Dynamic**: Yes
- **Values**: `full`, `result_only`, `no_insert_id`
- **Default**: `full`

Selects which transaction checksum method is used to verify the result of the
replayed transaction.

Note that only `transaction_replay_checksum=full` is guaranteed to retain the
consistency of the replayed transaction.

Possible values are:

* `full` (default)

  * All responses from the server are included in the checksum. This retains the
    full consistency guarantee of the replayed transaction as it must match
    exactly the one that was already returned to the client.

* `result_only`

  * Only resultsets and errors are included in the checksum. OK packets
    (i.e. successful queries that do not return results) are ignored. This mode
    is intended to be used in cases where the extra information (auto-generated
    ID, warnings etc.) returned in the OK packet is not used by the
    application.

    This mode is safe to use only if the auto-generated ID is not actually used
    by any following queries. An example of such behavior would be a transaction
    that ends with an `INSERT` into a table with an `AUTO_INCREMENT` field.

* `no_insert_id`

  * The same as `result_only` but results from queries that use
    `LAST_INSERT_ID()` are also ignored. This mode is safe to use only if the
    result of the query is not used by any subsequent statement in the
    transaction.

### `optimistic_trx`

- **Type**: [boolean](../Getting-Started/Configuration-Guide.md#booleans)
- **Mandatory**: No
- **Dynamic**: Yes
- **Default**: false

Enable optimistic transaction execution. This parameter controls whether normal
transactions (i.e. `START TRANSACTION` or `BEGIN`) are load balanced across
replicas. This feature is disabled by default and enabling it implicitly enables
`transaction_replay`, `delayed_retry` and `master_reconnection` parameters.

When this mode is enabled, all transactions are first attempted on replica
servers. If the transaction contains no statements that modify data, it is
completed on the replica. If the transaction contains statements that modify data,
it is rolled back on the replica server and restarted on the primary. The rollback
is initiated the moment a data modifying statement is intercepted by
readwritesplit so only read-only statements are executed on replica servers.

As with `transaction_replay` and transactions that are replayed, if the results
returned by the primary server are not identical to the ones returned by the
replica up to the point where the first data modifying statement was executed, the
connection is closed. If the execution of ROLLBACK statement on the replica fails,
the connection to that replica is closed.

All limitations that apply to `transaction_replay` also apply to
`optimistic_trx`.

### `causal_reads`

- **Type**: [enum](../Getting-Started/Configuration-Guide.md#enumerations)
- **Mandatory**: No
- **Dynamic**: Yes
- **Values**: `none`, `local`, `global`, `fast`, `fast_global`, `universal`
- **Default**: `none`

Enable causal reads. This parameter is disabled by default and was introduced in
MaxScale 2.3.0.

If a client connection modifies the database and `causal_reads` is enabled, any
subsequent reads performed on replica servers will be done in a manner that
prevents replication lag from affecting the results.

The following table contains a comparison of the modes.  Read the
[implementation of causal_reads](#implementation-of-causal_reads) for more
information on what a sync consists of and why minimizing the number of them is
important.

|Mode         |Level of Causality |Latency                                                  |
|-------------|-------------------|---------------------------------------------------------|
|`local`      |Session            |Low, one sync per write.                                 |
|`fast`       |Session            |None, no sync at all.                                    |
|`global`     |Service            |Medium, one sync per read.                               |
|`fast_global`|Service            |None, no sync at all.                                    |
|`universal`  |Cluster            |High, one sync per read plus a roundtrip to the primary. |

The `fast` and `fast_global` modes should only be used when low latency is more
important than proper distribution of reads. These modes should only be used
when the workload is mostly read-only with only occasional writes. If used with
a mixed or a write-heavy workload, the traffic will end up being routed almost
exclusively to the primary server.

**Note:** This feature requires MariaDB 10.2.16 or newer to function. In
  addition to this, the `session_track_system_variables` parameter must include
  `last_gtid` in its list of tracked system variables.

The possible values for this parameter are:

* `none` (default)

  * Read causality is disabled.

* `local`

  * Writes are locally visible. Writes are guaranteed to be visible only to the
    connection that does it. Unrelated modifications done by other connections
    are not visible. This mode improves read scalability at the cost of latency
    and reduces the overall load placed on the primary server without breaking
    causality guarantees.

* `global`

  * Writes are globally visible. If one connection writes a value, all
    connections to the same service will see it. In general this mode is slower
    than the `local` mode due to the extra synchronization it has to do. This
    guarantees global happens-before ordering of reads when all transactions are
    inside a single GTID domain.This mode gives similar benefits as the `local`
    mode in that it improves read scalability at the cost of latency.

    With MaxScale versions 2.5.14 and older, multi-domain use of causal_reads
    could cause non-causal reads to occur. Starting with MaxScale 2.5.15, this
    was fixed and all the GTID coordinates are passed alongside all requests
    which makes multi-domain GTIDs safe to use. However, this does mean that the
    GTID coordinates will never be reset: if replication is reset and and GTID
    coordinates go "backwards", readwritesplit will not consider these as being
    newer than the ones already stored. To reset the stored GTID coordinates in
    readwritesplit, MaxScale must be restarted.

    MaxScale 6.4.11 added the new `reset-gtid` module command to
    readwritesplit. This allows the global GTID state used by
    `causal_reads=global` to be reset without having to restart MaxScale.

* `fast`

  * This mode is similar to the `local` mode where it will only affect the
    connection that does the write but where the `local` mode waits for a replica
    server to catch up, the `fast` mode will only use servers that are known to
    have replicated the write. This means that if no replica has replicated the
    write, the primary where the write was done will be used. The value of
    `causal_reads_timeout` is ignored in this mode. Currently the replication
    state is only updated by the mariadbmon monitor whenever the servers are
    monitored. This means that a smaller `monitor_interval` provides faster
    replication state updates and possibly better overall usage of servers.

    This mode is the inverse of the `local` mode in the sense that it improves
    read latency at the cost of read scalability while still retaining the
    causality guarantees for reads. This functionality can also be considered an
    improved version of the functionality that the
    [CCRFilter](../Filters/CCRFilter.md) module provides.

* `fast_global`

  * This mode is identical to the `fast` mode except that it uses the global
    GTID instead of the session local one. This is similar to how `local` and
    `global` modes differ from each other. The value of `causal_reads_timeout`
    is ignored in this mode. Currently the replication state is only updated by
    the mariadbmon monitor whenever the servers are monitored. This means that a
    smaller `monitor_interval` provides faster replication state updates and
    possibly better overall usage of servers.

* `universal`

  * The universal mode guarantees that all SELECT statements always see the
    latest observable transaction state on a database cluster. The basis of this
    is the `@@gtid_current_pos` variable which is read from the current primary
    server before each read. This guarantees that if a transaction was visible
    at the time the read is received by readwritesplit, the transaction is
    guaranteed to be complete on the replica server where the read is done.

    This mode is the most consistent of all the modes. It provides consistency
    regardless of where a write originated from but it comes at the cost of
    increased latency. For every read, a round trip to the current primary server
    is done. This means that the latency of any given SELECT statement increases
    by roughly twice the network latency between MaxScale and the database
    cluster. In addition, an extra SELECT statement is always executed on the
    primary which places some load on the server.

Before MaxScale 2.5.0, the `causal_reads` parameter was a boolean
parameter. False values translated to `none` and true values translated to
`local`. The use of boolean parameters is deprecated but still accepted in
MaxScale 2.5.0.

#### Implementation of `causal_reads`

This feature is based on the `MASTER_GTID_WAIT` function and the tracking of
server-side status variables. By tracking the latest GTID that each statement
generates, readwritesplit can then perform a synchronization operation with the
help of the `MASTER_GTID_WAIT` function.

If the replica has not caught up to the primary within the configured time, as
specified by [causal_reads_timeout](#causal_reads_timeout), it will
be retried on the primary. In MaxScale 2.3.0 an error was returned to the client
when the replica timed out.

The exception to this rule is the `fast` mode which does not do any
synchronization at all. This can be done as any reads that would go to
out-of-date servers will be re-routed to the current primary.

##### Normal SQL

A practical example can be given by the following set of SQL commands executed
with `autocommit=1`.

```sql
INSERT INTO test.t1 (id) VALUES (1);
SELECT * FROM test.t1 WHERE id = 1;
```

As the statements are not executed inside a transaction, from the load balancer's
point of view, the latter statement can be routed to a replica server. The problem
with this is that if the value that was inserted on the primary has not yet
replicated to the server where the SELECT statement is being performed, it can
appear as if the value we just inserted is not there.

By prefixing these types of SELECT statements with a command that guarantees
consistent results for the reads, read scalability can be improved without
sacrificing consistency.

The set of example SQL above will be translated by MaxScale into the following
statements.

```sql
INSERT INTO test.t1 (id) VALUES (1);
SET @maxscale_secret_variable=(
    SELECT CASE
           WHEN MASTER_GTID_WAIT('0-3000-8', 10) = 0 THEN 1
           ELSE (SELECT 1 FROM INFORMATION_SCHEMA.ENGINES)
    END);
SELECT * FROM test.t1 WHERE id = 1;
```

The `SET` command will synchronize the replica to a certain logical point in
the replication stream (see
[MASTER_GTID_WAIT](https://mariadb.com/kb/en/library/master_gtid_wait/)
for more details).

##### Prepared Statements

Binary protocol prepared statements are handled in a different manner. Instead
of adding the synchronization SQL into the original SQL query, it is sent as a
separate packet before the prepared statement is executed.

We'll use the same example SQL but use a binary protocol prepared statement for
the SELECT:

```
COM_QUERY:         INSERT INTO test.t1 (id) VALUES (1);
COM_STMT_PREPARE:  SELECT * FROM test.t1 WHERE id = ?;
COM_STMT_EXECUTE:  ? = 123
```

The SQL that MaxScale executes will be the following:

```
COM_QUERY:         INSERT INTO test.t1 (id) VALUES (1);
COM_STMT_PREPARE:  SELECT * FROM test.t1 WHERE id = ?;
COM_QUERY:         IF (MASTER_GTID_WAIT('0-3000-8', 10) <> 0) THEN KILL (SELECT CONNECTION_ID()); END IF
COM_STMT_EXECUTE:  ? = 123
```

Both the synchronization query and the execution of the prepared statement are
sent at the same time. This is done to remove the need to wait for the result of
the synchronization query before routing the execution of the prepared
statement. This keeps the performance of causal_reads for prepared statements
the same as it is for normal SQL queries.

As a result of this, each time the the synchronization query times out, the
connection will be killed by the `KILL` statement and readwritesplit will retry
the query on the primary. This is done to prevent the execution of the prepared
statement that follows the synchronization query from being processed by the
MariaDB server.

It is recommend that the session command history is enabled whenever prepared
statements are used with `causal_reads`. This allows new connections to be
created whenever a causal read times out.

Starting with MaxScale 2.5.17, a failed causal read inside of a read-only
transaction started with `START TRANSACTION READ ONLY` will return the following
error:

```
Error:    1792
SQLSTATE: 25006
Message:  Causal read timed out while in a read-only transaction, cannot retry command.
```

Older versions of MaxScale attempted to retry the command on the current primary
server which would cause the connection to be closed and a warning to be logged.

#### Limitations of Causal Reads

- This feature does not work with Galera or any other non-standard
  replication mechanisms. As Galera does not update the `gtid_slave_pos`
  variable when events are replicated via the Galera library, the
  [`MASTER_GTID_WAIT`](https://mariadb.com/kb/en/library/master_gtid_wait/)
  function used by MaxScale to synchronize reads will wait until the
  timeout. With Galera this is not a serious issue as it, by nature, is a
  mostly-synchronous replication mechanism.

- If the combination of the original SQL statement and the modifications
  added to it by readwritesplit exceed the maximum packet size (16777213 bytes),
  the causal read will not be attempted and a non-causal read is done instead.
  This applies only to text protocol queries as the binary protocol queries use
  a different synchronization mechanism.

### `causal_reads_timeout`

- **Type**: [duration](../Getting-Started/Configuration-Guide.md#durations)
- **Mandatory**: No
- **Dynamic**: Yes
- **Default**: 10s

The timeout for the replica synchronization done by `causal_reads`. The
default value is 10 seconds.

The timeout is specified as documented
[here](../Getting-Started/Configuration-Guide.md#durations). If no explicit unit
is provided, the value is interpreted as seconds in MaxScale 2.4. In subsequent
versions a value without a unit may be rejected. Note that since the granularity
of the timeout is seconds, a timeout specified in milliseconds will be rejected,
even if the duration is longer than a second.

### `lazy_connect`

- **Type**: [boolean](../Getting-Started/Configuration-Guide.md#booleans)
- **Mandatory**: No
- **Dynamic**: Yes
- **Default**: false

Lazy connection creation causes connections to backend servers to be opened only
when they are needed. This reduces the load that is placed on the backend
servers when the client connections are short. This parameter is a boolean type
and is disabled by default.

By default readwritesplit opens as many connections as it can when the session
is first opened. This makes the execution of the first query faster when all
available connections are already created. When `lazy_connect` is enabled, this
initial connection creation is skipped. If the client executes only read
queries, no connection to the primary is made. If only write queries are made,
only the primary connection is used.

### `reuse_prepared_statements`

- **Type**: [boolean](../Getting-Started/Configuration-Guide.md#booleans)
- **Mandatory**: No
- **Dynamic**: Yes
- **Default**: false

Reuse identical prepared statements inside the same client connection. This is a
boolean parameter and is disabled by default. This feature only applies to
binary protocol prepared statements.

When this parameter is enabled and the connection prepares an identical prepared
statement multiple times, instead of preparing it on the server the existing
prepared statement handle is reused. This also means that whenever prepared
statements are closed by the client, they will be left open by readwritesplit.

Enabling this feature will increase memory usage of a session. The amount of
memory stored per prepared statement is proportional to the length of the
prepared SQL statement and the number of parameters the statement has.

## Router Diagnostics

The `router_diagnostics` output for a readwritesplit service contains the
following fields.

* `queries`: Number of queries executed through this service.
* `route_master`: Number of writes routed to primary.
* `route_slave`: Number of reads routed to replicas.
* `route_all`: Number of session commands routed to all servers.
* `rw_transactions`: Number of explicit read-write transactions.
* `ro_transactions`: Number of explicit read-only transactions.
* `replayed_transactions`: Number of replayed transactions.

* `server_query_statistics`: Statistics for each configured and used server consisting of the following fields.
  * `id`: Name of the server
  * `total`: Total number of queries.
  * `read`: Total number of reads.
  * `write`: Total number of writes.
  * `avg_sess_duration`: Average duration of a client session to this server.
  * `avg_sess_active_pct`: Average percentage of time client sessions were active. 0% means connections were opened but never used.
  * `avg_selects_per_session`: Average number of selects per session.

## Server Ranks

The general rule with server ranks is that primary servers will be used before
secondary servers. Readwritesplit is an exception to this rule. The following
rules govern how readwritesplit behaves with servers that have different ranks.

* Sessions will use the current primary server as long as possible. This means
  that sessions with a secondary primary will not use the primary primary as long
  as the secondary primary is available.

* All replica connections will use the same rank as the primary connection. Any
  stale connections with a different rank than the primary will be discarded.

* If no primary connection is available and `master_reconnection` is enabled, a
  connection to the best primary is created. If the new primary has a different
  priority than existing connections have, the connections with a different rank
  will be discarded.

* If open connections exist, these will be used for routing. This means that if
  the primary is lost but the session still has replica servers with the same rank,
  they will remain in use.

* If no open connections exist, the servers with the best rank will used.


## Routing hints

The readwritesplit router supports routing hints. For a detailed guide on hint
syntax and functionality, please read [this](../Reference/Hint-Syntax.md)
document.

**Note**: Routing hints will always have the highest priority when a routing
decision is made. This means that it is possible to cause inconsistencies in
the session state and the actual data in the database by adding routing hints
to DDL/DML statements which are then directed to replica servers. Only use routing
hints when you are sure that they can cause no harm.

An exception to this rule is `transaction_replay`: when it is enabled, all
routing hints inside transaction are ignored. This is done to prevent changes
done inside a re-playable transaction from affecting servers outside of the
transaction. This behavior was added in MaxScale 6.1.4. Older versions allowed
routing hints to override the transaction logic.

### Known Limitations of Routing Hints

* If a `SELECT` statement with a `maxscale route to slave` hint is received
  while autocommit is disabled, the query will be routed to a replica server. This
  causes some metadata locks to be acquired on the database in question which
  will block DDL statements on the server until either the connection is closed
  or autocommit is enabled again.

## Module Commands

The readwritesplit router implements the following module commands.

### `reset-gtid`

The command resets the global GTID state in the router. It can be used with
`causal_reads=global` to reset the state. This can be useful when the cluster is
reverted to an earlier state and the GTIDs recorded in MaxScale are no longer
valid.

The first and only argument to the command is the router name. For example, to
reset the GTID state of a readwritesplit named `My-RW-Router`, the following
MaxCtrl command should be used:

```
maxctrl call command readwritesplit reset-gtid My-RW-Router
```

## Examples

Examples of the readwritesplit router in use can be found in the
[Tutorials](../Tutorials) folder.

## Readwritesplit routing decisions

Here is a small explanation which shows what kinds of queries are routed to
which type of server.

### Routing to Primary

Routing to primary is important for data consistency and because majority of
writes are written to binlog and thus become replicated to replicas.

The following operations are routed to primary:

* DML statements (`INSERT`, `UPDATE`, `DELETE` etc.)
* DDL statements (`DROP`, `CREATE`, `ALTER` etc.)
* All statements within an open read-write transaction
* Stored procedure calls
* User-defined function calls
* Statements that use `LAST_INSERT_ID()`

In addition to these, if the **readwritesplit** service is configured with the
`max_slave_replication_lag` parameter, and if all replicas suffer from too much
replication lag, then statements will be routed to the primary. (There might be
other similar configuration parameters in the future which limit the number of
statements that will be routed to replicas.)

#### Transaction Isolation Level Tracking

Use of the SERIALIZABLE transaction isolation level with readwritesplit is not
recommended as it somewhat goes against the goals of load balancing.

If either `session_track_transaction_info=CHARACTERISTICS` or
`session_track_system_variables=tx_isolation` is configured for the MariaDB
server, readwritesplit will track the transaction isolation level and lock the
session to the primary when the isolation level is set to serializable. This
retains the correctness of the isolation level which can otherwise cause
problems. Once a session is locked to the primary, it will not be unlocked. To
reinstate the normal routing behavior, a new connection must be created.

For example, if transaction isolation level tracking cannot be done and an
autocommit SELECT is routed to a replica, it no longer behaves in a serializable
manner. This can also have an effect on the replication in the replica server.

### Routing to Replicas

The ability to route some statements to replicas is important because it also
decreases the load targeted to _primary_. Moreover, it is possible to have multiple
replicas to share the load in contrast to single primary.

Queries which can be routed to replicas must be auto committed and belong to one
of the following group:

* Read-only statements (i.e. `SELECT`) that only use read-only built-in functions
* All statements within an explicit read-only transaction (`START TRANSACTION READ ONLY`)
* `SHOW` statements except `SHOW MASTER STATUS`

The list of supported built-in fuctions can be found
[here](https://github.com/mariadb-corporation/MaxScale/blob/23.02/query_classifier/qc_sqlite/builtin_functions.cc).

### Routing to every session backend

A third class of statements includes those which modify session data, such as
session system variables, user-defined variables, the default database, etc. We
call them session commands, and they must be replicated as they affect the
future results of read and write operations. They must be executed on all
servers that could execute statements on behalf of this client.

Session commands include for example:

* Commands that modify the session state (`SET`, `USE`, `CHANGE USER`)
* Text protocol `PREPARE` statements
* Binary protocol prepared statements
* Other miscellaneous commands (COM_QUIT, COM_PING etc.)

**NOTE**: if variable assignment is embedded in a write statement it is routed
to _primary_ only. For example, `INSERT INTO t1 values(@myvar:=5, 7)` would be
routed to _primary_ only.

The router stores all of the executed session commands so that in case of a
replica failure, a replacement replica can be chosen and the session command history
can be repeated on that new replica. This means that the router stores each
executed session command for the duration of the session. Applications that use
long-running sessions might cause MariaDB MaxScale to consume a growing amount
of memory unless the sessions are closed. This can be solved by adjusting the
value of `max_sescmd_history`.

### Routing to previous target

In the following cases, a query is routed to the same server where the previous
query was executed. If no previous target is found, the query is routed to the
current primary.

* If a query uses the `FOUND_ROWS()` function, it will be routed to the server
  where the last query was executed. This is done with the assumption that a
  query with `SQL_CALC_FOUND_ROWS` was previously executed.

* COM_STMT_FETCH_ROWS will always be routed to the same server where the
  COM_STMT_EXECUTE was routed.

## Limitations

Read queries are routed to the primary server in the following situations:

* Query is executed inside an open read-write transaction
* Statement includes a stored procedure or an UDF call
* If there are multiple statements inside one query e.g.
  `INSERT INTO ... ; SELECT LAST_INSERT_ID();`

### Prepares Statement Limitations

If a prepared statement targets a temporary table on the primary, the replica
servers will fail to execute it. This will cause all replica connections to be
closed (MXS-1816).

### Transaction Replay Limitations

If the results from the replacement server are not identical when the
transaction is replayed, the client connection is closed. This means that any
transaction with a server specific result (e.g. `NOW()`, `@@server_id`) cannot
be replayed successfully but it will still be attempted.

If a transaction reads data before updating it, the rows should be locked by
using `SELECT ... FOR UPDATE`. This will prevent overlapping transactions when
multiple transactions are being replayed that modify the same set of rows.

If the connection to the server where the transaction is being executed is
lost when the final `COMMIT` is being executed, it is impossible to know
whether the transaction was successfully committed. This means that there
is a possibility for duplicate transaction execution which can result in
data duplication in certain cases. Data duplication can happen if the
transaction consists of the following statement types:

* INSERT of rows into a table that does not have an auto-increment primary key
* A "blind update" of one or more rows e.g. `UPDATE t SET c = c + 1 WHERE id = 123`
* A "blind delete" e.g. `DELETE FROM t LIMIT 100`

This is not an exhaustive list and any operations that do not check the row
contents before performing the operation on them might face this problem.

In all cases the problem of duplicate transaction execution can be avoided by
including a `SELECT ... FOR UPDATE` in the statement. This will guarantee that
in the case that the transaction fails when it is being committed, the row is
only modified if it matches the expected contents.

Similarly, a connection loss during `COMMIT` can also result in transaction
replay failure. This happens due to the same reason as duplicate transaction
execution but the retried transaction will not be committed. This can be
considered a success case as the transaction replay detected that the results of
the two transactions are different. In these cases readwritesplit will abort the
transaction and close the client connection.

Statements that result in an implicit commit do not reset the transaction when
transaction_replay is enabled. This means that if the transaction is replayed,
the transaction will be committed twice due to the implicit commit being
present. The exception to this are the transaction management statements such as
`BEGIN` and `START TRANSACTION`: they are detected and will cause the
transaction to be correctly reset.

Any changes to the session state (e.g. autocommit state, SQL mode) done inside a
transaction will remain in effect even if the connection to the server where the
transaction is being executed fails. When readwritesplit creates a new
connection to a server to replay the transaction, it will first restore the
session state by executing all session commands that were executed. This means
that if the session state is changed mid-transaction in a way that affects the
results, transaction replay will fail.

The following partial transaction demonstrates the problem by using
[`SQL_MODE`](https://mariadb.com/kb/en/library/sql-mode/) inside a transaction.

```
SET SQL_MODE='';            -- A session command
BEGIN;
SELECT "hello world";       -- Returns the string "hello world"
SET SQL_MODE='ANSI_QUOTES'; -- A session command
SELECT 'hello world';       -- Returns the string "hello world"
```

If this transaction has to be replayed the actual SQL that gets executed is the
following.

```
SET SQL_MODE='';            -- Replayed session command
SET SQL_MODE='ANSI_QUOTES'; -- Replayed session command
BEGIN;
SELECT "hello world";       -- Returns an error
SELECT 'hello world';       -- Returns the string "hello world"
```

First the session state is restored by executing all commands that changed the
state after which the actual transaction is replayed. Due to the fact that the
SQL_MODE was changed mid-transaction, one of the queries will now return an
error instead of the result we expected leading to a transaction replay failure.

In a service-to-service configuration (i.e. a service using another service in
its `targets` list ), if the topmost service starts a transaction, all
lower-level readwritesplit services will also behave as if a transaction is
open. If a connection to a backend database fails during this, it can result in
unnecessary transaction replays which in turn can end up with checksum
conflicts. The recommended approach is to not use any commands inside a
transaction that would be routed to more than one node.

If the connection to the server where a transaction is being executed is lost
while a `ROLLBACK` is being executed, readwritesplit will still attempt to
replay the transaction in the hopes that the real response can be delivered to
the client. However, this does mean that it is possible that a rolled back
transaction which gets replayed ends up with a conflict and is reported as a
replay failure when in reality a rolled back transaction could be safely
ignored.

### Legacy Configuration

In older versions of MaxScale, routers were configured via the _router_options_
parameter. This functionality was deprecated in 2.2 and was removed in 2.3.

### JDBC Batched Statements

Readwritesplit does not support pipelining of JDBC batched statements. This is
caused by the fact that readwritesplit executes the statements one at a time to
track the state of the response.

#### Limitations in multi-statement handling

When a multi-statement query is executed through the readwritesplit router, it
will always be routed to the primary. See
[`strict_multi_stmt`](../Routers/ReadWriteSplit.md#strict_multi_stmt) for more
details.

If the multi-statement query creates a temporary table, it will not be
detected and reads to this table can be routed to replica servers. To
prevent this, always execute the temporary table creation as an individual
statement.

#### Limitations in client session handling

Some of the queries that a client sends are routed to all backends instead of
just to one. These queries include `USE <db name>` and `SET autocommit=0`, among
many others. Readwritesplit sends a copy of these queries to each backend server
and forwards the primary's reply to the client. Below is a list of MySQL commands
which are classified as session commands.

```
COM_INIT_DB (USE <db name> creates this)
COM_CHANGE_USER
COM_STMT_CLOSE
COM_STMT_SEND_LONG_DATA
COM_STMT_RESET
COM_STMT_PREPARE
COM_QUIT (no response, session is closed)
COM_REFRESH
COM_DEBUG
COM_PING
SQLCOM_CHANGE_DB (USE ... statements)
SQLCOM_DEALLOCATE_PREPARE
SQLCOM_PREPARE
SQLCOM_SET_OPTION
SELECT ..INTO variable|OUTFILE|DUMPFILE
SET autocommit=1|0
```

Prior to MaxScale 2.3.0, session commands that were 2²⁴ - 1 bytes or longer were
not supported and caused the session to be closed.

There is a possibility for misbehavior. If `USE mytable` is executed in one of
the replicas and fails, it may be due to replication lag rather than the database
not existing. Thus, the same command may produce different result in different
backend servers. The replicas which fail to execute a session command will be
dropped from the active list of replicas for this session to guarantee a
consistent session state across all the servers used by the session. In
addition, the server will not be used again for routing for the duration of the
session.

The above-mentioned behavior for user variables can be partially controlled with
the configuration parameter `use_sql_variables_in`:

```
use_sql_variables_in=[master|all] (default: all)
```

**WARNING**

If a SELECT query modifies a user variable when the `use_sql_variables_in`
parameter is set to `all`, it will not be routed and the client will receive an
error. A log message is written into the log further explaining the reason for
the error. Here is an example use of a SELECT query which modifies a user
variable and how MariaDB MaxScale responds to it.

```
MySQL [(none)]> set @id=1;
Query OK, 0 rows affected (0.00 sec)

MySQL [(none)]> SELECT @id := @id + 1 FROM test.t1;
ERROR 1064 (42000): Routing query to backend failed. See the error log for further details.
```

Allow user variable modification in SELECT queries by setting
`use_sql_variables_in=master`. This will route all queries that use user
variables to the primary.<|MERGE_RESOLUTION|>--- conflicted
+++ resolved
@@ -487,22 +487,7 @@
 
 When combined with the `master_reconnection` parameter, failures of writes done
 outside of transactions can be hidden from the client connection. This allows a
-<<<<<<< HEAD
-primary to be replaced while a write is in progress.
-
-The delayed query retrying mode in readwritesplit does not do any sort of
-duplicate write detection. To prevent accidental data duplication, it is highly
-recommended to tune the monitor timeouts to values that produce accurate
-results.
-
-Duplicate execution of a statement can occur if the connection to the server is
-lost or the server crashes but the server comes back up before the timeout for
-the retrying is exceeded. At this point, if the server managed to read the
-client's statement, it will be executed. For this reason, it is recommended to
-only enable `delayed_retry` when the possibility of duplicate statement
-execution is an acceptable risk.
-=======
-master to be replaced while writes are being sent.
+primary to be replaced while writes are being sent.
 
 Starting with MaxScale 21.06.18, 22.08.15, 23.02.12, 23.08.8, 24.02.4 and
 24.08.1, `delayed_retry` will no longer attempt to retry a query if it was
@@ -518,7 +503,6 @@
 reason, it is recommended to only enable `delayed_retry` for older versions of
 MaxScale when the possibility of duplicate statement execution is an acceptable
 risk.
->>>>>>> 59fb5720
 
 ### `delayed_retry_timeout`
 
