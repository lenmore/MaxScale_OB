# MariaDB MaxScale Configuration Guide

[TOC]

# Introduction

This document describes how to configure MariaDB MaxScale and presents some
possible usage scenarios. MariaDB MaxScale is designed with flexibility in mind,
and consists of an event processing core with various support functions and
plugin modules that tailor the behavior of the program.

# Concepts

## Glossary

Word | Description
--------------------|----------------------------------------------------
connection routing  | Connection routing is a method of handling requests in which MariaDB MaxScale will accept connections from a client and route data on that connection to a single database using a single connection. Connection based routing will not examine individual requests on a connection and it will not move that connection once it is established.
statement routing   | Statement routing is a method of handling requests in which each request within a connection will be handled individually. Requests may be sent to one or more servers and connections may be dynamically added or removed from the session.
module              | A module is a separate code entity that may be loaded dynamically into MariaDB MaxScale to increase the available functionality. Modules are implemented as run-time loadable shared objects.
connection failover | When a connection currently being used between MariaDB MaxScale and the database server fails a replacement will be automatically created to another server by MariaDB MaxScale without client intervention
backend database    | A term used to refer to a database that sits behind MariaDB MaxScale and is accessed by applications via MariaDB MaxScale.
REST API | HTTP administrative interface

## Objects

### Server

A server represents an individual database server to which a client can be
connected via MariaDB MaxScale. The status of a server varies during the lifetime
of the server and typically the status is updated by some monitor. However, it
is also possible to update the status of a server manually.

Status | Description
-------|------------
Running       | The server is running.
Master        | The server is the master.
Slave         | The server is a slave.
Draining      | The server is being drained. Existing connections can continue to be used, but no new connections will be created to the server. Typically this status bit is turned on manually using _maxctrl_, but a monitor may also turn it on.
Drained       | The server has been drained. The server was being drained and now the number of connections to the server has dropped to 0.
Auth Error    | The monitor cannot login and query the server due to insufficient privileges.
Maintenance   | The server is under maintenance. Typically this status bit is turned on manually using _maxctrl_, but it will also be turned on for a server that for some reason is blocking connections from MaxScale. When a server is in maintenace mode, no connections will be created to it and existing connections will be closed.
Slave of External Master | The server is a slave of a master that is not being monitored.

For more information on how to manually set these states via MaxCtrl, read the
[Administration Tutorial](../Tutorials/Administration-Tutorial.md).

### Monitor

A monitor module is capable of monitoring the state of a particular kind
of cluster and making that state available to the routers of MaxScale.

Examples of monitor modules are `mariadbmon` that is capable of monitoring
a regular master-slave cluster and in addition of performing both _switchover_
and _failover_, `galeramon` that is capable of monitoring a Galera cluster,
`csmon` that is capable of monitoring a Columnstore cluster and `xpandmon`
that is capable of monitoring a Xpand cluster.

Monitor modules have sections of their own in the MaxScale configuration
file.

### Filter

A filter module resides in front of routers in the request processing chain
of MaxScale. That is, a filter will see a request before it reaches the router
and before a response is sent back to the client. This allows filters to
reject, handle, alter or log information about a request.

Examples of filters are `dbfwfilter` that is a configurable firewall, `cache`
that provides query caching according to rules, `regexfilter` that can rewrite
requests according to regular expressions, and `qlafilter` that logs
information about requests.

Filters have sections of their own in the MaxScale configuration file that are
referred to from _services_.

### Router

A router module is capable of routing requests to backend servers according to
the characteristics of a request and/or the algorithm the router
implements. Examples of routers are `readconnroute` that provides _connection
routing_, that is, the server is chosen according to specified rules when the
session is created and all requests are subsequently routed to that server,
and `readwritesplit` that provides _statement routing_, that is, each
individual request is routed to the most appropriate server.

Routers do not have sections of their own in the MaxScale configuration file,
but are referred to from _services_.

### Service

A service abstracts a set of databases and makes them appear as a single one
to the client. Depending on what router (e.g. `readconnroute` or
`readwritesplit`) the service uses, the servers are used in some particular
way. If the service uses filters, then all requests will be pre-processed in
some way before they reach the router.

Services have sections of their own in the MaxScale configuration file.

### Listener

A listener defines a port MaxScale listens on. Connection requests arriving on
that port will be forwarded to the service the listener is associated with. A
listener may be associated with a single service, but several listeners may be
associated with the same service.

Listeners have sections of their own in the MaxScale configuration file.

# Administration

The administation of MaxScale can be divided in two parts:

* Writing the MaxScale configuration file, which is described in the following
  [section](#configuration).
* Performing runtime modifications using [MaxCtrl](../Reference/MaxCtrl.md)

For detailed information about _MaxCtrl_ please refer to the specific
documentation referred to above. In the following it will only be explained how
MaxCtrl relate to each other, as far as user credentials go.

MaxCtrl can connect using TCP/IP sockets. When connecting with MaxCtrl using
TCP/IP sockets, the user and password must be provided and are checked against a
separate user credentials database. By default, that database contains the user
`admin` whose password is `mariadb`.

Note that if MaxCtrl is invoked without explicitly providing a user and password
then it will by default use `admin` and `mariadb`. That means that when the
default user is removed, the credentials must always be provded.

## Static Configuration Parameters

The following list of global configuration parameters can **NOT** be changed at
runtime and can only be defined in a configuration file:

<<<<<<< HEAD
* `threads`
* `log_to_shm`
=======
* `admin_auth`
* `admin_enabled`
* `admin_gui`
* `admin_host`
* `admin_pam_readonly_service`
* `admin_pam_readwrite_service`
* `admin_port`
* `admin_secure_gui`
* `admin_ssl_ca_cert`
* `admin_ssl_cert`
* `admin_ssl_key`
* `admin_ssl_version`
* `cachedir`
* `connector_plugindir`
* `datadir`
* `debug`
* `debug`
* `execdir`
* `language`
* `libdir`
* `load_persisted_configs`
* `local_address`
>>>>>>> a1664759
* `log_augmentation`
* `log_warn_super_user`
* `logdir`
* `module_configdir`
* `persistdir`
* `piddir`
* `query_classifier_args`
* `query_classifier`
* `query_retries`
* `sql_mode`
* `substitute_variables`
* `threads`

All other parameters that relate to objects can be altered at runtime or can be
changed by destroying and recreating the object in question.

# Configuration

The MariaDB MaxScale configuration is read from a file that MariaDB MaxScale
will look for in the following places:

1. By default, the file `maxscale.cnf` in the directory `/etc`
2. The location given with the `--configdir=<path>` command line argument.

MariaDB MaxScale will further look for a directory with the same name as the
configuration file, followed by `.d` (for instance `/etc/maxscale.cnf.d`) and
recursively read all files, having a `.cnf` suffix, it finds in the directory
hierarchy. All other files will be ignored.

There are no restrictions on how different configuration sections are arranged,
but the strong suggestion is to place global settings into the configuration
file MariaDB MaxScale is invoked with, and then, if deemed necessary, create
separate configuration files for _servers_, _filters_, etc.

The configuration file itself is based on the
[.ini](https://en.wikipedia.org/wiki/INI_file) file format and consists of
various sections that are used to build the configuration; these sections define
services, servers, listeners, monitors and global settings.

Comments are defined by prefixing a row with a hash (`#`). Trailing comments are
not supported.

```
# This is a comment before a parameter
some_parameter=123
```

**Note:** Multi-line parameters have been deprecated in MaxScale 6.0 due to
  the unintuitive way they worked when the same parameter was declared multiple
  times.

Parameters, which expect a comma-separated list of values can be defined on
multiple lines. The following is an example of a multi-line definition.

```
[MyService]
type=service
router=readconnroute
servers=server1,
        server2,
        server3
```

The values of the parameter that are not on the first line need to have at least
one whitespace character before them in order for them to be recognized as a
part of the multi-line parameter.

## Names

Section names may not contain whitespace and must not start with the characters
`@@`, but otherwise there are no restrictions.

## Special Parameter Types

### Sizes

Where _specifically noted_, a number denoting a size can be suffixed by a subset
of the IEC binary prefixes or the SI prefixes. In the former case the number
will be interpreted as a certain multiple of 1024 and in the latter case as a
certain multiple of 1000. The supported IEC binary suffixes are `Ki`, `Mi`, `Gi`
and `Ti` and the supported SI suffixes are `k`, `M`, `G` and `T`. In both cases,
the matching is case insensitive.

For instance, the following entries
```
max_size=1099511628000
max_size=1073741824Ki
max_size=1048576Mi
max_size=1024Gi
max_size=1Ti
```
are equivalent, as are the following
```
max_size=1000000000000
max_size=1000000000k
max_size=1000000M
max_size=1000G
max_size=1T
```

### Durations

A number denoting a duration can be suffixed by one of the case-insensitive
suffixes `h`, `m` or `min`, `s` and `ms`, for specifying durations in hours,
minutes, seconds and milliseconds, respectively.

For instance, the following entries
```
soft_ttl=1h
soft_ttl=60m
soft_ttl=60min
soft_ttl=3600s
soft_ttl=3600000ms
```
are equivalent.

Note that if an explicit unit is not specified, then it is specific to the
configuration parameter whether the duration is interpreted as seconds or
milliseconds.

_Not_ providing an explicit unit has been deprecated in MaxScale 2.4.

### Regular Expressions

Many modules have settings which accept a regular expression. In most cases, these
settings are named either *match* or *exclude*, and are used to filter users or queries.
MaxScale uses the [PCRE2-library](https://www.pcre.org/current/doc/html/) for matching
regular expressions.

When writing a regular expression (regex) type parameter to a MaxScale configuration file,
the pattern string should be enclosed in slashes e.g. `^select` -> `match=/^select/`. This
clarifies where the pattern begins and ends, even if it includes whitespace. Without
slashes the configuration loader trims the pattern from the ends. The slashes are removed
before compiling the pattern. For backwards compatibility, the slashes are not yet
mandatory. Omitting them is, however, deprecated and will be rejected in a future release
of MaxScale. Currently, *binlogfilter*, *ccrfilter*, *qlafilter*, *tee* and *avrorouter*
accept parameters in this type of regular expression form. Some other modules may not
handle the slashes yet correctly.

PCRE2 supports a complicated regular expression
[syntax](https://www.pcre.org/current/doc/html/pcre2syntax.html). MaxScale typically uses
regular expressions simply, only checking whether the pattern and subject match at some
point. For example, using the QLAFilter and setting `match=/SELECT/` causes the filter to
accept any query with the text "SELECT" somewhere within. To force the pattern to only
match at the beginning of the query, set `match=/^SELECT/`. To only match the end, set
`match=/SELECT$/`.

Modules which accept regular expression parameters also often accept options which affect
how the patterns are compiled. Typically, this setting is called *options* and accepts
values such as `ignorecase`, `case` and `extended`. `ignorecase` causes the regular
expression matcher to ignore letter case, and is often on by default. `extended` ignores
whitespace in the pattern. `case` turns on case-sensitive matching. These settings can
also be defined in the pattern itself, so they can be used even in modules without
pattern compilation settings. The pattern settings are `(?i)` for `ignorecase` and `(?x)`
for `extended`. See the
[PCRE2 syntax documentation](https://www.pcre.org/current/doc/html/pcre2syntax.html#SEC16)
for more information.

#### Standard regular expression settings for filters

Many filters use the settings *match*, *exclude* and *options*. Since these settings are
used in a similar way across these filters, the settings are explained here. The
documentation of the filters link here and describe any exceptions to this
generalized explanation.

These settings typically limit the queries the filter module acts on. *match* and
*exclude* define PCRE2 regular expression patterns while *options* affects how both of the
patterns are compiled. *options* works as explained above, accepting the values
`ignorecase`, `case` and `extended`, with `ignorecase` being the default.

The queries are matched as they arrive to the filter on their way to a routing module. If
*match* is defined, the filter only acts on queries matching that pattern. If *match* is
not defined, all queries are considered to match.

If *exclude* is defined, the filter only acts on queries not matching that pattern. If
*exclude* is not defined, nothing is excluded.

If both are defined, the query needs to match *match* but not match *exclude*.

Even if a filter does not act on a query, the query is not lost. The query is simply
passed on to the next module in the processing chain as if the filter was not there.

## Global Settings

The global settings, in a section named `[MaxScale]`, allow various parameters
that affect MariaDB MaxScale as a whole to be tuned. This section must be
defined in the root configuration file which by default is `/etc/maxscale.cnf`.

### `threads`

This parameter controls the number of worker threads that are handling the
events coming from the kernel. The default is `auto` which uses as many threads
as there are CPU cores. MaxScale versions older than 6 used one thread by
default.

You can explicitly enable automatic configuration of this value by setting the
value to `auto`. This way MariaDB MaxScale will detect the number of available
processors and set the amount of threads to be equal to that number.

```
# Valid options are:
#       threads=[<number of threads> | auto ]

[MaxScale]
threads=auto
```

Additional threads will be created to execute other internal services within
MariaDB MaxScale. This setting is used to configure the number of threads that
will be used to manage the user connections.

### `rebalance_period`

This duration parameter controls how often the load of the worker threads
should be checked. The default value is 0, which means that no checks and
no rebalancing will be performed.
```
rebalance_period=10s
```
Note that the value of `rebalance_period` should not be smaller than the
value of `rebalance_window` whose default value is 10.

If the value of `rebalance_period` is significantly shorter than that
of `rebalance_window`, it may lead to oscillation where work is constantly
moved from one thread to another.

### `rebalance_threshold`

This integer parameter controls at which point MaxScale should start
moving work from one worker thread to another.

If the difference in load between the thread with the maximum load and
the thread with the minimum load is larger than the value of this parameter,
then work will be moved from the former to the latter.

Although the load of a thread can vary between 0 and 100, the value of this
parameter must be between 5 and 100. The default value is 20.
```
rebalance_threshold=15
```
Note that rebalancing will not be performed unless `rebalance_period`
has been specified.

### `rebalance_window`

This integer parameter controls how many seconds of load should be
taken into account when deciding whether work should be moved from
one thread to another.

The default value is 10, which means that the load during the last 10
seconds is considered when deciding whether work should be moved.

The minimum value is 1 and the maximum 60.

### `auth_connect_timeout`

Duration, default 10s. This setting defines the connection timeout when
attempting to fetch MariaDB/MySQL/Clustrix users from a backend server. The same
value is also used for read and write timeouts. Increasing this value causes
MaxScale to wait longer for a response from a server before user fetching fails.
Other servers may then be attempted.

```
auth_connect_timeout=10s
```

The value is given as [a duration](#durations). If no explicit unit is provided,
the value is interpreted as seconds. In subsequent versions a value without a
unit may be rejected. Since the granularity of the timeout is seconds, a timeout
specified in milliseconds will be rejected even if the given value is longer
than a second.

### `auth_read_timeout`

Deprecated and ignored as of MaxScale 2.5.0. See *auth_connect_timeout* above.

### `auth_write_timeout`

Deprecated and ignored as of MaxScale 2.5.0. See *auth_connect_timeout* above.

### `query_retries`

The number of times an interrupted internal query will be retried. The default
is to retry the query once. This feature was added in MaxScale 2.1.10 and was
disabled by default until MaxScale 2.3.0.

An interrupted query is any query that is interrupted by a network
error. Connection timeouts are included in network errors and thus is it
advisable to make sure that the value of `query_retry_timeout` is set to an
adequate value. Internal queries are only used to retrieve authentication data
and monitor the servers.

### `query_retry_timeout`

The total timeout in seconds for any retried queries. The default value is 5
seconds.

An interrupted query is retried for either the configured amount of attempts or
until the configured timeout is reached.

The value is specified as documented [here](#durations). If no explicit unit
is provided, the value is interpreted as seconds in MaxScale 2.4. In subsequent
versions a value without a unit may be rejected. Note that since the granularity
of the timeout is seconds, a timeout specified in milliseconds will be rejected,
even if the duration is longer than a second.

### `passive`

Controls whether MaxScale is a passive node in a cluster of multiple MaxScale
instances. The default value is false.

This parameter is intended to be used with multiple MaxScale instances that use
failover functionality to manipulate the cluster in some form. Passive nodes
only observe the clusters being monitored and take no direct actions.

The following functionality is disabled when passive mode is enabled:

 * Automatic failover in the `mariadbmon` module
 * Automatic rejoin in the `mariadbmon` module
 * Launching of monitor scripts

**NOTE:** Even if MaxScale is in passive mode, it will still accept clients and
  route any traffic sent to it. The **only** operations affected by the passive
  mode are the ones listed above.

### `ms_timestamp`

Enable or disable the high precision timestamps in logfiles. Enabling this adds
millisecond precision to all logfile timestamps.

```
# Valid options are:
#       ms_timestamp=<0|1>
ms_timestamp=1
```

### `skip_permission_checks`

Skip service and monitor user permission checks. This is useful when you know
the permissions are OK and you want to speed up the startup process. This
parameter takes a boolean value and is disabled by default.

It is recommended to not disable the permission checks so that any missing
privileges are detected when maxscale is starting up. If you are experiencing a
slow startup of MaxScale due to large amounts of connection timeouts when
permissions are checked, disabling the permission checks could speed up the
startup process.

```
skip_permission_checks=true
```

### `syslog`

Enable or disable the logging of messages to *syslog*.

By default logging to *syslog* is enabled.

```
# Valid options are:
#       syslog=<0|1>
syslog=1
```

To enable logging to syslog use the value 1 and to disable use the value 0.

### `maxlog`

Enable to disable to logging of messages to MariaDB MaxScale's log file.

By default logging to *maxlog* is enabled.

```
# Valid options are:
#       syslog=<0|1>
maxlog=1
```

To enable logging to the MariaDB MaxScale log file use the value 1 and to
disable use the value 0.

### `log_warning`

Enable or disable the logging of messages whose syslog priority is *warning*.
Messages of this priority are enabled by default.

```
# Valid options are:
#       log_warning=<0|1>
log_warning=0
```

To disable these messages use the value 0 and to enable them use the value 1.

### `log_notice`

Enable or disable the logging of messages whose syslog priority is *notice*.
Messages of this priority provide information about the functioning of MariaDB
MaxScale and are enabled by default.

```
# Valid options are:
#       log_notice=<0|1>
log_notice=0
```

To disable these messages use the value 0 and to enable them use the value 1.

### `log_info`

Enable or disable the logging of messages whose syslog priority is *info*. These
messages provide detailed information about the internal workings of MariaDB
MaxScale and should not, due to their frequency, be enabled, unless there is a
specific reason for that. For instance, from these messages it will be evident,
e.g., why a particular query was routed to the master instead of to a slave.
These informational messages are disabled by default.

```
# Valid options are:
#       log_info=<0|1>
log_info=1
```

To disable these messages use the value 0 and to enable them use the value 1.

### `log_debug`

Enable or disable the logging of messages whose syslog priority is *debug*. This
kind of messages are intended for development purposes and are disabled by
default. Note that if MariaDB MaxScale has been built in release mode, then
debug messages are excluded from the build and this setting will not have any
effect.

```
# Valid options are:
#       log_debug=<0|1>
log_debug=1
```

To disable these messages use the value 0 and to enable them use the value 1.

### `log_warn_super_user`

Boolean, default:false. When enabled, a warning is logged whenever a client with
SUPER-privilege successfully authenticates. This also applies to
COM_CHANGE_USER-commands. The setting is intended for diagnosing situations
where a client interferes with a master server switchover. Super-users bypass
the *read_only*-flag which switchover uses to block writes to the master. This
setting cannot be modified during runtime.

### `log_augmentation`

Enable or disable the augmentation of messages. If this is enabled, then each
logged message is appended with the name of the function where the message was
logged. This is primarily for development purposes and hence is disabled by
default.

```
# Valid options are:
#       log_augmentation=<0|1>
log_augmentation=1
```

To disable the augmentation use the value 0 and to enable it use the value 1.

### `log_throttling`

It is possible that a particular error (or warning) is logged over and over
again, if the cause for the error persistently remains. To prevent the log from
flooding, it is possible to specify how many times a particular error may be
logged within a time period, before the logging of that error is suppressed for
a while.

```
# A valid value looks like
#       log_throttling = X, Y, Z
#
# where the first value X is a positive integer and means the number of times
# a specific error may be logged within a duration of Y, before the logging
# of that error is suppressed for a duration of Z.
log_throttling=8, 2s, 15000ms
```

In the example above, the logging of a particular error will be suppressed for
15 seconds if the error has been logged 8 times in 2 seconds.

The default is `10, 1000ms, 10000ms`, which means that if the same error is
logged 10 times in one second, the logging of that error is suppressed for the
following 10 seconds.

To disable log throttling, add an entry with an empty value

```
log_throttling=
```
or one where any of the integers is 0.

```
log_throttling=0, 0, 0
```
The durations can be specified as documented [here](#durations). If no explicit
unit is provided, the value is interpreted as milliseconds in MaxScale 2.4. In
subsequent versions a value without a unit may be rejected.

Note that *notice*, *info* and *debug* messages are never throttled.

### `logdir`

Set the directory where the logfiles are stored. The folder needs to be both
readable and writable by the user running MariaDB MaxScale.

The default value is `/var/log/maxscale/`.

```
logdir=/var/log/maxscale/
```

### `datadir`

Set the directory where the data files used by MariaDB MaxScale are stored.
Modules can write to this directory and for example the binlogrouter uses this
folder as the default location for storing binary logs.

This is also the directory where the password encryption key is read from that
is generated by `maxkeys`.

The default value is `/var/lib/maxscale/`.

```
datadir=/var/lib/maxscale/
```

### `libdir`

Set the directory where MariaDB MaxScale looks for modules. The library
directory is the only directory that MariaDB MaxScale uses when it searches for
modules. If you have custom modules for MariaDB MaxScale, make sure you have
them in this folder.

The default value depends on the operating system. For RHEL versions the value
is `/usr/lib64/maxscale/`. For Debian and Ubuntu it is
`/usr/lib/x86_64-linux-gnu/maxscale/`

```
libdir=/usr/lib64/maxscale/
```

### `cachedir`

Configure the directory MariaDB MaxScale uses to store cached data.

The default value is `/var/cache/maxscale/`.

```
cachedir=/var/cache/maxscale/
```

### `piddir`

Configure the directory for the PID file for MariaDB MaxScale. This file
contains the Process ID for the running MariaDB MaxScale process.

The default value is `/var/run/maxscale/`.

```
piddir=/var/run/maxscale/
```

### `execdir`

Configure the directory where the executable files reside. All internal
processes which are launched will use this directory to look for executable
files.

The default value is `/usr/bin/`.

```
execdir=/usr/bin/
```

### `connector_plugindir`

Location of the MariaDB Connector-C plugin directory. The MariaDB Connector-C
used in MaxScale can use this directory to load authentication plugins. The
versions of the plugins must be binary compatible with the connector version
that MaxScale was built with.

The default value is `/usr/lib/mysql/plugin/`.

```
connector_plugindir=/usr/lib/mysql/plugin/
```

### `persistdir`

Configure the directory where persisted configurations are stored. When a new
object is created via MaxCtrl, it will be stored in this directory. Do not use
or modify the contents of this directory, use _/etc/maxscale.cnf.d/_ instead.

The default value is `/var/lib/maxscale/maxscale.cnf.d/`.

```
persistdir=/var/lib/maxscale/maxscale.cnf.d/
```

### `module_configdir`

Configure the directory where module configurations are stored. Path arguments
are resolved relative to this directory. This directory should be used to store
module specific configurations e.g. dbfwfilter rule files.

Any configuration parameter that is not an absolute path will be interpreted as
a relative path. The relative paths use the module configuration directory as
the working directory.

For example, the configuration parameter `file=my_file.txt` would be interpreted
as `/etc/maxscale.modules.d/my_file.txt` whereas `file=/home/user/my_file.txt` would
be interpreted as `/home/user/my_file.txt`.

The default value is `/etc/maxscale.modules.d/`.

```
module_configdir=/etc/maxscale.modules.d/
```

### `language`

Set the folder where the errmsg.sys file is located in. MariaDB MaxScale will
look for the errmsg.sys file installed with MariaDB MaxScale from this folder.

The default value is `/var/lib/maxscale/`.

```
language=/var/lib/maxscale/
```

### `query_classifier`

The module used by MariaDB MaxScale for query classification. The information
provided by this module is used by MariaDB MaxScale when deciding where a
particular statement should be sent. The default query classifier is
_qc_sqlite_.

### `query_classifier_cache_size`

Specifies the maximum size of the query classifier cache. The default limit is
15% of total system memory starting with MaxScale 2.3.7. In older versions the
default limit was 40% of total system memory. This feature was added in MaxScale
2.3.0.

When the query classifier cache has been enabled, MaxScale will, after a
statement has been parsed, store the classification result using the
canonicalized version of the statement as the key.

If the classification result for a statement is needed, MaxScale will first
canonicalize the statement and check whether the result can be found in the
cache.  If it can, the statement will not be parsed at all but the cached result
is used.

The configuration parameter takes one integer that specifies the maximum size of
the cache. The size of the cache can be specifed as explained [here](#sizes).

```
# 1MB query classifier cache
query_classifier_cache_size=1MB
```

Note that MaxScale uses a separate cache for each worker thread. To obtain the
amount of memory available for each thread, divide the cache size with the value
of `threads`. If statements are evicted from the cache (visible in the
diagnostic output), consider increasing the cache size.

Using `maxctrl show threads` it is possible to check what the actual size of
the cache is and to see performance statistics.

Key|Meaning
---|-------
QC cache size|The current size of the cache (bytes).
QC cache inserts|How many entries have been inserted into the cache.
QC cache hits|How many times the classification result has been found from the cache.
QC cache misses|How many times the classification result has not been found from the cache, but the classification had to be performed.
QC cache evictions|How many times a cache entry has had to be removed from the cache, in order to make place for another.

### `query_classifier_args`

Arguments for the query classifier. What arguments are accepted depends on the
particular query classifier being used. The default query classifier -
_qc_sqlite_ - supports the following arguments:

#### `log_unrecognized_statements`

An integer argument taking the following values:
   * 0: Nothing is logged. This is the default.
   * 1: Statements that cannot be parsed completely are logged. They may have been
partially parsed, or classified based on keyword matching.
   * 2: Statements that cannot even be partially parsed are logged. They may have
been classified based on keyword matching.
   * 3: Statements that cannot even be classified by keyword matching are logged.

```
query_classifier=qc_sqlite
query_classifier_args=log_unrecognized_statements=1
```

This will log all statements that cannot be parsed completely. This may be
useful if you suspect that MariaDB MaxScale routes statements to the wrong
server (e.g. to a slave instead of to a master).

### `substitute_variables`

Enable or disable the substitution of environment variables in the MaxScale
configuration file. If the substitution of variables is enabled and a
configuration line like
```
some_parameter=$SOME_VALUE
```
is encountered, then `$SOME_VALUE` will be replaced with the actual value
of the environment variable `SOME_VALUE`. Note:
* Variable substitution will be made _only_ if '$' is the first character
  of the value.
* _Everything_ following '$' is interpreted as the name of the environment
  variable.
* Referring to a non-existing environment variable is a fatal error.

By default, the value of `substitute_variables` is `false`.
```
substitute_variables=true
```
The setting of `substitute_variables` will have an effect on all parameters
in the all other sections, irrespective of where the `[maxscale]` section
is placed in the configuration file. However, in the `[maxscale]` section,
to ensure that substitution will take place, place the
`substitute_variables=true` line first.

### `sql_mode`

Specifies whether the query classifier parser should initially expect _MariaDB_
or _PL/SQL_ kind of SQL.

The allowed values are:
   `default`: The parser expects regular _MariaDB_ SQL.
   `oracle` : The parser expects PL/SQL.

```
sql_mode=oracle
```

The default value is `default`.

**NOTE** If `sql_mode` is set to `oracle`, then MaxScale will also assume
that `autocommit` initially is off.

At runtime, MariaDB MaxScale will recognize statements like
```
set sql_mode=oracle;
```
and
```
set sql_mode=default;
```
and change mode accordingly.

**NOTE** If `set sql_mode=oracle;` is encountered, then MaxScale will also
behave as if `autocommit` had been turned off and conversely, if
`set sql_mode=default;` is encountered, then MaxScale will also behave
as if `autocommit` had been turned on.

Note that MariaDB MaxScale is **not** explicitly aware of the sql mode of
the server, so the value of `sql_mode` should reflect the sql mode used
when the server is started.

### `local_address`

What specific local address/interface to use when connecting to servers.

This can be used for ensuring that MaxScale uses a particular interface
when connecting to servers, in case the computer MaxScale is running on
has multiple interfaces.
```
local_address=192.168.1.254
```

### `users_refresh_time`

How often, in seconds, MaxScale at most may refresh the users from the
backend server.

MaxScale will at startup load the users from the backend server, but if
the authentication of a user fails, MaxScale assumes it is because a new
user has been created and will thus refresh the users. By default, MaxScale
will do that at most once per 30 seconds and with this configuration option
that can be changed. A value of 0 allows infinite refreshes and a negative
value disables the refreshing entirely.

```
users_refresh_time=120s
```

The value is specified as documented [here](#durations). If no explicit unit
is provided, the value is interpreted as seconds in MaxScale 2.4. In subsequent
versions a value without a unit may be rejected. Note that since the granularity
of the timeout is seconds, a timeout specified in milliseconds will be rejected,
even if the duration is longer than a second.

In MaxScale 2.3.9 and older versions, the minimum allowed value was 10 seconds
but, due to a bug, the default value was 0 which allowed infinite refreshes.

### `users_refresh_interval`

How often, in seconds, MaxScale will automatically refresh the users from the
backend server.

This configuration is used to periodically refresh the backend users, making sure
they are up to date. The default value for this setting is 0, meaning the users
are not periodically refreshed. However, they can still be refreshed in case of
failed authentication depending on `users_refresh_time`.
```
users_refresh_interval=2h
```

The value is specified as documented [here](#durations). If no explicit unit
is provided, the value is interpreted as seconds in MaxScale 2.4.

### `retain_last_statements`

How many statements MaxScale should store for each session. This is for
debugging purposes, as in case of problems it is often of value to be able
to find out exactly what statements were sent before a particular
problem turned up.

**Note:** See also `dump_last_statements` using which the actual dumping
  of the statements is enabled. Unless both of the parameters are defined,
  the statement dumping mechanism doesn't work.

```
retain_last_statements=20
```

Default is `0`.

### `dump_last_statements`

With this configuration item it is specified in what circumstances MaxScale
should dump the last statements that a client sent. The allowed values are
`never`, `on_error` and `on_close`. With `never` the statements are never
logged, with `on_error` they are logged if the client closes the connection
improperly, and with `on_close` they are always logged when a client session
is closed.
```
dump_last_statements=on_error
```
Default is `never`.

Note that you need to specify with `retain_last_statements` how many statements
MaxScale should retain for each session. Unless it has been set to another value
than `0`, this configuration setting will not have an effect.

### `session_trace`

How many log entries are stored in the session specific trace log. This log is
written to disk when a session ends abnormally and can be used for debugging
purposes. It would be good to enable this if a session is disconnected and the
log is not detailed enough. In this case the info log might reveal the true
cause of why the connection was closed.

```
session_trace=20
```
Default is `0`.

The session trace log is also exposed by REST API and is shown with
`maxctrl show sessions`.

### `writeq_high_water`

High water mark for network write buffer. When the size of the outbound network
buffer in MaxScale for a single connection exceeds this value, network traffic
throtting for that connection is started. The parameter accepts
[size type values](#sizes). The default value is 16777216 bytes.

More specifically, if the client side write queue is above this value, it will
block traffic coming from backend servers. If the backend side write queue is
above this value, it will block traffic from client.

The buffer that this parameter controls is the buffer internal to MaxScale and
is not the kernel TCP send buffer. This means that the total amount of buffered
data is determined by both the kernel TCP buffers and the value of
`writeq_high_water`.

Network throttling is only enabled when both `writeq_high_water` and
`writeq_low_water` have a non-zero value. To disable throttling, set the value
to 0.

### `writeq_low_water`

Low water mark for network write buffer. Once the traffic throttling is enabled,
it will only be disabled when the network write buffer is below
`writeq_low_water` bytes. The parameter accepts [size type values](#sizes). The
default value is 8192 bytes.

The value of `writeq_high_water` must always be greater than the value of
`writeq_low_water`.

Network throttling is only enabled when both `writeq_high_water` and
`writeq_low_water` have a non-zero value. To disable throttling, set the value
to 0.

### `load_persisted_configs`

Load persisted runtime changes on startup. This parameter accepts boolean values
and is enabled by default. This parameter was added in MaxScale 2.3.6.

All runtime configuration changes are persisted in generated configuration files
located by default in `/var/lib/maxscale/maxscale.cnf.d/` and are loaded on
startup after main configuration files have been read. To make runtime
configurations volatile (i.e. they are lost when maxscale is restarted), use
`load_persisted_configs=false`. All changes are still persisted since it stores
the current runtime state of MaxScale. This makes problem analysis easier if an
unexpected outage happens.

### `max_auth_errors_until_block`

The maximum number of authentication failures that are tolerated before a host
is temporarily blocked. The default value is 10 failures. After a host is
blocked, connections from it are rejected for 60 seconds. To disable this
feature, set the value to 0.

Note that the configured value is not a hard limit. The number of tolerated
failures is between `max_auth_errors_until_block` and `threads *
max_auth_errors_until_block` where `max_auth_errors_until_block` is the
configured value of this parameter and `threads` is the number of configured
threads.

### `debug`

Define debug options from the --debug command line option. Either the command
line option or the parameter should be used, not both. The debug options are
only for testing purposes and are not to be used in production.

### REST API Configuration

The MaxScale REST API is an HTTP interface that provides JSON format data
intended to be consumed by monitoring appllications and visualization tools.

The following options must be defined under the `[maxscale]` section in the
configuration file.

### `admin_host`

The network interface where the REST API listens on. The default value is the
IPv4 address `127.0.0.1` which only listens for local connections.

### `admin_port`

The port where the REST API listens on. The default value is port 8989.

### `admin_auth`

Enable REST API authentication using HTTP Basic Access
authentication. This is not a secure method of authentication without HTTPS but
it does add a small layer of security. This option is enabled by default.

For more information, read the [REST API documentation](../REST-API/API.md).

### `admin_ssl_key`

The path to the TLS private key in PEM format for the admin interface.

If the `admin_ssl_key` and `admin_ssl_cert` options are all defined, the admin
interface will use encrypted HTTPS instead of plain HTTP.

### `admin_ssl_cert`

The path to the TLS public certificate in PEM format. See `admin_ssl_key`
documentation for more details.

### `admin_ssl_ca_cert`

The path to the TLS CA certificate in PEM format. If defined, the client
certificate, if provided, will be validated against it. This parameter is
optional starting with MaxScale 2.3.19.

### `admin_ssl_version`

Controls the minimum TLS version required to use the REST API.

Accepted values are:

 * TLSv10
 * TLSv11
 * TLSv12
 * TLSv13
 * MAX

The default value is MAX which negotiates the highest level of encryption that
both the client and server support. The list of supported TLS versions depends
on the operating system and what TLS versions the GnuTLS library supports.

This parameter was added in MaxScale 2.5.7.

### `admin_enabled`

Enable or disable the admin interface. This allows the admin interface to
be completely disabled to prevent access to it.

### `admin_gui`

Enable or disable the admin graphical user interface. This parameter takes
a boolean value and is enabled by default.

MaxScale provides a GUI for administrative operations via the REST API. When the
GUI is enabled, the root REST API resource (i.e. `http://localhost:8989/`) will
serve the GUI. When disabled, the REST API will respond with a 200 OK to the
request. By disabling the GUI, the root resource can be used as a low overhead
health check.

### `admin_secure_gui`

Whether to serve the GUI only over secure HTTPS connections. The default value
is true.

To be secure by default, the GUI is only served over HTTPS connections as
it uses a token authentication scheme. This also controls whether the
`/auth` endpoint requires an encrypted connection.

To allow use of the GUI without having to configure TLS certificates for
the MaxScale REST API, set this parameter to false.

### `admin_log_auth_failures`

Log authentication failures for the admin interface. This parameter expects a
boolean value and is enabled by default.

### `admin_pam_readwrite_service` and `admin_pam_readonly_service`

Use Pluggable Authentication Modules (PAM) for REST API authentication. The settings
accept a PAM service name which is used during authentication if normal authentication
fails. `admin_pam_readwrite_service` should accept users who can do any
MaxCtrl/REST-API-operation. `admin_pam_readonly_service` should accept users who can only
do read operations. Because REST-API does not support back and forth communication between
the client and MaxScale, the PAM services must be simple. They should only ask for the
password and nothing else.

If only `admin_pam_readwrite_service` is configured, both read and write operations can be
authenticated by PAM. If only `admin_pam_readonly_service` is configured, only read
operations can be authenticated by PAM. If both are set, the service used is determined by
the requested operation. Leave or set both empty to disable PAM for REST-API.

### `config_sync_cluster`

- **Type**: monitor
- **Default**: No default value
- **Dynamic**: Yes

This parameter controls which cluster is used to synchronize configuration
changes between MaxScale instances. By default configuration synchronization is
not enabled and it must be explicitly enabled by defining a monitor name for
`config_sync_cluster`.

When `config_sync_cluster` is defined, `config_sync_user` and
`config_sync_password` must also be defined.

For a detailed description of this feature, refer to the [Configuration
Synchronization](#configuration-synchronization) section.

### `config_sync_user`

- **Type**: string
- **Default**: No default value
- **Dynamic**: Yes

The username for the account that is used to synchronize configuration changes
across MaxScale instances. Both this parameter and `config_sync_password` are
required if `config_sync_cluster` is configured.

This account must have the following grants:

```
GRANT SELECT, INSERT, UPDATE, CREATE ON `mysql`.`maxscale_config`
```

### `config_sync_password`

- **Type**: string
- **Default**: No default value
- **Dynamic**: Yes

The password for `config_sync_user`. Both this parameter and `config_sync_user`
are required if `config_sync_cluster` is configured.

### `config_sync_interval`

- **Type**: duration
- **Default**: 5s
- **Dynamic**: Yes

How often to synchronize the configuration with the cluster.

As the synchronization involves selecting the configuration version from the
database, this value should not be set to an unreasonably low value. The default
value of 5 second should provide a good compromise between responsiveness and
how much load it places on the database.

### `config_sync_timeout`

- **Type**: duration
- **Default**: 10s
- **Dynamic**: Yes

Timeout for all SQL operations done during the configuration synchronization. If
an operation exceeds this timeout, the configuration change is treated as failed
and an error is reported to the client that did the change.

## Events

MaxScale logs warnings and errors for various reasons and often it is self-
evident and generally applicable whether some occurence should warrant a
warning or an error, or perhaps just an info-level message.

However, there are events whose seriousness is not self-evident. For
instance, in some environments an authentication failure may simply indicate
that someone has made a typo, while in some other environment that can only
happen in case there has been a security breech.

To handle events like these, MaxScale defines _events_ whose logging
facility and level can be controlled by the administrator. Given an event
`X`, its facility and level are controlled in the following manner:
```
event.X.facility=LOG_LOCAL0
event.X.level=LOG_ERR
```
The above means that if event _X_ occurs, then that is logged using the
facility `LOG_LOCAL0` and the level `LOG_ERR`.

The valid values of facility` are the facility values reported by `man
syslog`, e.g. `LOG_AUTH`, `LOG_LOCAL0` and `LOG_USER`. Likewise, the valid
values for `level` are the ones also reported by `man syslog`,
e.g. `LOG_WARNING`, `LOG_ERR` and `LOG_CRIT`.

Note that MaxScale does not act upon the level, that is, even if the level
of a particular event is defined to be `LOG_EMERG`, MaxScale will not shut
down if that event occurs.

The default facility is `LOG_USER` and the default level is `LOG_WARNING`.

Note that you may also have to configure `rsyslog` to ensure that the
event can be logged to the intended log file. For instance, if the facility
is chosen to be `LOG_AUTH`, then `/etc/rsyslog.conf` should contain a line
like
```
auth,authpriv.*                 /var/log/auth.log
```
for the logged events to end up in `/var/log/auth.log`, where the initial
`auth` is the relevant entry.

The available events are:

### 'authentication_failure'

This event occurs when there is an authentication failure.
```
event.authentication_failure.facility=LOG_AUTH
event.authentication_failure.level=LOG_CRIT
```

## Service

A service represents the database service that MariaDB MaxScale offers to the
clients. In general a service consists of a set of backend database servers and
a routing algorithm that determines how MariaDB MaxScale decides to send
statements or route connections to those backend servers.

A service may be considered as a virtual database server that MariaDB MaxScale
makes available to its clients.

Several different services may be defined using the same set of backend servers.
For example a connection based routing service might be used by clients that
already performed internal read/write splitting, whilst a different statement
based router may be used by clients that are not written with this functionality
in place. Both sets of applications could access the same data in the same
databases.

A service is identified by a service name, which is the name of the
configuration file section and a type parameter of service.

```
[Test-Service]
type=service
```

In order for MariaDB MaxScale to forward any requests it must have at least one
service defined within the configuration file. The definition of a service alone
is not enough to allow MariaDB MaxScale to forward requests however, the service
is merely present to link together the other configuration elements.

### `router`

The router parameter of a service defines the name of the router module that
will be used to implement the routing algorithm between the client of MariaDB
MaxScale and the backend databases. Additionally routers may also be passed a
comma separated list of options that are used to control the behavior of the
routing algorithm. The two parameters that control the routing choice are router
and router_options. The router options are specific to a particular router and
are used to modify the behavior of the router. The read connection router can be
passed options of master, slave or synced, an example of configuring a service
to use this router and limiting the choice of servers to those in slave state
would be as follows.

```
router=readconnroute
router_options=slave
```

To change the router to connect on to servers in the  master state as well as
slave servers, the router options can be modified to include the master state.

```
router=readconnroute
router_options=master,slave
```

A more complete description of router options and what is available for a given
router is included with the documentation of the router itself.

### `router_options`

Option string given to the router module. The value of this parameter should be
a comma-separated list of key-value pairs. See router specific documentation for
more details.

### `filters`

The filters option allow a set of filters to be defined for a service; requests
from the client are passed through these filters before being sent to the router
for dispatch to the backend server.  The filters parameter takes one or more
filter names, as defined within the filter definition section of the
configuration file. Multiple filters are separated using the | character.

```
filters=counter | QLA
```

The requests pass through the filters from left to right in the order defined in
the configuration parameter.

### `targets`

The `targets` parameter is a comma separated list of server and/or service names
that comprise the routing targets of the service. This parameter was added in
MaxScale 2.5.0.

```
targets=My-Service,server2
```

This parameter allows nested service configurations to be defined without having
to configure listeners for all services. For example, one use-case is to use
multiple readwritesplit services behind a schemarouter service to have both the
sharding of schemarouter with the high-availability of readwritesplit.

**NOTE:** The `targets` parameter is mutually exclusive with the `cluster` and
  `servers` parameters.

### `servers`

The servers parameter in a service definition provides a comma separated list of
the backend servers that comprise the service. The server names are those used
in the name section of a block with a type parameter of server (see below).

```
servers=server1,server2,server3
```

**NOTE:** The `servers` parameter is mutually exclusive with the `cluster` and
  `targets` parameters.

### `cluster`

The servers the service uses are defined by the monitor specified as value
of this configuration parameter.

```
cluster=TheMonitor

```

**NOTE:** The `cluster` parameter is mutually exclusive with the `servers` and
  `targets` parameters.

### `user` and `password`

These settings define the credentials the service uses to fetch user account
information from backends. The *password* may be either a plain text password or
an [encrypted password](#encrypting-passwords).

```
user=maxscale
password=Mhu87p2D
```

See [MySQL protocol authentication documentation](../Authenticators/Authentication-Modules.md)
for more information (such as required grants) and troubleshooting tips
regarding user account management and client authentication.

### `enable_root_user`

This parameter controls the ability of the root user to connect to MariaDB
MaxScale and hence onwards to the backend servers via MariaDB MaxScale.

The default value is `0`, disabling the ability of the root user to connect to
MariaDB MaxScale.

Example for enabling root user:

```
enable_root_user=1
```

Values of `on` or `true` may also be given to enable the root user and `off` or
`false` may be given to disable the use of the root user.

```
enable_root_user=true
```

### `localhost_match_wildcard_host`

Deprecated and ignored.

### `version_string`

This parameter sets a custom version string that is sent in the MySQL Handshake
from MariaDB MaxScale to clients.

Example:

```
version_string=5.5.37-MariaDB-RWsplit
```

If not set, the default value is `5.5.5-10.0.0 MaxScale <MaxScale version>`
where `<MaxScale version>` is the version of MaxScale. If the provided string
does not start with the number 5, a 5.5.5- prefix will be added to it. This
means that a _version_string_ value of _MaxScale-Service_ would result in a
_5.5.5-MaxScale-Service_ being sent to the client.

### `weightby`

This parameter has been removed. Server weights were deprecated in
MaxScale 2.3.2 and removed in MaxScale 2.5.0. The feature has been
replaced with the [`rank`](#rank) mechanism.

If this value is found in the MaxScale configuration, a warning is logged
and the value is ignored.

### `auth_all_servers`

This parameter controls whether only a single server or all of the servers are
used when loading the users from the backend servers. This takes a boolean value
and when enabled, creates a union of all the users and grants on all the
servers.

### `strip_db_esc`

This setting controls whether escape characters (`\`) are removed from database
names when loading user grants from a backend server. The setting takes a
boolean value and is on by default. When enabled, a grant such as
``grant select on `test\_`.* to 'user'@'%';`` is read as
``grant select on `test_`.* to 'user'@'%';``

This setting has no effect on database-level grants fetched from a MariaDB
Server. The database names of a MariaDB Server are compared using the LIKE
operator to properly handle wildcards and escaped wildcards. This setting may
affect database names in table and column level grants, although these typically
do not contain backlashes.

This setting does affect database names when reading grants from an
Xpand-server.

Some visual database management tools automatically escape some characters and
this might cause conflicts when MaxScale tries to authenticate users.

### `log_auth_warnings`

Enable or disable the logging of authentication failures and warnings. This
parameter takes a boolean value.

MariaDB MaxScale normally suppresses warning messages about failed
authentication. Enabling this option will log those messages into the message
log with details about who tried to connect to MariaDB MaxScale and from where.

### `connection_timeout`

The connection_timeout parameter is used to disconnect sessions to MariaDB
MaxScale that have been idle for too long. The session timeouts are disabled by
default. To enable them, define the timeout in seconds in the service's
configuration section. A value of zero is interpreted as no timeout, the same
as if the parameter is not defined.

The value is specified as documented [here](#durations). If no explicit unit
is provided, the value is interpreted as seconds in MaxScale 2.4. In subsequent
versions a value without a unit may be rejected. Note that since the granularity
of the timeout is seconds, a timeout specified in milliseconds will be rejected,
even if the duration is longer than a second.

**Warning:** If a connection is idle for longer than the configured connection
timeout, it will be forcefully disconnected and a warning will be logged in the
MaxScale log file. If you are performing long-running maintenance operations
(e.g. `ALTER TABLE`) either do them with a direct connection to the server or
set `connection_timeout` to zero before executing them.

Example:

```
[Test-Service]
connection_timeout=300s
```

### `max_connections`

The maximum number of simultaneous connections MaxScale should permit to this
service. If the parameter is zero or is omitted, there is no limit. Any attempt
to make more connections after the limit is reached will result in a "Too many
connections" error being returned.

Example:

```
[Test-Service]
max_connections=100
```

### `session_track_trx_state`

Enable or disable session transaction state tracking by offloading it to the backend servers.
Getting current session transaction state from server side will be more accurate for that state
inside stored procedures or prepare statments will be handle properly, and that is also faster
as no parsing is needed on MaxScale.

This is only supported by MariaDB versions 10.3 or newer. Default is false.
The following Server side config is needed too.

```
session_track_state_change = ON
session_track_transaction_info = CHARACTERISTICS
```

### `retain_last_statements`

How many statements MaxScale should store for each session of this service.
This overrides the value of the global setting with the same name. If
`retain_last_statements` has been specified in the global section of the
MaxScale configuration file, then if it has _not_ been explicitly specified
for the service, the global value holds, otherwise the service specific
value rules. That is, it is possible to enable the setting globally and
turn it off for a specific service, or just enable it for specific services.

The value of this parameter can be changed at runtime using `maxctrl` and the
new value will take effect for sessions created thereafter.

```
maxctrl alter service MyService retain_last_statements 5
```

### `connection_keepalive`

Keep idle connections alive by sending pings to backend servers. This feature
was introduced in MaxScale 2.5.0 where it was changed from a
readwritesplit-specific feature to a generic service feature. The default value
for this parameter is 300 seconds. To disable this feature, set the value to 0.

The keepalive interval is specified as documented [here](#durations). If no
explicit unit is provided, the value is interpreted as seconds in MaxScale
2.5. In subsequent versions a value without a unit may be rejected. Note that
since the granularity of the keepalive is seconds, a keepalive specified in
milliseconds will be rejected, even if the duration is longer than a second.

The parameter value is the interval in seconds between each keepalive ping. A
keepalive ping will be sent to a backend server if the connection has been idle
for longer than the configured keepalive interval.

This parameter only takes effect in top-level services. A top-level service is
the service where the listener that the client connected to points (i.e. the
value of `service` in the listener). If a service defines other services in its
`targets` parameter, the `connection_keepalive` for those is not used.

If the value of `connection_keepalive` is changed at runtime, the change in the
value takes effect immediately.

As the connection keepalive pings must be done only when there's no ongoing
query, all requests and responses must be tracked by MaxScale. In the case of
`readconnroute`, this will incur a small drop in performance. For routers that
rely on result tracking (e.g. `readwritesplit` and `schemarouter`), the
performance will be the same with or without `connection_keepalive`.

If you want to avoid the performance cost and you don't need the connection
keepalive feature, you can disable it with `connection_keepalive=0s`.

### `net_write_timeout`

This parameter controls how long a network write to the client can stay
buffered. This feature is disabled by default.

When `net_write_timeout` is configured and data is buffered on the client
network connection, if the time since the last successful network write exceeds
the configured limit, the client connection will be disconnected.

The value is specified as documented [here](#durations). If no explicit unit
is provided, the value is interpreted as seconds in MaxScale 2.4. In subsequent
versions a value without a unit may be rejected. Note that since the granularity
of the timeout is seconds, a timeout specified in milliseconds will be rejected,
even if the duration is longer than a second.

### `max_sescmd_history`

`max_sescmd_history` sets a limit on how many distinct session commands each
session can execute before the session command history is disabled. The default
is 50 session commands.

If you have long-running sessions which change the session state often, increase
the value of this parameter if server reconnections fail due to disabled session
command history.

When a limitation is set, it effectively creates a cap on the session's memory
consumption. This might be useful if connection pooling is used and the sessions
use large amounts of session commands.

This parameter was moved into the MaxScale core in MaxScale 6.0. The parameter
can be configured for all routers that support the session command
history. Currently only `readwritesplit` and `schemarouter` support it.

### `prune_sescmd_history`

This option enables pruning of the session command history when it exceeds the
value configured in `max_sescmd_history`. When this option is enabled, only a
set number of statements are stored in the history. This limits the per-session
memory use while still allowing safe reconnections. This parameter is enabled by
default.

This parameter is intended to be used with pooled connections that remain in use
for a very long time. Most connection pool implementations do not reset the
session state and instead re-initialize it with new values. This causes the
session command history to grow at roughly a constant rate for the lifetime of
the pooled connection.

Each client-side session that uses a pooled connection only executes a finite
amount of session commands. By retaining a shorter history that encompasses all
session commands the individual clients execute, the session state of a pooled
connection can be accurately recreated on another server.

When the session command history pruning is enabled, there is a theoretical
possibility that upon server reconnection the session states of the connections
are inconsistent. This can only happen if the length of the stored history is
shorter than the list of relevant statements that affect the session state. In
practice the default value of 50 session commands is a fairly reasonable value
and the risk of inconsistent session state is relatively low.

In case the default history length is too short for safe pruning, set the value
of `max_sescmd_history` to the total number of commands that affect the session
state plus a safety margin of 10. The safety margin reserves some extra space
for new commands that might be executed due to changes in the client side
application.

This parameter was moved into the MaxScale core in MaxScale 6.0. The parameter
can be configured for all routers that support the session command
history. Currently only `readwritesplit` and `schemarouter` support it.

### `disable_sescmd_history`

This option disables the session command history. This way no history is stored
and if a slave server fails, the router will not try to replace the failed
slave. Disabling session command history will allow long-lived connections
without causing a constant growth in the memory consumption.

This parameter should only be used when either the memory footprint must be as
small as possible or when the pruning of the session command history is not
acceptable.

This parameter was moved into the MaxScale core in MaxScale 6.0. The parameter
can be configured for all routers that support the session command
history. Currently only `readwritesplit` and `schemarouter` support it.

### `idle_session_pool_time`

Normally, MaxScale only pools backend connections when a session is closed
(controlled by server settings *persistpoolmax* and *persistmaxtime*).
Connections in the pool can then be attached to new sessions instead of creating
new connections to backends. *idle_session_pool_time* allows MaxScale to pool backend
connections also for running sessions, and only re-attach the connection when the
session is doing a query. This effectively allows multiple sessions to share
backends connections. This *pre-emptive pooling* only affects idle sessions.
*idle_session_pool_time* is given in seconds, and defines the amount of time a
session must be idle before its backend connections may be pooled. It defaults
to -1, which means disabled.

This feature has a significant drawback: when a backend connection is reused, it
needs to be restored to a correct state. This means reauthenticating and
replaying session commands. This can add a significant delay before the
connection is actually ready for a query. If the session command history size
exceeds the value of *max_sescmd_history*, pre-emptive pooling is disabled for
the session.

There are several situations where
pooling needs to be disabled (temporarily or permanently) to avoid interfering
with session state. MaxScale only detects the most obvious cases, e.g.
transactions. When using pre-emptive pooling, avoid commands such as "LOCK
TABLES" and "GET LOCK", and don't create or use temporary tables or prepared
statements.

This feature should only be used when minimizing the backend connection count is
a priority, even at the cost of query delay and throughput.

## Server

Server sections define the backend database servers MaxScale uses. A server is
identified by its section name in the configuration file. The only mandatory
parameter of a server is *type*, but *address* and *port* are also usually
defined. A server may be a member of one or more services. A server may only be
monitored by at most one monitor.

```
[MyMariaDBServer1]
type=server
address=127.0.0.1
port=3000
```

### `address`

The IP-address or hostname of the machine running the database server. MaxScale
uses this address to connect to the server. This parameter is mandatory unless
*socket* is defined.

### `port`

The port the backend server listens on for incoming connections. MaxScale uses
this port to connect to the server. The default value is 3306.

### `socket`

The absolute path to a UNIX domain socket the MariaDB server is listening
on. Either *address* or *socket* must be defined and defining them both is an
error.

### `monitoruser` and `monitorpw`

These settings define a server-specific username and password for monitoring the
server. Monitors typically use the credentials in their own configuration
sections to connect to all servers. If server-specific settings are given, the
monitor uses those instead.

```
monitoruser=mymonitoruser
monitorpw=mymonitorpasswd
```

`monitorpw` may be either a plain text password or an encrypted password.  See
the section [encrypting passwords](#encrypting-passwords) for more information.

### `extra_port`

An alternative port used for administrative connections to the server.  If this
setting is defined, MaxScale uses it for monitoring the server and to fetch user
accounts. Client sessions will still use the normal port.

Defining *extra_port* allows MaxScale to connect even when *max_connections* on
the backend server has been reached. Extra-port connections have their own
connection limit, which is one by default. This needs to be increased to allow
both monitor and user account manager to connect.

If the connection to the extra-port fails due to connection number limit or if
the port is not open on the server, normal port is used.

For more information, see
[extra_port](https://mariadb.com/kb/en/library/thread-pool-system-and-status-variables/#extra_port)
and [extra_max_connections](https://mariadb.com/kb/en/thread-pool-system-status-variables/#extra_max_connections).

### `persistpoolmax`

The `persistpoolmax` parameter defaults to zero but can be set to an integer
value for a back end server. If it is non zero, then when a DCB connected to a
back end server is discarded by the system, it will be held in a pool for reuse,
remaining connected to the back end server. If the number of DCBs in the pool
has reached the value given by `persistpoolmax` then any further DCB that is
discarded will not be retained, but disconnected and discarded.

When a MariaDB protocol connection is taken from the pool, the state of the
session is reset. This means that a pooled connection works exactly like a fresh
connection.

### `persistmaxtime`

The `persistmaxtime` parameter defaults to zero but can be set to a duration as
documented [here](#durations). If no explicit unit is provided, the value is
interpreted as seconds in MaxScale 2.4. In subsequent versions a value without a
unit may be rejected. Note that since the granularity of the parameter is
seconds, a value specified in milliseconds will be rejected, even if the
duration is longer than a second.

A DCB placed in the persistent pool for a server will only be reused if the
elapsed time since it joined the pool is less than the given value. Otherwise,
the DCB will be discarded and the connection closed.

### `proxy_protocol`

If `proxy_protocol` is set to `on`, MaxScale will send a
[PROXY protocol](http://www.haproxy.org/download/1.8/doc/proxy-protocol.txt)
header when connecting client sessions to the server. The header contains the
original client IP address and port, as seen by MaxScale. The server will then
read the header and perform authentication as if the connection originated from
this address instead of MaxScale's IP address. With this feature, the user
accounts on the backend server can be simplified to only contain the actual
client hosts and not the MaxScale host.

PROXY protocol will be supported by MariaDB 10.3, which this feature has been
tested with. To use it, enable the PROXY protocol in MaxScale for every
compatible server and configure the MariaDB servers themselves to accept the
protocol headers from MaxScale's IP address. On the server side, the protocol
should be enabled  only for trusted IPs, as it allows the sender to spoof the
connection origin. If a proxy header is sent to a server not expecting it, the
connection will fail. Usually PROXY protocol should be enabled for every
server in a cluster, as they typically have similar grants.

Other SQL-servers may support PROXY protocol as well, but the implementation may
be highly restricting. Strict adherence to the protocol requires that the
backend server does not allow mixing of un-proxied and proxied connections from
a given IP. MaxScale requires normal connections to backends for monitoring and
authentication data queries, which would be blocked. To bypass this restriction,
the server monitor needs to be disabled and the service listener needs to be
configured to disregard authentication errors (`skip_authentication=true`).
Server states also need to be set manually in MaxCtrl. These steps are *not*
required for MariaDB 10.3, since its implementation is more flexible and allows
both PROXY-headered and headerless connections from a proxy-enabled IP.

### `disk_space_threshold`

This parameter specifies how full a disk may be, before MaxScale should start
logging warnings or take other actions (e.g. perform a switchover). This
functionality will only work with MariaDB server versions 10.1.32, 10.2.14 and
10.3.6 onwards, if the `DISKS` _information schema plugin_ has been installed.

**NOTE**: In future MariaDB versions, the information will be available _only_ if
the monitor user has the `FILE` privilege.

A limit is specified as a path followed by a colon and a percentage specifying
how full the corresponding disk may be, before action is taken. E.g. an entry like
```
/data:80
```
specifies that the disk that has been mounted on `/data` may be used until 80%
of the total space has been consumed. Multiple entries can be specified by
separating them by a comma. If the path is specified using `*`, then the limit
applies to all disks. However, the value of `*` is only applied if there is not
an exact match.

Note that if a particular disk has been mounted on several paths, only one path
need to be specified. If several are specified, then the one with the smallest
percentage will be applied.

Examples:
```
disk_space_threshold=*:80
disk_space_threshold=/data:80
disk_space_threshold=/data1:80,/data2:60,*:90
```
The last line means that the disk mounted at `/data1` may be used up to
80%, the disk mounted at `/data2` may be used up to 60% and all other disks
mounted at any paths may be used up until 90% of maximum capacity, before
MaxScale starts to warn to take action.

Note that the path to be used, is one of the paths returned by:
```
> use information_schema;
> select * from disks;
+-----------+----------------------+-----------+----------+-----------+
| Disk      | Path                 | Total     | Used     | Available |
+-----------+----------------------+-----------+----------+-----------+
| /dev/sda3 | /                    |  47929956 | 34332348 |  11139820 |
| /dev/sdb1 | /data                | 961301832 |    83764 | 912363644 |
...
```

There is no default value, but this parameter must be explicitly specified
if the disk space situation should be monitored.

### `rank`

This parameter controls the order in which servers are used. Valid values for
this parameter are `primary` and `secondary`. The default value is
`primary`. This parameter replaces the use of the `weightby` parameter as the
primary means of controlling server usage.

This behavior depends on the router implementation but the general rule of thumb
is that primary servers will be used before secondary servers.

Readconnroute will always use primary servers before secondary servers as long
as they match the configured server type.

Readwritesplit will pick servers that have the same rank as the current
master. Read the
[readwritesplit documentation on server ranks](../Routers/ReadWriteSplit.md#server-ranks)
for a detailed description of the behavior.

The following example server configuration demonstrates how `rank` can be used
to exclude `DR-site` servers from routing.

```
[main-site-master]
type=server
address=192.168.0.11
rank=primary

[main-site-slave]
type=server
address=192.168.0.12
rank=primary

[DR-site-master]
type=server
address=192.168.0.21
rank=secondary

[DR-site-slave]
type=server
address=192.168.0.22
rank=secondary
```

The `main-site-master` and `main-site-slave` servers will be used as long as
they are available. When they are no longer available, the `DR-site-master` and
`DR-site-slave` will be used.

## Monitor

Monitor sections are used to define the monitoring module that watches a set of
servers. Each server can only be monitored by one monitor.

Common monitor parameters [can be found here](../Monitors/Monitor-Common.md).

## Listener

A listener defines a port MaxScale listens on for incoming connections. Accepted
connections are linked with a MaxScale service. Multiple listeners can feed the
same service. Mandatory parameters are *type*, *service* and *protocol*.
*address* is optional, it limits connections to a certain network interface
only. *socket* is also optional and is used for Unix socket connections.

The network socket where the listener listens may have a backlog of
connections. The size of this backlog is controlled by the
*net.ipv4.tcp_max_syn_backlog* and *net.core.somaxconn* kernel parameters.

Increasing the size of the backlog by modifying the kernel parameters helps with
sudden connection spikes and rejected connections. For more information see
[listen(2)](http://man7.org/linux/man-pages/man2/listen.2.html).

```
[MyListener1]
type=listener
service=MyService1
protocol=MariaDBClient
port=3006
```

### `service`

The service to which the listener is associated. This is the name of a service
that is defined elsewhere in the configuration file.

### `protocol`

The name of the protocol module used for communication between the client and
MaxScale. The same protocol is also used for backend communication. Usually this
is set to `MariaDBClient`.

### `address`

This sets the address the listening socket is bound to. The address may be
specified as an IP address in 'dot notation' or as a hostname. If left undefined
the listener will bind to all network interfaces.

### `port`

The port the listener listens on. If left undefined a default port for the
protocol is used.

### `socket`

If defined, the listener uses Unix domain sockets to listen for incoming
connections. The parameter value is the name of the socket to use.

If you want to use both network ports and UNIX domain sockets with a service,
define two separate listeners that connect to the same service.

### `authenticator`

The authenticator module to use. Each protocol module defines a default
authentication module, which is used if the setting is left undefined.
*MariaDBClient*-protocol supports multiple authenticators and they can be used
simultaneously by giving a comma-separated list e.g.
`authenticator=PAMAuth,mysqlauth,gssapiauth`

### `authenticator_options`

This defines additional options for authentication. As of MaxScale 2.5.0, only
*MariaDBClient* and its authenticators support additional options. The value of
this parameter should be a comma-separated list of key-value pairs. See
authenticator specific documentation for more details.

### `sql_mode`

Specify the sql mode for the listener similarly to global `sql_mode` setting.
If both are used this setting will override the global setting for this listener.

### `connection_init_sql_file`

Path to a text file with sql queries. Any sessions created from the listener
will send the contents of the file to backends after authentication. Each
non-empty line in the file is interpreted as a query. Each query must succeed
for the backend connection to be usable for client queries. The queries should
not return any data.

```
connection_init_sql_file=/home/dba/init_queries.txt
```
Example query file:
```
set @myvar = 'mytext';
set @myvar2 = 4;
```


# Available Protocols

The protocols supported by MariaDB MaxScale are implemented as external modules
that are loaded dynamically into the MariaDB MaxScale core. They allow MariaDB
MaxScale to communicate in various protocols both on the client side and the
backend side. Each of the protocols can be either a client protocol or a backend
protocol. Client protocols are used for client-MariaDB MaxScale communication
and backend protocols are for MariaDB MaxScale-database communication.

## `MariaDBClient`

This is the implementation of the MySQL-protocol. When defined for a listener,
the listener will accept MySQL-connections from clients, assign them to a
MaxScale service and route the queries from the client to backend servers. Any
backends used by the service should be MariaDB/MySQL-servers or compatible.

## `CDC`

See [Change Data Capture Protocol](../Protocols/CDC.md) for more information.

# TLS/SSL encryption

This section describes configuration parameters for both servers and listeners
that control the TLS/SSL encryption method and the various certificate files
involved in it.

To enable TLS/SSL for a listener, you must set the `ssl` parameter to
`true` and provide at least the `ssl_cert` and `ssl_key` parameters.

To enable TLS/SSL for a server, you must set the `ssl` parameter to
`true`. If the backend database server has certificate verification
enabled, the `ssl_cert` and `ssl_key` parameters must also be defined.

Custom CA certificates can be defined with the `ssl_ca_cert` parameter.

After this, MaxScale connections between the server and/or the client will be
encrypted. Note that the database must also be configured to use TLS/SSL
connections if backend connection encryption is used.

**Note:** MaxScale does not allow mixed use of TLS/SSL and normal connections on
  the same port.

If TLS encryption is enabled for a listener, any unencrypted connections to it
will be rejected. MaxScale does this to improve security by preventing
accidental creation of unencrypted connections.

The separation of secure and insecure connections differs from the MariaDB
server which allows both secure and insecure connections on the same port. As
MaxScale is the gateway through which all connections go, in order to guarantee
a more secure system MaxScale enforces a stricter security policy than what the
server does.

TLS encryption must be enabled for listeners when they are created. For servers,
the TLS can be enabled after creation but it cannot be disabled or altered.

### `ssl`

This enables SSL connections when set to true. The parameter takes a boolean
value and is disabled by default. The legacy values `required` and `disabled`
were removed in MaxScale 6.0.

If enabled, the certificate files mentioned above must also be
supplied. MaxScale connections to will then be encrypted with TLS/SSL.

### `ssl_key`

A string giving a file path that identifies an existing readable file. The file
must be the SSL client private key MaxScale should use. This is a required
parameter for listeners but an optional parameter for servers.

### `ssl_cert`

A string giving a file path that identifies an existing readable file. The file
must be the SSL client certificate MaxScale should use with the server. The
certificate must match the key defined in `ssl_key`. This is a required
parameter for listeners but an optional parameter for servers.

### `ssl_ca_cert`

A string giving a file path that identifies an existing readable file. The file
must be the Certificate Authority (CA) certificate for the CA that signed the
certificate referred to in the previous parameter. It will be used to verify
that the certificate is valid. This is a required parameter for both listeners
and servers. The CA certificate can consist of a certificate chain.

### `ssl_version`

**Note:** It is highly recommended to leave this parameter to the default value
  of _MAX_. This will guarantee that the strongest available encryption is used.
  **Do not change this unless you know what you are doing**.

This parameter controls the level of encryption used. Accepted values are:

 * TLSv10
 * TLSv11
 * TLSv12
 * TLSv13
 * MAX

The default is to use the highest level of encryption available that both the
client and server support. MaxScale supports TLSv1.0, TLSv1.1, TLSv1.2 and
TLSv1.3 depending on the OpenSSL library version.

The `TLSv13` value was added in MaxScale 2.3.15 ([MXS-2762](https://jira.mariadb.org/browse/MXS-2762)).

### `ssl_cipher`

Set the list of TLS ciphers. By default, no explicit ciphers are defined and the
system defaults are used. Note that this parameter does not modify TLSv1.3
ciphers.

### `ssl_cert_verify_depth`

The maximum length of the certificate authority chain that will be accepted. The
default value is 9, same as the OpenSSL default. The configured value must be
larger than 0.

### `ssl_verify_peer_certificate`

Peer certificate verification. This functionality is disabled by default. In
versions prior to 2.3.17 the feature was enabled by default.

When this feature is enabled, the peer must send a certificate. The certificate
sent by the peer is verified against the configured Certificate Authority to
make sure the peer is who they claim to be. For listeners, this behaves as if
`REQUIRE X509` was defined for all users. For servers, this behaves like the
`--ssl-verify-server-cert` command line option for the `mysql` client.

### `ssl_verify_peer_host`

Peer host verification. This parameter takes a boolean value and is disabled by
default.

When this feature is enabled, the peer hostname or IP is verified against the
certificate that is sent by the peer. If the IP address or the hostname does not
match the one in the certificate returned by the peer, the connection will be
closed. If the peer does not provide a certificate, the host verification is not
done. To require peer certificates, use `ssl_verify_peer_certificate`.

### `ssl_crl`

A string giving a file path that identifies an existing readable file. The file
must be a Certificate Revocation List in the PEM format that defines the revoked
certificates. This parameter is only accepted by listeners.

#### Example SSL enabled server configuration

```
[server1]
type=server
address=10.131.24.62
port=3306
ssl=true
ssl_cert=/usr/local/mariadb/maxscale/ssl/crt.max-client.pem
ssl_key=/usr/local/mariadb/maxscale/ssl/key.max-client.pem
ssl_ca_cert=/usr/local/mariadb/maxscale/ssl/crt.ca.maxscale.pem
```

This example configuration requires all connections to this server to be
encrypted with SSL. The paths to the certificate files and the Certificate
Authority file are also provided.

#### Example SSL enabled listener configuration

```
[RW-Split-Listener]
type=listener
service=RW-Split-Router
protocol=MariaDBClient
port=3306
ssl=true
ssl_cert=/usr/local/mariadb/maxscale/ssl/crt.maxscale.pem
ssl_key=/usr/local/mariadb/maxscale/ssl/key.csr.maxscale.pem
ssl_ca_cert=/usr/local/mariadb/maxscale/ssl/crt.ca.maxscale.pem
```

This example configuration requires all connections to be encrypted with
SSL. The paths to the certificate files and the Certificate Authority file are
also provided.

# Module Types

## Routing Modules

The main task of MariaDB MaxScale is to accept database connections from client
applications and route the connections or the statements sent over those
connections to the various services supported by MariaDB MaxScale.

Currently a number of routing modules are available, these are designed for a
range of different needs.

Connection based load balancing:
* [ReadConnRoute](../Routers/ReadConnRoute.md)

Read/Write aware statement based router:
* [ReadWriteSplit](../Routers/ReadWriteSplit.md)

Simple sharding on database level:
* [SchemaRouter](../Routers/SchemaRouter.md)

Binary log server:
* [Binlogrouter](../Routers/Binlogrouter.md)

## Monitor Modules

Monitor modules are used by MariaDB MaxScale to internally monitor the state of
the backend databases in order to set the server flags for each of those
servers. The router modules then use these flags to determine if the particular
server is a suitable destination for routing connections for particular query
classifications. The monitors are run within separate threads of MariaDB
MaxScale and do not affect MariaDB MaxScale's routing performance.

* [MariaDB Monitor](../Monitors/MariaDB-Monitor.md)
* [Galera Monitor](../Monitors/Galera-Monitor.md)

The use of monitors in MaxScale is not absolutely mandatory: it is possible to
run MariaDB MaxScale without a monitor module. In this case an external
monitoring system must the status of each server via MaxCtrl or the REST
API. **Only do this if you know what you are doing.**

## Filter Modules

![image alt text](images/image_10.png)

Filters provide a means to manipulate or process requests as they pass through
MariaDB MaxScale between the client side protocol and the query router. A full
explanation of each filter's functionality can be found in its documentation.

The [Filter Tutorial](../Tutorials/Filter-Tutorial.md) document shows how you
can add a filter to a service and combine multiple filters in one service.

* [Query Log All (QLA) Filter](../Filters/Query-Log-All-Filter.md)
* [Regular Expression Filter](../Filters/Regex-Filter.md)
* [Tee Filter](../Filters/Tee-Filter.md)
* [Top Filter](../Filters/Top-N-Filter.md)
* [Database Firewall Filter](../Filters/Database-Firewall-Filter.md)
* [Query Redirection Filter](../Filters/Named-Server-Filter.md)

# Encrypting Passwords

Passwords stored in the maxscale.cnf file may optionally be encrypted for added security.
This is done by creation of an encryption key on installation of MariaDB MaxScale.
Encryption keys may be created manually by executing the maxkeys utility with the argument
of the filename to store the key. The default location MariaDB MaxScale stores
the keys is `/var/lib/maxscale`. The passwords are encrypted using 256-bit AES CBC encryption.

```
 # Usage: maxkeys [PATH]
maxkeys /var/lib/maxscale/
```

Changing the encryption key for MariaDB MaxScale will invalidate any currently
encrypted keys stored in the maxscale.cnf file.

## Creating Encrypted Passwords

Encrypted passwords are created by executing the maxpasswd command with the location
of the .secrets file and the password you require to encrypt as an argument.

```
# Usage: maxpasswd PATH PASSWORD
maxpasswd /var/lib/maxscale/ MaxScalePw001
61DD955512C39A4A8BC4BB1E5F116705
```

The output of the maxpasswd command is a hexadecimal string, this should be inserted
into the maxscale.cnf file in place of the ordinary, plain text, password.
MariaDB MaxScale will determine this as an encrypted password and automatically decrypt
it before sending it the database server.

```
[Split-Service]
type=service
router=readwritesplit
servers=server1,server2,server3,server4
user=maxscale
password=61DD955512C39A4A8BC4BB1E5F116705
```

# Runtime Configuration Changes

Read the following documents for different methods of altering the MaxScale
configuration at runtime.

* MaxCtrl
  * [`create`](../Reference/MaxCtrl.md#create)
  * [`destroy`](../Reference/MaxCtrl.md#destroy)
  * [`add`](../Reference/MaxCtrl.md#add)
  * [`remove`](../Reference/MaxCtrl.md#remove)
  * [`alter`](../Reference/MaxCtrl.md#alter)

* [REST API](../REST-API/API.md) documentation

All changes to the configuration are persisted as individual configuration files
in `/var/lib/maxscale/maxscale.cnf.d/`. These files are applied after the main
configuration file and all auxiliary configurations have been loaded. This means
that once runtime configurations have been made, they need to be incorporated
into the main configuration files.

## Configuration Synchronization

The configuration synchronization mechanism is intended for synchronizing
configuration changes done on one MaxScale to all other MaxScales. This is done
by propagating the changes via the database cluster used by Maxscale.

When configuring configuration synchronization for the first time, the same
static configuration files should be used on all MaxScale instances that use the
same cluster: the value of `config_sync_cluster` must be the same on all
MaxScale instances and the cluster (i.e. the monitor) pointed by it and its
servers must be the same in every configuration.

Whenever the MaxScale configuration is modified at runtime, the latest
configuration is stored in the database cluster in the `mysql.maxscale_config`
table. A local copy of the configuration is stored in the data directory to
allow MaxScale to function even if a connection to the cluster cannot be
made. By default this file is stored at
`/var/lib/maxscale/maxscale-config.json`.

Whenever MaxScale starts up, it checks if a local version of this configuration
exists. If it does and it is a valid cached configuration, the static
configuration file as well as any other generated configuration files are
ignored. The exception is the `[maxscale]` section of the main static
configuration file which is always read.

Each configuration has a version number with the initial configuration being
version 0. Each time the configuration is modified, the version number is
incremented. This version number is used to detect when MaxScale needs to update
its configuration.

### Error Handling in Configuration Synchronization

When doing a configuration change on the local MaxScale, if the configuration
change completes on MaxScale but fails to be committed to the database, MaxScale
will attempt to revert the local configuration change. If this attempt fails,
MaxScale will discard the cached configuration and abort the process.

When synchronizing with the cluster, if MaxScale fails to apply a configuration
retrieved from the cluster, it attempts to revert the configuration to the
previous version. If successful, the failed configuration update is ignored. If
the configuration update that fails cannot be reverted, the MaxScale
configuration will be in an indeterminate state. When this happens, MaxScale
will discard the cached configuration and abort the process.

When loading a locally cached configuration during startup, if any errors are
found in the cached configuration, it is discarded and the MaxScale process will
attempt to restart by exiting with code 75 from the main process. If MaxScale is
being used as a SystemD service, this will automatically trigger a restart of
MaxScale and no further actions are needed.

The most common reason for a failed configuration update is missing files. For
example, if a configuration update adds encrypted connections to a server and
the TLS certificates it uses were not copied over to all MaxScale nodes before
the change was done, the operation will fail on all nodes that do not have these
files.

If the synchronization of the configuration change fails at the step when the
database transaction is being committed, the new configuration can be
momentarily visible to the local MaxScale. This means the changes are not
guaranteed to be atomic on the local MaxScale but are atomic from the cluster's
point of view.

### Managing Configuration Synchronization

The output of `maxctrl show maxscale` contains the `Config Sync` field with
information about the current configuration state of the local Maxscale as well
as the state of any other nodes using this cluster.

```
├──────────────┼─────────────────────────────────────────────────────────────┤
│ Config Sync  │ {                                                           │
│              │     "checksum": "3dd6b467760d1d2023f2bc3871a60dd903a3341e", │
│              │     "nodes": {                                              │
│              │         "maxscale": "OK",                                   │
│              │         "maxscale2": "OK"                                   │
│              │     },                                                      │
│              │     "origin": "maxscale",                                   │
│              │     "status": "OK",                                         │
│              │     "version": 2                                            │
│              │ }                                                           │
├──────────────┼─────────────────────────────────────────────────────────────┤
```

The `version` field is the logical configuration version and the `origin` is the
node that originates the latest configuration change. The `checksum` field is
the checksum of the logical configuration and can be used to compare whether two
Maxscale instances are in the same configuration state. The `nodes` field
contains the status of each MaxScale instance mapped to the hostname of the
server. This field is updated whenever MaxScale reads the configuration from the
cluster and can thus be used to detect which MaxScales have updated their
configuration.

The `mysql.maxscale_config` table where the configuration changes are stored
must not be modified manually. The only case when the table should be modified
is when resetting the configuration synchronization.

To reset the configuration synchronization:

1. Stop all MaxScale instances
2. Remove the cached configuration file stored at
   `/var/lib/maxscale/maxscale-config.json` on all MaxScale instances
3. Drop the `mysql.maxscale_config` table
4. Start all MaxScale instances

To disable configuration synchronization, remove `config_sync_cluster` from the
configuration file or set it to an empty string: `config_sync_cluster=""`. This
can be done at runtime with MaxCtrl by passing an empty string to
`config_sync_cluster`:

```
maxctrl alter maxscale config_sync_cluster ""
```

If MaxScale cannot create a connection to the database cluster, configuration
changes are not possible until communication with the database is possible. To
override this behavior and force the changes to be done, use the `--skip-sync`
option for maxctrl or the `sync=false` HTTP parameter for the REST API. Any
updates done with `--skip-sync` will overwritten by changes coming from the
cluster.

### Limitations in Configuration Synchronization

* ([MXS-3618](https://jira.mariadb.org/browse/MXS-3618)) If an object is
  recreated with the same name but with a different module, it is possible that
  MaxScale instances will fail to apply the configuration update if they are
  lagging behind by at least one configuration version. This same limitation
  applies to any parameters that can only be defined during object creation. To
  prevent this, use unique names for objects that are being recreated or make
  sure that all MaxScale instances have synchronized the deletion before
  creating the new version of the object.

* ([MXS-3619](https://jira.mariadb.org/browse/MXS-3619)) The synchronization
  only affects the MaxScale configuration. The state of objects or any external
  files (e.g. TLS certificates) are not synchronized by this mechanism.

## Backing Up Configuration Changes

The combination of configuration files can be done either manually
(e.g. `rsync`) or with the `maxscale --export-config=FILE` command line
option. See `maxscale --help` for more information about how to use the
`--export-config` flag.

For example, to export the current runtime configuration, run the following
command.

```
maxscale --export-config=/tmp/maxscale.cnf.combined
```

This will create the `/tmp/maxscale.cnf.combined` file and write the current
configuration into the it. This allows new MaxScale instances to be easily set
up without requiring copying of all runtime configuration files. The user
executing the command must be able to read all MaxScale configuration files as
well as create and write the provided filename.

# Error Reporting

MariaDB MaxScale is designed to be executed as a service, therefore all error
reports, including configuration errors, are written to the MariaDB MaxScale
error log file. By default, MariaDB MaxScale will log to a file in
`/var/log/maxscale` and the system log.

# Limitations

The current limitations of MaxScale are listed in the [Limitations](../About/Limitations.md) document.

# Troubleshooting

For a list of common problems and their solutions, read the
[MaxScale Troubleshooting](https://mariadb.com/kb/en/maxscale-troubleshooting/)
article on the MariaDB Knowledge Base.

## Systemd Watchdog

If MaxScale is running as a systemd service, the systemd Watchdog will be
enabled by default. To configure it, change the `WatchdogSec` option in the
Service section of the maxscale systemd configuration file located in
`/lib/systemd/system/maxscale.service`:

```
WatchdogSec=30s
```

It is not recommended to use a watchdog timeout less than 30 seconds. When
enabled MaxScale will check that all threads are running and notify systemd
with a "keep-alive ping".

Systemd reference: https://www.freedesktop.org/software/systemd/man/systemd.service.html<|MERGE_RESOLUTION|>--- conflicted
+++ resolved
@@ -132,10 +132,6 @@
 The following list of global configuration parameters can **NOT** be changed at
 runtime and can only be defined in a configuration file:
 
-<<<<<<< HEAD
-* `threads`
-* `log_to_shm`
-=======
 * `admin_auth`
 * `admin_enabled`
 * `admin_gui`
@@ -158,7 +154,6 @@
 * `libdir`
 * `load_persisted_configs`
 * `local_address`
->>>>>>> a1664759
 * `log_augmentation`
 * `log_warn_super_user`
 * `logdir`
