# Building MariaDB MaxScale from Source Code

MariaDB MaxScale can be built on any system that meets the requirements. The main
requirements are as follows:

* CMake version 3.16 or later (Packaging requires CMake 3.25.1 or later)
* GCC version 4.9 or later
* OpenSSL version 1.0.1 or later
* GNUTLS
<<<<<<< HEAD
* git
* libxml2
* SASL2 (cyrus-sasl)
* Node.js 10 or newer
* libcurl
* libatomic
* PAM
* SQLite3 version 3.3 or later
* libuuid
* tcl
=======
* libxml2
* libatomic
* libcurl
* Tcl
* pcre2
* jansson
* libmicrohttpd
* Node.js 14 or newer (required by MaxCtrl and the GUI)
>>>>>>> 08b32e9f

This is the minimum set of requirements that must be met to build the MaxScale
core package. Some modules in MaxScale require optional extra dependencies.

* libuuid (binlogrouter)
* boost (binlogrouter)
* Bison 2.7 or later (dbfwfilter)
* Flex 2.5.35 or later (dbfwfilter)
* librdkafka (kafkacdc, kafkaimporter and mirror)
* memcached (storage_memcached for the cache filter)
* hiredis (storage_redis for the cache filter)

Some of these dependencies are not available on all operating systems and are
downloaded automatically during the build step. To skip the building of modules
that need automatic downloading of the dependencies, use `-DBUNDLE=N` when
configuring CMake.

## Quickstart

This installs MaxScale as if it was installed from a package. Install `git` before running the following commands.

```
git clone https://github.com/mariadb-corporation/MaxScale
mkdir build
cd build
../MaxScale/BUILD/install_build_deps.sh
cmake ../MaxScale -DCMAKE_INSTALL_PREFIX=/usr
make
sudo make install
sudo ./postinst
```

## Required Packages

For a definitive list of packages, consult the
[install_build_deps.sh](../../BUILD/install_build_deps.sh) script.

## Configuring the Build

The tests and other parts of the build can be controlled via CMake arguments.

Here is a small table with the names of the most common parameters and what
they control. These should all be given as parameters to the -D switch in
_NAME_=_VALUE_ format (e.g. `-DBUILD_TESTS=Y`).

|Argument Name|Explanation|
|--------|-----------|
|CMAKE_INSTALL_PREFIX|Location where MariaDB MaxScale will be installed to. Set this to `/usr` if you want MariaDB MaxScale installed into the same place the packages are installed.|
|BUILD_TESTS|Build unit tests|
|WITH_SCRIPTS|Install systemd and init.d scripts|
|PACKAGE|Enable building of packages|
|TARGET_COMPONENT|Which component to install, default is the 'core' package. Other targets are 'experimental', which installs experimental packages and 'all' which installs all components.|
|TARBALL|Build tar.gz packages, requires PACKAGE=Y|

**Note**: You can look into [defaults.cmake](../../cmake/defaults.cmake) for a
list of the CMake variables.

## Running unit tests

To run the MaxScale unit test suite, configure the build with `-DBUILD_TESTS=Y`,
compile and then run the `make test` command.

# Building MariaDB MaxScale packages

If you wish to build packages, just add `-DPACKAGE=Y` to the CMake invocation
and build the package with `make package` instead of installing MaxScale with
`make install`. This process will create a RPM/DEB package depending on your
system.

To build a tarball, add `-DTARBALL=Y` to the cmake invokation. This will create
a _maxscale-x.y.z.tar.gz_ file where _x.y.z_ is the version number.

Some Debian and Ubuntu systems suffer from a bug where `make package` fails
with errors from dpkg-shlibdeps. This can be fixed by running `make` before
`make package` and adding the path to the libmaxscale-common.so library to
the LD_LIBRARY_PATH environment variable.

```
make
LD_LIBRARY_PATH=$PWD/server/core/ make package
```

## Installing optional components

The MaxScale build system is split into multiple components. The main component
is the `core` MaxScale package which contains MaxScale and all the modules. This
is the default component that is build, installed and packaged. There is also
the `experimental` component that contains all experimental modules which are
not considered as part of the core MaxScale package and are either alpha or beta
quality modules.

To build the experimental modules along with the MaxScale core components,
invoke CMake with `-DTARGET_COMPONENT=core,experimental`.<|MERGE_RESOLUTION|>--- conflicted
+++ resolved
@@ -7,27 +7,19 @@
 * GCC version 4.9 or later
 * OpenSSL version 1.0.1 or later
 * GNUTLS
-<<<<<<< HEAD
+* Node.js 10 or newer
+* PAM
+* SASL2 (cyrus-sasl)
+* SQLite3 version 3.3 or later
+* Tcl
 * git
-* libxml2
-* SASL2 (cyrus-sasl)
-* Node.js 10 or newer
-* libcurl
-* libatomic
-* PAM
-* SQLite3 version 3.3 or later
-* libuuid
-* tcl
-=======
-* libxml2
+* jansson
 * libatomic
 * libcurl
-* Tcl
+* libmicrohttpd
+* libuuid
+* libxml2
 * pcre2
-* jansson
-* libmicrohttpd
-* Node.js 14 or newer (required by MaxCtrl and the GUI)
->>>>>>> 08b32e9f
 
 This is the minimum set of requirements that must be met to build the MaxScale
 core package. Some modules in MaxScale require optional extra dependencies.
