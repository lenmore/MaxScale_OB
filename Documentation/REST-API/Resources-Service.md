# Service Resource

A service resource represents a service inside MaxScale. A service is a
collection of network listeners, filters, a router and a set of backend servers.

[TOC]

## Resource Operations

The _:name_ in all of the URIs must be the name of a service in MaxScale.

### Get a service

```
GET /v1/services/:name
```

Get a single service.

#### Response

`Status: 200 OK`

```javascript
{
    "data": {
        "attributes": {
            "connections": 0,
            "listeners": [
                {
                    "attributes": {
                        "parameters": {
                            "address": "::",
                            "authenticator": null,
                            "authenticator_options": null,
                            "connection_init_sql_file": null,
                            "port": 4008,
                            "protocol": "MariaDBProtocol",
                            "service": "Read-Connection-Router",
                            "socket": null,
                            "sql_mode": "default",
                            "ssl": false,
                            "ssl_ca": null,
                            "ssl_cert": null,
                            "ssl_cert_verify_depth": 9,
                            "ssl_cipher": null,
                            "ssl_crl": null,
                            "ssl_key": null,
                            "ssl_verify_peer_certificate": false,
                            "ssl_verify_peer_host": false,
                            "ssl_version": "MAX",
                            "type": "listener",
                            "user_mapping_file": null
                        },
                        "source": {
                            "file": "/etc/maxscale.cnf",
                            "type": "static"
                        },
                        "state": "Running"
                    },
                    "id": "Read-Connection-Listener",
                    "relationships": {
                        "services": {
                            "data": [
                                {
                                    "id": "Read-Connection-Router",
                                    "type": "services"
                                }
                            ],
                            "links": {
                                "related": "http://localhost:8989/v1/services/",
                                "self": "http://localhost:8989/v1/listeners/Read-Connection-Listener/relationships/services/"
                            }
                        }
                    },
                    "type": "listeners"
                }
            ],
            "parameters": {
                "auth_all_servers": false,
                "connection_keepalive": "300000ms",
                "connection_timeout": "0ms",
                "disable_sescmd_history": false,
                "enable_root_user": false,
                "idle_session_pool_time": "-1ms",
                "localhost_match_wildcard_host": true,
                "log_auth_warnings": true,
                "log_debug": false,
                "log_info": false,
                "log_notice": false,
                "log_warning": false,
                "master_accept_reads": true,
                "max_connections": 0,
                "max_replication_lag": "0ms",
                "max_sescmd_history": 50,
                "multiplex_timeout": "60000ms",
                "net_write_timeout": "0ms",
                "password": "*****",
                "prune_sescmd_history": true,
                "rank": "primary",
                "retain_last_statements": -1,
                "router": "readconnroute",
                "router_options": "master",
                "session_trace": false,
                "session_track_trx_state": false,
                "strip_db_esc": true,
                "type": "service",
                "user": "maxuser",
                "user_accounts_file": null,
                "user_accounts_file_usage": "add_when_load_ok",
                "version_string": null
            },
            "router": "readconnroute",
            "router_diagnostics": {
                "queries": 0,
                "server_query_statistics": []
            },
            "source": {
                "file": "/etc/maxscale.cnf",
                "type": "static"
            },
<<<<<<< HEAD
            "started": "Mon Oct 17 17:36:00 2022",
=======
            "started": "Thu Jul 20 15:20:06 2023",
>>>>>>> da24614a
            "state": "Started",
            "statistics": {
                "active_operations": 0,
                "connections": 0,
                "failed_auths": 0,
                "max_connections": 0,
                "routed_packets": 0,
                "total_connections": 0
            },
            "total_connections": 0,
            "users": [
                {
                    "default_role": "",
                    "global_priv": false,
                    "host": "localhost",
                    "plugin": "mysql_native_password",
                    "proxy_priv": false,
                    "ssl": false,
                    "super_priv": false,
                    "user": "mariadb.sys"
                },
                {
                    "default_role": "",
                    "global_priv": true,
                    "host": "127.0.0.1",
                    "plugin": "mysql_native_password",
                    "proxy_priv": false,
                    "ssl": false,
                    "super_priv": true,
                    "user": "maxuser"
                },
                {
                    "default_role": "",
                    "global_priv": true,
                    "host": "%",
                    "plugin": "mysql_native_password",
                    "proxy_priv": false,
                    "ssl": false,
                    "super_priv": true,
                    "user": "maxuser"
                },
                {
                    "default_role": "",
                    "global_priv": true,
                    "host": "localhost",
                    "plugin": "mysql_native_password",
                    "proxy_priv": false,
                    "ssl": false,
                    "super_priv": true,
                    "user": "root"
                },
                {
                    "default_role": "",
                    "global_priv": true,
                    "host": "%",
                    "plugin": "mysql_native_password",
                    "proxy_priv": false,
                    "ssl": false,
                    "super_priv": true,
                    "user": "root"
                }
            ],
            "users_last_update": "Mon Oct 17 17:36:01 2022"
        },
        "id": "Read-Connection-Router",
        "links": {
            "self": "http://localhost:8989/v1/services/Read-Connection-Router/"
        },
        "relationships": {
            "filters": {
                "data": [
                    {
                        "id": "QLA",
                        "type": "filters"
                    },
                    {
                        "id": "Hint",
                        "type": "filters"
                    }
                ],
                "links": {
                    "related": "http://localhost:8989/v1/filters/",
                    "self": "http://localhost:8989/v1/services/Read-Connection-Router/relationships/filters/"
                }
            },
            "listeners": {
                "data": [
                    {
                        "id": "Read-Connection-Listener",
                        "type": "listeners"
                    }
                ],
                "links": {
                    "related": "http://localhost:8989/v1/listeners/",
                    "self": "http://localhost:8989/v1/services/Read-Connection-Router/relationships/listeners/"
                }
            },
            "servers": {
                "data": [
                    {
                        "id": "server1",
                        "type": "servers"
                    },
                    {
                        "id": "server2",
                        "type": "servers"
                    }
                ],
                "links": {
                    "related": "http://localhost:8989/v1/servers/",
                    "self": "http://localhost:8989/v1/services/Read-Connection-Router/relationships/servers/"
                }
            }
        },
        "type": "services"
    },
    "links": {
        "self": "http://localhost:8989/v1/services/Read-Connection-Router/"
    }
}
```

### Get all services

```
GET /v1/services
```

Get all services.

#### Response

`Status: 200 OK`

```javascript
{
    "data": [
        {
            "attributes": {
                "connections": 1,
                "listeners": [
                    {
                        "attributes": {
                            "parameters": {
                                "address": "::",
                                "authenticator": null,
                                "authenticator_options": null,
                                "connection_init_sql_file": null,
                                "port": 4006,
                                "protocol": "MariaDBProtocol",
                                "service": "RW-Split-Router",
                                "socket": null,
                                "sql_mode": "default",
                                "ssl": false,
                                "ssl_ca": null,
                                "ssl_cert": null,
                                "ssl_cert_verify_depth": 9,
                                "ssl_cipher": null,
                                "ssl_crl": null,
                                "ssl_key": null,
                                "ssl_verify_peer_certificate": false,
                                "ssl_verify_peer_host": false,
                                "ssl_version": "MAX",
                                "type": "listener",
                                "user_mapping_file": null
                            },
                            "source": {
                                "file": "/etc/maxscale.cnf",
                                "type": "static"
                            },
                            "state": "Running"
                        },
                        "id": "RW-Split-Listener",
                        "relationships": {
                            "services": {
                                "data": [
                                    {
                                        "id": "RW-Split-Router",
                                        "type": "services"
                                    }
                                ],
                                "links": {
                                    "related": "http://localhost:8989/v1/services/",
                                    "self": "http://localhost:8989/v1/listeners/RW-Split-Listener/relationships/services/"
                                }
                            }
                        },
                        "type": "listeners"
                    }
                ],
                "parameters": {
                    "auth_all_servers": false,
                    "causal_reads": "false",
                    "causal_reads_timeout": "10000ms",
                    "connection_keepalive": "300000ms",
                    "connection_timeout": "0ms",
                    "delayed_retry": false,
                    "delayed_retry_timeout": "10000ms",
                    "disable_sescmd_history": false,
                    "enable_root_user": false,
                    "idle_session_pool_time": "-1ms",
                    "lazy_connect": false,
                    "localhost_match_wildcard_host": true,
                    "log_auth_warnings": true,
                    "log_debug": false,
                    "log_info": false,
                    "log_notice": false,
                    "log_warning": false,
                    "master_accept_reads": false,
                    "master_failure_mode": "fail_instantly",
                    "master_reconnection": false,
                    "max_connections": 0,
                    "max_sescmd_history": 50,
<<<<<<< HEAD
                    "max_slave_connections": 255,
                    "max_slave_replication_lag": "0ms",
=======
>>>>>>> da24614a
                    "multiplex_timeout": "60000ms",
                    "net_write_timeout": "0ms",
                    "optimistic_trx": false,
                    "password": "*****",
                    "prune_sescmd_history": true,
                    "rank": "primary",
                    "retain_last_statements": -1,
                    "retry_failed_reads": true,
                    "reuse_prepared_statements": false,
                    "router": "readwritesplit",
                    "session_trace": false,
                    "session_track_trx_state": false,
                    "slave_connections": 255,
                    "slave_selection_criteria": "LEAST_CURRENT_OPERATIONS",
                    "strict_multi_stmt": false,
                    "strict_sp_calls": false,
                    "strip_db_esc": true,
                    "transaction_replay": false,
                    "transaction_replay_attempts": 5,
                    "transaction_replay_checksum": "full",
                    "transaction_replay_max_size": 1073741824,
                    "transaction_replay_retry_on_deadlock": false,
                    "transaction_replay_retry_on_mismatch": false,
                    "transaction_replay_timeout": "0ms",
                    "type": "service",
                    "use_sql_variables_in": "all",
                    "user": "maxuser",
                    "user_accounts_file": null,
                    "user_accounts_file_usage": "add_when_load_ok",
                    "version_string": null
                },
                "router": "readwritesplit",
                "router_diagnostics": {
                    "avg_sescmd_history_length": 0,
                    "max_sescmd_history_length": 0,
                    "queries": 2,
                    "replayed_transactions": 0,
                    "ro_transactions": 0,
                    "route_all": 1,
                    "route_master": 1,
                    "route_slave": 0,
                    "rw_transactions": 0,
                    "server_query_statistics": [
                        {
                            "avg_selects_per_session": 0,
                            "avg_sess_duration": "0ns",
                            "id": "server1",
                            "read": 2,
                            "total": 2,
                            "write": 0
                        },
                        {
                            "avg_selects_per_session": 0,
                            "avg_sess_duration": "0ns",
                            "id": "server2",
                            "read": 1,
                            "total": 1,
                            "write": 0
                        }
                    ]
                },
                "source": {
                    "file": "/etc/maxscale.cnf",
                    "type": "static"
                },
<<<<<<< HEAD
                "started": "Mon Oct 17 17:36:00 2022",
=======
                "started": "Thu Jul 20 15:20:06 2023",
>>>>>>> da24614a
                "state": "Started",
                "statistics": {
                    "active_operations": 0,
                    "connections": 1,
                    "failed_auths": 0,
                    "max_connections": 1,
                    "routed_packets": 2,
                    "total_connections": 1
                },
                "total_connections": 1,
                "users": [
                    {
                        "default_role": "",
                        "global_priv": false,
                        "host": "localhost",
                        "plugin": "mysql_native_password",
                        "proxy_priv": false,
                        "ssl": false,
                        "super_priv": false,
                        "user": "mariadb.sys"
                    },
                    {
                        "default_role": "",
                        "global_priv": true,
                        "host": "127.0.0.1",
                        "plugin": "mysql_native_password",
                        "proxy_priv": false,
                        "ssl": false,
                        "super_priv": true,
                        "user": "maxuser"
                    },
                    {
                        "default_role": "",
                        "global_priv": true,
                        "host": "%",
                        "plugin": "mysql_native_password",
                        "proxy_priv": false,
                        "ssl": false,
                        "super_priv": true,
                        "user": "maxuser"
                    },
                    {
                        "default_role": "",
                        "global_priv": true,
                        "host": "localhost",
                        "plugin": "mysql_native_password",
                        "proxy_priv": false,
                        "ssl": false,
                        "super_priv": true,
                        "user": "root"
                    },
                    {
                        "default_role": "",
                        "global_priv": true,
                        "host": "%",
                        "plugin": "mysql_native_password",
                        "proxy_priv": false,
                        "ssl": false,
                        "super_priv": true,
                        "user": "root"
                    }
                ],
                "users_last_update": "Mon Oct 17 17:36:01 2022"
            },
            "id": "RW-Split-Router",
            "links": {
                "self": "http://localhost:8989/v1/services/RW-Split-Router/"
            },
            "relationships": {
                "listeners": {
                    "data": [
                        {
                            "id": "RW-Split-Listener",
                            "type": "listeners"
                        }
                    ],
                    "links": {
                        "related": "http://localhost:8989/v1/listeners/",
                        "self": "http://localhost:8989/v1/services/RW-Split-Router/relationships/listeners/"
                    }
                },
                "monitors": {
                    "data": [
                        {
                            "id": "MariaDB-Monitor",
                            "type": "monitors"
                        }
                    ],
                    "links": {
                        "related": "http://localhost:8989/v1/monitors/",
                        "self": "http://localhost:8989/v1/services/RW-Split-Router/relationships/monitors/"
                    }
                }
            },
            "type": "services"
        },
        {
            "attributes": {
                "connections": 0,
                "listeners": [
                    {
                        "attributes": {
                            "parameters": {
                                "address": "::",
                                "authenticator": null,
                                "authenticator_options": null,
                                "connection_init_sql_file": null,
                                "port": 4008,
                                "protocol": "MariaDBProtocol",
                                "service": "Read-Connection-Router",
                                "socket": null,
                                "sql_mode": "default",
                                "ssl": false,
                                "ssl_ca": null,
                                "ssl_cert": null,
                                "ssl_cert_verify_depth": 9,
                                "ssl_cipher": null,
                                "ssl_crl": null,
                                "ssl_key": null,
                                "ssl_verify_peer_certificate": false,
                                "ssl_verify_peer_host": false,
                                "ssl_version": "MAX",
                                "type": "listener",
                                "user_mapping_file": null
                            },
                            "source": {
                                "file": "/etc/maxscale.cnf",
                                "type": "static"
                            },
                            "state": "Running"
                        },
                        "id": "Read-Connection-Listener",
                        "relationships": {
                            "services": {
                                "data": [
                                    {
                                        "id": "Read-Connection-Router",
                                        "type": "services"
                                    }
                                ],
                                "links": {
                                    "related": "http://localhost:8989/v1/services/",
                                    "self": "http://localhost:8989/v1/listeners/Read-Connection-Listener/relationships/services/"
                                }
                            }
                        },
                        "type": "listeners"
                    }
                ],
                "parameters": {
                    "auth_all_servers": false,
                    "connection_keepalive": "300000ms",
                    "connection_timeout": "0ms",
                    "disable_sescmd_history": false,
                    "enable_root_user": false,
                    "idle_session_pool_time": "-1ms",
                    "localhost_match_wildcard_host": true,
                    "log_auth_warnings": true,
                    "log_debug": false,
                    "log_info": false,
                    "log_notice": false,
                    "log_warning": false,
                    "master_accept_reads": true,
                    "max_connections": 0,
                    "max_replication_lag": "0ms",
                    "max_sescmd_history": 50,
<<<<<<< HEAD
=======
                    "max_slave_connections": 255,
                    "max_slave_replication_lag": "0ms",
>>>>>>> da24614a
                    "multiplex_timeout": "60000ms",
                    "net_write_timeout": "0ms",
                    "password": "*****",
                    "prune_sescmd_history": true,
                    "rank": "primary",
                    "retain_last_statements": -1,
                    "router": "readconnroute",
                    "router_options": "master",
                    "session_trace": false,
                    "session_track_trx_state": false,
                    "strip_db_esc": true,
<<<<<<< HEAD
=======
                    "transaction_replay": false,
                    "transaction_replay_attempts": 5,
                    "transaction_replay_checksum": "full",
                    "transaction_replay_max_size": 1048576,
                    "transaction_replay_retry_on_deadlock": false,
                    "transaction_replay_retry_on_mismatch": false,
                    "transaction_replay_timeout": "0ms",
>>>>>>> da24614a
                    "type": "service",
                    "user": "maxuser",
                    "user_accounts_file": null,
                    "user_accounts_file_usage": "add_when_load_ok",
                    "version_string": null
                },
                "router": "readconnroute",
                "router_diagnostics": {
                    "queries": 0,
                    "server_query_statistics": []
                },
                "source": {
                    "file": "/etc/maxscale.cnf",
                    "type": "static"
                },
<<<<<<< HEAD
                "started": "Mon Oct 17 17:36:00 2022",
=======
                "started": "Thu Jul 20 15:20:06 2023",
>>>>>>> da24614a
                "state": "Started",
                "statistics": {
                    "active_operations": 0,
                    "connections": 0,
                    "failed_auths": 0,
                    "max_connections": 0,
                    "routed_packets": 0,
                    "total_connections": 0
                },
                "total_connections": 0,
                "users": [
                    {
                        "default_role": "",
                        "global_priv": false,
                        "host": "localhost",
                        "plugin": "mysql_native_password",
                        "proxy_priv": false,
                        "ssl": false,
                        "super_priv": false,
                        "user": "mariadb.sys"
                    },
                    {
                        "default_role": "",
                        "global_priv": true,
                        "host": "127.0.0.1",
                        "plugin": "mysql_native_password",
                        "proxy_priv": false,
                        "ssl": false,
                        "super_priv": true,
                        "user": "maxuser"
                    },
                    {
                        "default_role": "",
                        "global_priv": true,
                        "host": "%",
                        "plugin": "mysql_native_password",
                        "proxy_priv": false,
                        "ssl": false,
                        "super_priv": true,
                        "user": "maxuser"
                    },
                    {
                        "default_role": "",
                        "global_priv": true,
                        "host": "localhost",
                        "plugin": "mysql_native_password",
                        "proxy_priv": false,
                        "ssl": false,
                        "super_priv": true,
                        "user": "root"
                    },
                    {
                        "default_role": "",
                        "global_priv": true,
                        "host": "%",
                        "plugin": "mysql_native_password",
                        "proxy_priv": false,
                        "ssl": false,
                        "super_priv": true,
                        "user": "root"
                    }
                ],
                "users_last_update": "Mon Oct 17 17:36:01 2022"
            },
            "id": "Read-Connection-Router",
            "links": {
                "self": "http://localhost:8989/v1/services/Read-Connection-Router/"
            },
            "relationships": {
                "filters": {
                    "data": [
                        {
                            "id": "QLA",
                            "type": "filters"
                        },
                        {
                            "id": "Hint",
                            "type": "filters"
                        }
                    ],
                    "links": {
                        "related": "http://localhost:8989/v1/filters/",
                        "self": "http://localhost:8989/v1/services/Read-Connection-Router/relationships/filters/"
                    }
                },
                "listeners": {
                    "data": [
                        {
                            "id": "Read-Connection-Listener",
                            "type": "listeners"
                        }
                    ],
                    "links": {
                        "related": "http://localhost:8989/v1/listeners/",
                        "self": "http://localhost:8989/v1/services/Read-Connection-Router/relationships/listeners/"
                    }
                },
                "servers": {
                    "data": [
                        {
                            "id": "server1",
                            "type": "servers"
                        },
                        {
                            "id": "server2",
                            "type": "servers"
                        }
                    ],
                    "links": {
                        "related": "http://localhost:8989/v1/servers/",
                        "self": "http://localhost:8989/v1/services/Read-Connection-Router/relationships/servers/"
                    }
                }
            },
            "type": "services"
        }
    ],
    "links": {
        "self": "http://localhost:8989/v1/services/"
    }
}
```

### Create a service

```
POST /v1/services
```

Create a new service by defining the resource. The posted object must define at
least the following fields.

* `data.id`
  * Name of the service

* `data.type`
  * Type of the object, must be `services`

* `data.attributes.router`
  * The router module to use

* `data.attributes.parameters.user`
  * The [`user`](../Getting-Started/Configuration-Guide.md#password) to use

* `data.attributes.parameters.password`
  * The [`password`](../Getting-Started/Configuration-Guide.md#password) to use

The `data.attributes.parameters` object is used to define router and service
parameters. All configuration parameters that can be defined in the
configuration file can also be added to the parameters object. The exceptions to
this are the `type`, `router`, `servers` and `filters` parameters which must not
be defined.

As with other REST API resources, the `data.relationships` field defines the
relationships of the service to other resources. Services can have two types of
relationships: `servers` and `filters` relationships.

If the request body defines a valid `relationships` object, the service is
linked to those resources. For servers, this is equivalent to adding the list of
server names into the
[`servers`](../Getting-Started/Configuration-Guide.md#servers) parameter. For
filters, this is equivalent to adding the filters in the
`data.relationships.filters.data` array to the
[`filters`](../Getting-Started/Configuration-Guide.md#filters) parameter in the
order they appear. For other services, this is equivalent to adding the list of
server names into the
[`targets`](../Getting-Started/Configuration-Guide.md#targets) parameter.

The following example defines a new service with both a server and a filter
relationship.

```javascript
{
    "data": {
        "id": "my-service",
        "type": "services",
        "attributes": {
            "router": "readwritesplit",
            "parameters": {
                "user": "maxuser",
                "password": "maxpwd"
            }
        },
        "relationships": {
            "filters": {
                "data": [
                    {
                        "id": "QLA",
                        "type": "filters"
                    }
                ]
            },
            "servers": {
                "data": [
                    {
                        "id": "server1",
                        "type": "servers"
                    }
                ]
            }
        }
    }
}
```

#### Response

Service is created:

`Status: 204 No Content`

### Destroy a service

```
DELETE /v1/services/:name
```

A service can only be destroyed if the service uses no servers or filters and
all the listeners pointing to the service have been destroyed. This means that
the `data.relationships` must be an empty object and `data.attributes.listeners`
must be an empty array in order for the service to qualify for destruction.

If there are open client connections that use the service when it is destroyed,
they are allowed to gracefully close before the service is destroyed. This means
that the destruction of a service can be acknowledged via the REST API before
the destruction process has fully completed.

To find out whether a service is still in use after it has been destroyed, the
[`sessions`](./Resources-Session.md) resource should be used. If a session for
the service is still open, it has not yet been destroyed.

This endpoint also supports the `force=yes` parameter that will unconditionally
delete the service by first unlinking it from all servers and filters that it
uses.

#### Response

Service is destroyed:

`Status: 204 No Content`

### Update a service

```
PATCH /v1/services/:name
```

The request body must be a JSON object which represents a set of new definitions
for the service.

All standard service parameters can be modified. Refer to the
[service](../Getting-Started/Configuration-Guide.md#service) documentation on
the details of these parameters.

In addition to the standard service parameters, router parameters can be updated
at runtime if the router module supports it. Refer to the individual router
documentation for more details on whether the router supports it and which
parameters can be updated at runtime.

The following example modifies a service by changing the `user` parameter to `admin`.

```javascript
{
    "data": {
        "attributes": {
            "parameters": {
                "user": "admin"
            }
        }
    }
}
```

#### Response

Service is modified:

`Status: 204 No Content`

### Update service relationships

```
PATCH /v1/services/:name/relationships/:type
```

The _:type_ in the URI must be either _servers_, _services_ or _filters_,
depending on which relationship is being modified.

The request body must be a JSON object that defines only the _data_ field. The
value of the _data_ field must be an array of relationship objects that define
the _id_ and _type_ fields of the relationship. This object will replace the
existing relationships of this type for the service.

*Note:* The order of the values in the `filters` relationship will define the
 order the filters are set up in. The order in which the filters appear in the
 array will be the order in which the filters are applied to each query. Refer
 to the [`filters`](../Getting-Started/Configuration-Guide.md#filters) parameter
 for more details.

The following is an example request and request body that defines a single
server relationship for a service that is equivalent to a `servers=my-server`
parameter.

```
PATCH /v1/services/my-rw-service/relationships/servers

{
    data: [
          { "id": "my-server", "type": "servers" }
    ]
}
```

All relationships for a service can be deleted by sending an empty array as the
_data_ field value. The following example removes all servers from a service.

```
PATCH /v1/services/my-rw-service/relationships/servers

{
    data: []
}
```

#### Response

Service relationships modified:

`Status: 204 No Content`

Invalid JSON body:

`Status: 400 Bad Request`

### Stop a service

```
PUT /v1/services/:name/stop
```

Stops a started service.

#### Parameters

This endpoint supports the following parameters:

- `force=yes`

  - Close all existing connections that were created through this listener.

#### Response

Service is stopped:

`Status: 204 No Content`

### Start a service

```
PUT /v1/services/:name/start
```

Starts a stopped service.

#### Response

Service is started:

`Status: 204 No Content`

### Reload users of a service

```
POST /v1/services/:name/reload
```

Reloads the list of database users used for authentication.

#### Response

Users are reloaded:

`Status: 204 No Content`

### Get service listeners
```
GET /v1/services/:name/listeners
```

This endpoint is deprecated, use the
[this](Resources-Listener.md#get-all-listeners) listeners endpoint instead.

### Get a single service listener

```
GET /v1/services/:name/listeners/:listener
```

This endpoint is deprecated, use the [this](Resources-Listener.md#get-a-listener)
listeners endpoint instead.

### Create a new listener

```
POST /v1/services/:name/listeners
```

This endpoint is deprecated, use the
[this](Resources-Listener.md#create-a-new-listener) listeners endpoint instead.

### Destroy a listener

```
DELETE /v1/services/:service/listeners/:name
```

This endpoint is deprecated, use the
[this](Resources-Listener.md#destroy-a-listener) listeners endpoint instead.<|MERGE_RESOLUTION|>--- conflicted
+++ resolved
@@ -119,11 +119,7 @@
                 "file": "/etc/maxscale.cnf",
                 "type": "static"
             },
-<<<<<<< HEAD
-            "started": "Mon Oct 17 17:36:00 2022",
-=======
-            "started": "Thu Jul 20 15:20:06 2023",
->>>>>>> da24614a
+            "started": "Thu Jul 20 15:29:02 2023",
             "state": "Started",
             "statistics": {
                 "active_operations": 0,
@@ -186,7 +182,7 @@
                     "user": "root"
                 }
             ],
-            "users_last_update": "Mon Oct 17 17:36:01 2022"
+            "users_last_update": "Thu Jul 20 15:29:03 2023"
         },
         "id": "Read-Connection-Router",
         "links": {
@@ -337,11 +333,8 @@
                     "master_reconnection": false,
                     "max_connections": 0,
                     "max_sescmd_history": 50,
-<<<<<<< HEAD
                     "max_slave_connections": 255,
                     "max_slave_replication_lag": "0ms",
-=======
->>>>>>> da24614a
                     "multiplex_timeout": "60000ms",
                     "net_write_timeout": "0ms",
                     "optimistic_trx": false,
@@ -362,7 +355,7 @@
                     "transaction_replay": false,
                     "transaction_replay_attempts": 5,
                     "transaction_replay_checksum": "full",
-                    "transaction_replay_max_size": 1073741824,
+                    "transaction_replay_max_size": 1048576,
                     "transaction_replay_retry_on_deadlock": false,
                     "transaction_replay_retry_on_mismatch": false,
                     "transaction_replay_timeout": "0ms",
@@ -407,11 +400,7 @@
                     "file": "/etc/maxscale.cnf",
                     "type": "static"
                 },
-<<<<<<< HEAD
-                "started": "Mon Oct 17 17:36:00 2022",
-=======
-                "started": "Thu Jul 20 15:20:06 2023",
->>>>>>> da24614a
+                "started": "Thu Jul 20 15:29:02 2023",
                 "state": "Started",
                 "statistics": {
                     "active_operations": 0,
@@ -474,7 +463,7 @@
                         "user": "root"
                     }
                 ],
-                "users_last_update": "Mon Oct 17 17:36:01 2022"
+                "users_last_update": "Thu Jul 20 15:29:03 2023"
             },
             "id": "RW-Split-Router",
             "links": {
@@ -578,11 +567,6 @@
                     "max_connections": 0,
                     "max_replication_lag": "0ms",
                     "max_sescmd_history": 50,
-<<<<<<< HEAD
-=======
-                    "max_slave_connections": 255,
-                    "max_slave_replication_lag": "0ms",
->>>>>>> da24614a
                     "multiplex_timeout": "60000ms",
                     "net_write_timeout": "0ms",
                     "password": "*****",
@@ -594,16 +578,6 @@
                     "session_trace": false,
                     "session_track_trx_state": false,
                     "strip_db_esc": true,
-<<<<<<< HEAD
-=======
-                    "transaction_replay": false,
-                    "transaction_replay_attempts": 5,
-                    "transaction_replay_checksum": "full",
-                    "transaction_replay_max_size": 1048576,
-                    "transaction_replay_retry_on_deadlock": false,
-                    "transaction_replay_retry_on_mismatch": false,
-                    "transaction_replay_timeout": "0ms",
->>>>>>> da24614a
                     "type": "service",
                     "user": "maxuser",
                     "user_accounts_file": null,
@@ -619,11 +593,7 @@
                     "file": "/etc/maxscale.cnf",
                     "type": "static"
                 },
-<<<<<<< HEAD
-                "started": "Mon Oct 17 17:36:00 2022",
-=======
-                "started": "Thu Jul 20 15:20:06 2023",
->>>>>>> da24614a
+                "started": "Thu Jul 20 15:29:02 2023",
                 "state": "Started",
                 "statistics": {
                     "active_operations": 0,
@@ -686,7 +656,7 @@
                         "user": "root"
                     }
                 ],
-                "users_last_update": "Mon Oct 17 17:36:01 2022"
+                "users_last_update": "Thu Jul 20 15:29:03 2023"
             },
             "id": "Read-Connection-Router",
             "links": {
