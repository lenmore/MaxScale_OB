# Connection Routing with MariaDB MaxScale

The goal of this tutorial is to configure a system that has two ports available, one for
write connections and another for read connections. The read connections are load-
balanced across replica servers.

## Setting up MariaDB MaxScale

This tutorial is a part of the [MariaDB MaxScale Tutorial](MaxScale-Tutorial.md).
Please read it and follow the instructions. Return here once basic setup is complete.

## Configuring services

We want two services and ports to which the client application can connect. One service
routes client connections to the primary server, the other load balances between replica
servers. To achieve this, we need to define two services in the configuration file.

Create the following two sections in your configuration file. The section names are the
names of the services and should be meaningful. For this tutorial, we use the names
*Write-Service* and *Read-Service*.

```
[Write-Service]
type=service
router=readconnroute
router_options=master
servers=dbserv1, dbserv2, dbserv3
user=maxscale
password=maxscale_pw

[Read-Service]
type=service
router=readconnroute
router_options=slave
servers=dbserv1, dbserv2, dbserv3
user=maxscale
password=maxscale_pw
```

*router* defines the routing module used. Here we use *readconnroute* for
connection-level routing.

A service needs a list of servers to route queries to. The server names must
match the names of server sections in the configuration file and not the hostnames or
addresses of the servers.

The *router_options*-parameter tells the *readconnroute*-module which servers it should
route a client connection to. For the write service we use the `master`-type and for the
read service the `slave`-type.

The *user* and *password* parameters define the credentials the service uses to populate
user authentication data. These users were created at the start of the
[MaxScale Tutorial](MaxScale-Tutorial.md).

For increased security, see [password encryption](Encrypting-Passwords.md).

## Configuring the Listener

To allow network connections to a service, a network ports must be associated with it.
This is done by creating a separate listener section in the configuration file. A service
may have multiple listeners but for this tutorial one per service is enough.

```
[Write-Listener]
type=listener
service=Write-Service
port=3306

[Read-Listener]
type=listener
service=Read-Service
port=3307
```

The *service* parameter tells which service the listener connects to. For the
*Write-Listener* we set it to *Write-Service* and for the *Read-Listener* we set
it to *Read-Service*.

<<<<<<< HEAD
A listener must define the protocol module it uses. This must be *MariaDBClient* for all
database listeners. *port* defines the network port to listen on.
=======
A listener must define the network port to listen on.
>>>>>>> b82c0bb8

The optional *address*-parameter defines the local address the listener should bind to.
This may be required when the host machine has multiple network interfaces. The
default behavior is to listen on all network interfaces (the IPv6 address `::`).

## Starting MariaDB MaxScale

For the last steps, please return to [MaxScale Tutorial](MaxScale-Tutorial.md).<|MERGE_RESOLUTION|>--- conflicted
+++ resolved
@@ -76,12 +76,7 @@
 *Write-Listener* we set it to *Write-Service* and for the *Read-Listener* we set
 it to *Read-Service*.
 
-<<<<<<< HEAD
-A listener must define the protocol module it uses. This must be *MariaDBClient* for all
-database listeners. *port* defines the network port to listen on.
-=======
 A listener must define the network port to listen on.
->>>>>>> b82c0bb8
 
 The optional *address*-parameter defines the local address the listener should bind to.
 This may be required when the host machine has multiple network interfaces. The
