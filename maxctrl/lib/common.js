/*
 * Copyright (c) 2016 MariaDB Corporation Ab
 *
 * Use of this software is governed by the Business Source License included
 * in the LICENSE.TXT file and at www.mariadb.com/bsl11.
 *
 * Change Date: 2026-08-25
 *
 * On the date above, in accordance with the Business Source License, use
 * of this software will be governed by version 2 or later of the General
 * Public License.
 */

var axios = require("axios");
var colors = require("colors/safe");
var Table = require("cli-table");
var consoleLib = require("console");
var os = require("os");
var fs = require("fs");
var https = require("https");
var readlineSync = require("readline-sync");
var utils = require("./utils.js");

function normalizeWhitespace(table) {
  table.forEach((v) => {
    if (Array.isArray(v)) {
      // `table` is an array of arrays
      v.forEach((k) => {
        if (typeof v[k] == "string") {
          v[k] = v[k].replace(/\s+/g, " ");
        }
      });
    } else if (!Array.isArray(v) && v instanceof Object) {
      // `table` is an array of objects
      Object.keys(v).forEach((k) => {
        if (typeof v[k] == "string") {
          v[k] = v[k].replace(/\s+/g, " ");
        }
      });
    }
  });
}

module.exports = function () {
  this._ = require("lodash-getpath");

  // The main entry point into the library. This function is used to do
  // cluster health checks and to propagate the commands to multiple
  // servers.
  this.maxctrl = async function (argv, cb) {
    // No password given, ask it from the command line
    if (argv.p == "") {
      if (process.stdin.isTTY) {
        argv.p = readlineSync.question("Enter password: ", {
          hideEchoBack: true,
        });
      } else {
        var line = fs.readFileSync(0);
        argv.p = line.toString().trim();
      }
    }

    // Split the hostnames, separated by commas
    argv.hosts = argv.hosts.split(",");

    this.argv = argv;

    if (!argv.hosts || argv.hosts.length < 1) {
      argv.reject("No hosts defined");
    }

    try {
      await pingCluster(argv.hosts);
      var rval = [];

      for (i of argv.hosts) {
        if (argv.hosts.length > 1) {
          rval.push(colors.yellow(i));
        }

        rval.push(await cb(i));
      }

      argv.resolve(argv.quiet ? undefined : rval.join(os.EOL));
    } catch (err) {
      argv.reject(err);
    }
  };

  this.parseValue = function (value) {
    if (typeof value == "string" && value.length == 0) {
      return value;
    }

    if (value == "true") {
      // JSON true
      return true;
    } else if (value == "false") {
      // JSON false
      return false;
    }

    var n = Number(value);

    if (!Number.isNaN(n)) {
      return n;
    }

    try {
      const v = JSON.parse(value);
      if ((typeof v === "object" && typeof v !== "null") || Array.isArray(v)) {
        return v;
      }
    } catch {
      // Not a JSON object or an array treat it as a string
    }

    return value;
  };

  // Filter and format a JSON API resource from JSON to a table
  this.filterResource = function (res, fields) {
    table = [];

    res.data.forEach(function (i) {
      row = [];

      fields.forEach(function (p) {
        var v = _.getPath(i, p.path, "");

        if (Array.isArray(v)) {
          v = v.join(", ");
        }

        row.push(v);
      });

      table.push(row);
    });

    return table;
  };

  // Convert a table that was generated from JSON into a string
  this.tableToString = function (table) {
    if (this.argv.tsv) {
      // Convert whitespace into spaces to prevent breaking the TSV format
      normalizeWhitespace(table);
    }

    str = table.toString();

    if (this.argv.tsv) {
      str = utils.strip_colors(str);

      // Trim trailing whitespace that cli-table generates
      str = str
        .split(os.EOL)
        .map((s) =>
          s
            .split("\t")
            .map((s) => s.trim())
            .join("\t")
        )
        .join(os.EOL);
    }
    return str;
  };

  // Get a resource as raw collection; a matrix of strings
  this.getRawCollection = async function (host, resource, fields) {
    var res = await getJson(host, resource);
    return filterResource(res, fields);
  };

  // Convert the raw matrix of strings into a formatted string
  this.rawCollectionAsTable = function (arr, fields) {
    var header = [];

    fields.forEach(function (i) {
      header.push(i.name);
    });

    var table = getTable(header);

    arr.forEach((row) => {
      table.push(row);
    });
    return tableToString(table);
  };

  // Request a resource collection and format it as a string
  this.getTransposedCollection = async function (host, resource, fields) {
    var arr = await getRawCollection(host, resource, fields);
    var table = getTable([]);

    for (var i = 0; i < fields.length; i++) {
      var row = [colors.cyan(fields[i].name)].concat(arr.map((v) => v[i]));
      table.push(row);
    }

    return tableToString(table);
  };

  // Request a resource collection and format it as a string
  this.getCollection = async function (host, resource, fields) {
    var res = await getRawCollection(host, resource, fields);
    return rawCollectionAsTable(res, fields);
  };

  // Request a part of a resource as a collection and return it as a string
  this.getSubCollection = async function (host, resource, subres, fields) {
    var res = await doRequest(host, resource);
    var header = [];

    fields.forEach(function (i) {
      header.push(i.name);
    });

    var table = getTable(header);

    _.getPath(res.data, subres, []).forEach(function (i) {
      row = [];

      fields.forEach(function (p) {
        var v = _.getPath(i, p.path, "");

        if (Array.isArray(v) && typeof v[0] != "object") {
          v = v.join(", ");
        } else if (typeof v == "object") {
          v = JSON.stringify(v, null, 4);
        }
        row.push(v);
      });

      table.push(row);
    });

    return tableToString(table);
  };

  // Format and filter a JSON object into a string by using a key-value list
  this.formatResource = function (fields, data) {
    var table = getList();

    var separator;
    var max_length;

    if (this.argv.tsv) {
      separator = ", ";
      max_length = Number.MAX_SAFE_INTEGER;
    } else {
      separator = "\n";
      var max_field_length = 0;
      fields.forEach(function (i) {
        var k = i.name;
        if (k.length > max_field_length) {
          max_field_length = k.length;
        }
      });
      max_field_length += 7; // Borders etc.

      max_length = process.stdout.columns - max_field_length;
      if (max_length < 30) {
        // Ignore excessively narrow terminals.
        max_length = 30;
      }
    }

    fields.forEach(function (i) {
      var k = i.name;
      var path = i.path;
      var v = _.getPath(data, path, "");

      if (Array.isArray(v) && typeof v[0] != "object") {
        if (separator == "\n") {
          var s = "";
          v.forEach(function (part) {
            if (s.length) {
              s = s + "\n";
            }
            if (part.length > max_length) {
              part = part.substr(0, max_length - 3);
              part = part + "...";
            }
            s = s + part;
          });
          v = s;
        } else {
          v = v.join(separator);
          if (v.length > max_length) {
            v = v.substr(0, max_length - 3);
            v = v + "...";
          }
        }
      } else if (typeof v == "object") {
        // We ignore max_length here.
        v = JSON.stringify(v, null, 4);
      }

      var o = {};
      o[k] = v;
      table.push(o);
    });

    return tableToString(table);
  };

  // Request a single resource and format it with a key-value list
  this.getResource = async function (host, resource, fields) {
    var res = await doRequest(host, resource);
    return formatResource(fields, res.data);
  };

  // Perform a getResource on a collection of resources and return it in string format
  this.getCollectionAsResource = async function (host, resource, fields) {
    var res = await doRequest(host, resource);
    return res.data.map((i) => formatResource(fields, i)).join("\n");
  };

  // Perform a PATCH on a resource
  this.updateValue = function (host, resource, key, value) {
    var body = {};
    _.set(body, key, value);
    return doRequest(host, resource, { method: "PATCH", data: body });
  };

  // Helper for converting endpoints to acutal URLs
  this.getUri = function (host, endpoint) {
    var base = this.argv.secure ? "https://" : "http://";

    if (this.argv["skip-sync"]) {
      endpoint += endpoint.includes("?") ? "&" : "?";
      endpoint += "sync=false";
    }

    return base + host + "/v1/" + endpoint;
  };

  // Return an OK message
  this.OK = function () {
    return Promise.resolve(colors.green("OK"));
  };

  // Set TLS certificates
  this.setTlsCerts = function (args) {
    agentOptions = {};
    if (this.argv["tls-key"]) {
      agentOptions.key = fs.readFileSync(this.argv["tls-key"]);
    }

    if (this.argv["tls-cert"]) {
      agentOptions.cert = fs.readFileSync(this.argv["tls-cert"]);
    }

    if (this.argv["tls-ca-cert"]) {
      agentOptions.ca = fs.readFileSync(this.argv["tls-ca-cert"]);
    }

    if (this.argv["tls-passphrase"]) {
      agentOptions.passphrase = this.argv["tls-passphrase"];
    }

    if (!this.argv["tls-verify-server-cert"]) {
      agentOptions.rejectUnauthorized = false;
    }

    if (Object.keys(agentOptions).length > 0) {
      args.httpsAgent = new https.Agent(agentOptions);
    }
  };

  this.simpleRequest = function (host, resource, obj) {
    args = obj || {};
    args.url = getUri(host, resource);
    args.auth = { username: argv.u, password: argv.p };
    args.timeout = this.argv.timeout;

    // This prevents http_proxy from interfering with maxctrl if no_proxy is not defined. There's really
    // no practical reason to use a proxy with localhost so this shouldn't have any negative side-effects.
    if (host.startsWith("127.0.0.1") || host.startsWith("localhost")) {
      args.proxy = false;
    }

    try {
      setTlsCerts(args);
    } catch (err) {
      return error("Failed to set TLS certificates: " + JSON.stringify(err, null, 4));
    }

    return axios(args);
  };

  // Helper for executing requests and handling their responses, returns a
  // promise that is fulfilled when all requests successfully complete. The
  // promise is rejected if any of the requests fails.
<<<<<<< HEAD
  this.doRequest = async function (host, resource, obj) {
    try {
      var res = await simpleRequest(host, resource, obj);

      // Don't generate warnings if the output is not a TTY. This prevents scripts from breaking.
      if (process.stdout.isTTY && process.env["MAXCTRL_WARNINGS"] != "0" && res.headers["mxs-warning"]) {
        console.log(colors.yellow("Warning: ") + res.headers["mxs-warning"]);
        console.log(`To hide these warnings, run:

    export MAXCTRL_WARNINGS=0
`);
=======
  this.doAsyncRequest = function (host, resource, cb, obj) {
    return simpleRequest(host, resource, obj).then(
      function (res) {
        if (res && cb) {
          // Request OK, returns data
          return cb(res);
        } else {
          // Request OK, no data or data is ignored
          return OK();
        }
      },
      function (err) {
        if (err.response && err.response.body) {
          return error(
            "Server at " +
              err.response.request.uri.host +
              " responded with status code " +
              err.statusCode +
              " to `" +
              err.response.request.method +
              " " +
              resource +
              "`:" +
              JSON.stringify(err.response.body, null, 4)
          );
        } else if (err.statusCode) {
          return error(
            "Server at " +
              err.response.request.uri.host +
              " responded with status code " +
              err.statusCode +
              " to `" +
              err.response.request.method +
              " " +
              resource +
              "`"
          );
        } else if (err.error) {
          if (err.error.code == "ECONNREFUSED") {
            return error("Could not connect to MaxScale");
          } else if (err.error.code == "ESOCKETTIMEDOUT") {
            return error("Connection to MaxScale timed out");
          } else if (err.error.code == "ECONNRESET" && !argv.secure) {
            return error(err.message + ". If MaxScale is configured to use HTTPS, use the --secure option.");
          } else if (err.message) {
            return error(err.error.code + ": " + err.message);
          } else {
            return error(JSON.stringify(err.error, null, 4));
          }
        } else {
          return error("Undefined error: " + JSON.stringify(err, null, 4));
        }
>>>>>>> 753d6e29
      }

      return res.data ? res.data : OK();
    } catch (err) {
      if (err.response) {
        var extra = "";
        if (err.response.data) {
          extra = os.EOL + JSON.stringify(err.response.data, null, 4);
        }

        var host = err.config.url.replace(resource, "").replace("/v1/", "");

        return error(
          "Server at " +
            host +
            " responded with " +
            err.response.status +
            " " +
            err.response.statusText +
            " to `" +
            err.config.method.toUpperCase() +
            " " +
            resource +
            "`" +
            extra
        );
      } else if (err.code == "ECONNREFUSED") {
        return error("Could not connect to MaxScale");
      } else if (err.code == "ESOCKETTIMEDOUT") {
        return error("Connection to MaxScale timed out");
      } else if (err.message) {
        return error(err.message);
      } else {
        return error("Undefined error: " + JSON.stringify(err, null, 4));
      }
    }
  };

  // Perform a request and return the resulting JSON as a promise
  this.getJson = function (host, resource) {
    return doRequest(host, resource);
  };

  // Return an error message as a rejected promise
  this.error = function (err) {
    return Promise.reject(colors.red("Error: ") + err);
  };

  // Prints a warning for live users, piped output into scripts won't contain these
  this.warning = function (msg) {
    if (!this.argv.tsv && process.stdout.isTTY) {
      console.log(colors.yellow("Warning: ") + msg);
    }
  };

  this.rDnsOption = {
    shortname: "rdns",
    optionOn: "rdns=true",
    definition: {
      describe: "Perform a reverse DNS lookup on client IPs",
      type: "boolean",
      default: false,
    },
  };

  this.fieldDescriptions = function (fields) {
    var t = new Table({
      chars: {
        top: " ",
        "top-mid": "",
        "top-left": "",
        "top-right": "",
        left: " ",
        right: "",
        "left-mid": "",
        mid: "",
        "mid-mid": "",
        "right-mid": "",
        middle: "|",
        bottom: "",
        "bottom-mid": "",
        "bottom-left": "",
        "bottom-right": "",
      },
    });

    t.push(["Field", "Description"]);
    t.push(["-----", "-----------"]);

    for (f of fields) {
      t.push([f.name, f.description]);
    }

    return "\n\n" + t.toString();
  };

  this.helpMsg = "At least one command is required, see output of `--help` for more information.";
};

//
// The following are mainly for internal use
//

var tsvopts = {
  chars: {
    top: "",
    "top-mid": "",
    "top-left": "",
    "top-right": "",
    bottom: "",
    "bottom-mid": "",
    "bottom-left": "",
    "bottom-right": "",
    left: "",
    "left-mid": "",
    mid: "",
    "mid-mid": "",
    right: "",
    "right-mid": "",
    middle: "\t",
  },
  style: {
    "padding-left": 0,
    "padding-right": 0,
    compact: true,
  },
};

function getList() {
  var opts = {
    style: { head: ["cyan"] },
  };

  if (this.argv.tsv) {
    opts = _.assign(opts, tsvopts);
  }

  return new Table(opts);
}

// Creates a table-like array for output. The parameter is an array of header names
function getTable(headobj) {
  for (i = 0; i < headobj.length; i++) {
    headobj[i] = colors.cyan(headobj[i]);
  }

  var opts;

  if (this.argv.tsv) {
    opts = _.assign(opts, tsvopts);
  } else {
    opts = {
      head: headobj,
    };
  }

  return new Table(opts);
}

function pingCluster(hosts) {
  var promises = [];

  if (hosts.length > 1) {
    hosts.forEach(function (i) {
      args = {};
      args.url = getUri(i, "");
      args.auth = { username: argv.u, password: argv.p };
      setTlsCerts(args);
      promises.push(axios(args));
    });
  }

  return Promise.all(promises);
}<|MERGE_RESOLUTION|>--- conflicted
+++ resolved
@@ -394,7 +394,6 @@
   // Helper for executing requests and handling their responses, returns a
   // promise that is fulfilled when all requests successfully complete. The
   // promise is rejected if any of the requests fails.
-<<<<<<< HEAD
   this.doRequest = async function (host, resource, obj) {
     try {
       var res = await simpleRequest(host, resource, obj);
@@ -406,60 +405,6 @@
 
     export MAXCTRL_WARNINGS=0
 `);
-=======
-  this.doAsyncRequest = function (host, resource, cb, obj) {
-    return simpleRequest(host, resource, obj).then(
-      function (res) {
-        if (res && cb) {
-          // Request OK, returns data
-          return cb(res);
-        } else {
-          // Request OK, no data or data is ignored
-          return OK();
-        }
-      },
-      function (err) {
-        if (err.response && err.response.body) {
-          return error(
-            "Server at " +
-              err.response.request.uri.host +
-              " responded with status code " +
-              err.statusCode +
-              " to `" +
-              err.response.request.method +
-              " " +
-              resource +
-              "`:" +
-              JSON.stringify(err.response.body, null, 4)
-          );
-        } else if (err.statusCode) {
-          return error(
-            "Server at " +
-              err.response.request.uri.host +
-              " responded with status code " +
-              err.statusCode +
-              " to `" +
-              err.response.request.method +
-              " " +
-              resource +
-              "`"
-          );
-        } else if (err.error) {
-          if (err.error.code == "ECONNREFUSED") {
-            return error("Could not connect to MaxScale");
-          } else if (err.error.code == "ESOCKETTIMEDOUT") {
-            return error("Connection to MaxScale timed out");
-          } else if (err.error.code == "ECONNRESET" && !argv.secure) {
-            return error(err.message + ". If MaxScale is configured to use HTTPS, use the --secure option.");
-          } else if (err.message) {
-            return error(err.error.code + ": " + err.message);
-          } else {
-            return error(JSON.stringify(err.error, null, 4));
-          }
-        } else {
-          return error("Undefined error: " + JSON.stringify(err, null, 4));
-        }
->>>>>>> 753d6e29
       }
 
       return res.data ? res.data : OK();
@@ -490,6 +435,8 @@
         return error("Could not connect to MaxScale");
       } else if (err.code == "ESOCKETTIMEDOUT") {
         return error("Connection to MaxScale timed out");
+      } else if (err.error.code == "ECONNRESET" && !argv.secure) {
+        return error(err.message + ". If MaxScale is configured to use HTTPS, use the --secure option.");
       } else if (err.message) {
         return error(err.message);
       } else {
