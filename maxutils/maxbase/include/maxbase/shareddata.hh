/*
 * Copyright (c) 2019 MariaDB Corporation Ab
 * Copyright (c) 2023 MariaDB plc, Finnish Branch
 *
 * Use of this software is governed by the Business Source License included
 * in the LICENSE.TXT file and at www.mariadb.com/bsl11.
 *
 * Change Date: 2027-05-22
 *
 * On the date above, in accordance with the Business Source License, use
 * of this software will be governed by version 2 or later of the General
 * Public License.
 */
#pragma once

#include <maxbase/ccdefs.hh>
#include <maxbase/assert.hh>
#include <maxbase/stopwatch.hh>

#include <functional>
#include <atomic>
#include <thread>
#include <mutex>
#include <condition_variable>
#include <vector>

namespace maxbase
{

/// Move CachelineAlignment and CachelineAtomic into something more appropriate TODO
constexpr int CachelineAlignment = 64;

template<typename T>
struct alignas (CachelineAlignment) CachelineAtomic : public std::atomic<T>
{
    using std::atomic<T>::atomic;
};

/**
 *  @class SharedData
 *
 *  This class represents data shared across multiple threads. Together with an updater this is
 *  essentially a multiple reader single writer, where updates to the data by the readars are
 *  handled in a writer/updater thread.
 *
 *  Motivation: Make reading shared, cached data a zero overhead operation
 *
 *  Worker - a thread reading data and sending updates
 *  Updater - a thread that reads and processes the updates.
 *
 *  In a multi-core system where shared data that can be modified by any worker, where such data is rarely
 *  modified but constantly read, regular synchronization can come at a heavy cost. One option is for each
 *  thread to manage their own thread local cache, but that can become very costly in terms of memory, or
 *  in performance, if creating a cache entry is a time consuming operation. Also, with thread local caches
 *  and large amounts of data, the cpu caches fill up quicker (L1, L2,...).
 *
 *  If the data is such that updates need not be immediately available, and that even the thread making the
 *  update does not need to be able to immediately read the same data back, SharedData presents a solution.
 *  Usually this kind of shared data is some sort of cache container, but it could be as simple as a single
 *  string with "breaking news" from GNN. It is easy to write specialized Updaters that can perform e.g.
 *  cumulative updates to some data, or, keep track of the 10 most used queries during the past 10 minutes.
 *
 *  SharedData contains two pointers to some data type, the current and the new pointer. Each Reader
 *  has its own copy of SharedData and can always read the current data without any locks by following
 *  the simple protocol of calling Data* ptr = reader_ready() at the top and bottom of their loop.
 *  All that reader_ready() does is to unconditionally copy the new pointer to the current pointer, and
 *  return the current pointer. Whenever capping number of copies of DataType is used (assume always)
 *  reader_ready() should be called at least at the top and bottom of the loop or function that uses
 *  the pointer.
 *  NOTE: Use the RAII SharedDataPtr class to make sure reader_ready() is called properly.
 *
 *  Updates to "data" are handled by a specialized GCUpdater. A worker makes an update using the
 *  ShareDataType::send_update() function. The associated GCUpdater will do what a regular a CAS
 *  reader/writer update would do but in a separate thread, with much more control of the overhead.
 *
 *  The ordering and causality of updates can be handled at various levels of strictness by an instance
 *  of a specialized GCUpdater and some co-operation from the Workers, obviously with a cost to system
 *  performance. However, disregarding causality and read-back, GCUpdater can process updates across all
 *  workers in the order the updates were created. Total ordering is on by default, if it is not needed,
 *  it pays to turn it off. For a thread to be able to immediately read back an update, it would
 *  be possible to add an intermediate cache layer (which could cause causality issues).
 *  At the time of writing, read-back and causality are not issues.
 *
 *  The queue of updates is in the SharedData instance, the instance of which is only shared by one
 *  worker and one updater (GCUpdater). There are three reasons for this, first and foremost data
 *  locality (low cache-memory pressure), second, it enables the use of an efficient lock-free
 *  single-producer-single-consumer algorithm, third, it scales very well to a large numbers of cores.
 *  (need a reference here, or something magic in the updater, which WILL become the bottleneck with
 *  lots cores and lots of updates, the latter of which is presumed NOT to happen).
 *
 *  See full example in gcupdater.hh
 *
 *  @tparam Data the type being shared. For example std::map<std::string, std::string>.
 *  @tparam Update the type used to send updates. For the std::map case, it could be a struct
 *                 struct MapUpdate
 *                 {
 *                     MapAction action; // enum class MapAction {InsertUpdate, Delete}
 *                     std::string key;
 *                     std::string value;
 *                 };
 *
 */
template<typename Data, typename Update>
class alignas (CachelineAlignment) SharedData
{
public:
    using DataType = Data;
    using UpdateType = Update;

    /**
     * @brief Constructor
     *
     * @param pData the initial DataType instance.
     * @param max_updates max number of updates to queue up. send_update() will block when the queue is full.
     *                    This number should by high enough that send_update() never blocks, or, does not
     *                    block under sensible load conditions.
     */
    SharedData(Data* pData,
               int max_updates,
               std::condition_variable* updater_wakeup,
               bool* pData_rdy,
               std::atomic<int64_t>* timestamp_generator);

    /**
     * @brief A reader/worker thread should call this each loop to get a ptr to a fresh copy of DataType.
     *        Since the number of copies of DataType* can be capped, it is important that reader_ready() is
     *        called before and after work is done. See SharedDataPtr.
     *
     * @return Pointer to the latest copy of DataType.
     *
     * TODO. When the number of cores increases, at some point "threads = auto" should start less workers
     *       than cores. With 96 cores, save 1-3 cores (really depending on what is expected to run
     *       in non-worker threads).
     */
    const DataType* reader_ready();

    /**
     * @brief A reader/worker calls this function to update DataType. The actual update will happen at some
     *        later time.
     *
     * @param update A suitable instance of UpdateType, which becomes InternalUpdate when queued up.
     */
    void send_update(const Update& update);

    // InternalUpdate adds a timestamp (order of creation) to UpdateType, for use by a
    // GCUpdater and it's subclasses.
    struct InternalUpdate
    {
        UpdateType update;
        int64_t    tstamp = 0;
    };

    // For GCUpdater to check if there is buffered data
    // when this SharedData is about to be removed.
    bool has_data() const;

    // For GCUpdater, so it can move SharedData into a vector (in initialization)
    SharedData(SharedData&& rhs);
private:
    // GCUpdater is a friend. All private functions are for GCUpdater, and nothing else, to call.
    template<typename Me>
    friend class GCUpdater;

    void set_new_data(const Data* pData);
    bool wait_for_updates(maxbase::Duration timeout, std::atomic<bool> *pNo_blocking);
    bool get_updates(std::vector<InternalUpdate>& swap_me);
    void reset_ptrs();
    void shutdown();

    std::pair<const Data*, const Data*> get_ptrs() const;

    mutable std::mutex          m_ptr_exchange_mutex;
    std::atomic<const Data*>    m_pCurrent;
    std::atomic<const Data*>    m_pNew;
    std::vector<InternalUpdate> m_queue;
    size_t                      m_queue_max;

    std::mutex               m_update_mutex;
    std::condition_variable* m_pUpdater_wakeup;
    bool*                    m_pData_rdy;

    std::condition_variable m_worker_wakeup;
    bool                    m_data_swapped_out = false;

    std::atomic<int64_t>* m_pTimestamp_generator;
};

/**
 *  @class SharedDataPtr
 *
 *  SharedDataPtr is a RAII class to make reader_ready() calls in construction and destruction,
 *  and every pointer access if it is acceptable for the client that the contents
 *  of DataType* may change from call to call. This is acceptable in almost all cases.
 *  - Use SharedDataPtr whenever possible.
 *  - Do not make SharedDataPtr a member of any class that outlives the thread loop,
 *    or the function where DataType* is needed.
 *  - Do not save the DataType* retrieved from SharedDataPtr if it can be avoided.
 *
 */
template<typename SD>
class SharedDataPtr
{
public:
    using SharedDataType = SD;
    using DataType = typename SharedDataType::DataType;

    /**
     * @brief Constructor
     *
     * @param SharedDataType the instance to wrap.
     * @param stable_read true means DataType* will only be read once, by calling reader_ready().
     *                    false means that reader_ready() is called every time the DataType* is accessed.
     *                    stable_read = false is almost always the correct solution
     */
    SharedDataPtr(SharedDataType* shared_data, bool stable_read = false);
    SharedDataPtr(SharedDataPtr&& rhs) = default;
    SharedDataPtr& operator=(SharedDataPtr&& rhs) = default;

    // Ptr to DataType
    const DataType* operator->();

    // Ptr to DataType
    const DataType* get();

    ~SharedDataPtr();
private:
    SharedDataType* m_shared_data;
    DataType*       m_pCurrentData;
    const bool      m_stable_read;
};

// Convenience maker of SharedDataPtr
template<typename SD>
SharedDataPtr<SD> make_shared_data_ptr(SD* sd, bool stable_read = false)
{
    return SharedDataPtr<SD>(sd, stable_read);
}


/// IMPLEMENTATION
///

extern CachelineAtomic<int64_t> num_updater_updates;
extern CachelineAtomic<int64_t> num_updater_copies;
extern CachelineAtomic<int64_t> num_shareddata_updater_blocks;
extern CachelineAtomic<int64_t> num_shareddata_worker_blocks;   // <-- Rapid growth means something is wrong
extern CachelineAtomic<int64_t> num_gcupdater_cap_waits;        // <-- Rapid growth means something is wrong

/**
 * For tweaking and debug. This just formats the counters above into a string.
 */
std::string get_gc_stats();

template<typename Data, typename Update>
SharedData<Data, Update>::SharedData(Data* pData,
                                     int max_updates,
                                     std::condition_variable* updater_wakeup,
                                     bool* pData_rdy,
                                     std::atomic<int64_t>* timestamp_generator)
    : m_queue_max(max_updates)
    , m_pUpdater_wakeup(updater_wakeup)
    , m_pData_rdy(pData_rdy)
    , m_pTimestamp_generator(timestamp_generator)
{
    m_queue.reserve(m_queue_max);
    m_pCurrent.store(pData, std::memory_order_relaxed);
    m_pNew.store(pData, std::memory_order_relaxed);
}

template<typename Data, typename Update>
SharedData<Data, Update>::SharedData(SharedData&& rhs)
    : m_pCurrent(rhs.m_pCurrent.load())
    , m_pNew(rhs.m_pNew.load())
    , m_queue(std::move(rhs.m_queue))
    , m_queue_max(rhs.m_queue_max)
    , m_pUpdater_wakeup(rhs.m_pUpdater_wakeup)
    , m_pData_rdy(rhs.m_pData_rdy)
    , m_pTimestamp_generator(rhs.m_pTimestamp_generator)
{
}

template<typename Data, typename Update>
void SharedData<Data, Update>::set_new_data(const Data* pData)
{
    std::unique_lock<std::mutex> guard(m_ptr_exchange_mutex);
    m_pNew.store(pData, std::memory_order_release);
}

template<typename Data, typename Update>
std::pair<const Data*, const Data*> SharedData<Data, Update>::get_ptrs() const
{
    std::unique_lock<std::mutex> guard(m_ptr_exchange_mutex);
    const Data* ptr1 = m_pCurrent.load(std::memory_order_acquire);
    const Data* ptr2 = m_pNew.load(std::memory_order_acquire);

    return {ptr1, ptr2};
}

template<typename Data, typename Update>
bool SharedData<Data, Update>::wait_for_updates(maxbase::Duration timeout, std::atomic<bool>* pNo_blocking)
{
    // The updater can call this on any instance of its SharedDatas
    std::unique_lock<std::mutex> guard(m_update_mutex);

    bool ret_got_data = false;
<<<<<<< HEAD
    if (m_queue.empty())
    {
        *m_pData_rdy = false;
        auto pred = [this, pNo_blocking]() {
            return *m_pData_rdy || (*pNo_blocking).load(std::memory_order_relaxed);
        };
=======
    auto pred = [this]() {
        return *m_pData_rdy;
    };
>>>>>>> 9847e96c

    if (timeout.count() != 0)
    {
        ret_got_data = m_pUpdater_wakeup->wait_for(guard, timeout, pred);
    }
    else
    {
        m_pUpdater_wakeup->wait(guard, pred);
        ret_got_data = true;
    }

    mxb_assert(*m_pData_rdy || !ret_got_data);

    // Since this flag is used as the predicate for the condition variable, it must be set to false only after
    // the condition variable has been waited on.
    *m_pData_rdy = false;

    return ret_got_data;
}

template<typename Data, typename Update>
bool SharedData<Data, Update>::get_updates(std::vector<InternalUpdate>& swap_me)
{
    std::unique_lock<std::mutex> guard(m_update_mutex, std::defer_lock);

    if (!guard.try_lock())
    {
        num_shareddata_updater_blocks.fetch_add(1, std::memory_order_release);
        return false;
    }

    swap_me.swap(m_queue);

    num_updater_updates.fetch_add(swap_me.size(), std::memory_order_release);

    m_data_swapped_out = true;
    m_worker_wakeup.notify_one();

    return true;
}

template<typename Data, typename Update>
void SharedData<Data, Update>::reset_ptrs()
{
    m_pCurrent.store(0, std::memory_order_release);
    m_pNew.store(0, std::memory_order_release);
}

template<typename Data, typename Update>
void SharedData<Data, Update>::send_update(const Update& update)
{
    InternalUpdate iu {update, (*m_pTimestamp_generator).fetch_add(1, std::memory_order_release)};

    std::unique_lock<std::mutex> guard(m_update_mutex);

    for (bool done = false; !done;)
    {
        if (m_queue.size() < m_queue_max)
        {
            m_queue.push_back(iu);
            *m_pData_rdy = true;
            m_pUpdater_wakeup->notify_one();
            done = true;
        }
        else
        {
            num_shareddata_worker_blocks.fetch_add(1, std::memory_order_relaxed);
            m_data_swapped_out = false;
            m_worker_wakeup.wait(guard, [this]() {
                return m_data_swapped_out;
            });
        }
    }
}

template<typename Data, typename Update>
bool SharedData<Data, Update>::has_data() const
{
    return !m_queue.empty();
}

template<typename Data, typename Update>
const Data* SharedData<Data, Update>::reader_ready()
{
    std::unique_lock<std::mutex> guard(m_ptr_exchange_mutex);
    const Data* new_ptr = m_pNew.load(std::memory_order_acquire);
    m_pCurrent.store(new_ptr, std::memory_order_release);
    return new_ptr;
}

template<typename Data, typename Update>
void SharedData<Data, Update>::shutdown()
{
    // The workers have already stopped and their threads joined. The gcupdater can get stuck
    // because of that, so GCUpdater<SD>::stop() calls this on one (any) SharedData instance.
    std::unique_lock<std::mutex> guard(m_update_mutex);

    *m_pData_rdy = true;
    m_pUpdater_wakeup->notify_one();
}


template<typename SD>
SharedDataPtr<SD>::SharedDataPtr(SD* shared_data, bool stable_read)
    : m_shared_data{shared_data}
    , m_pCurrentData(const_cast<typename SD::DataType*>(shared_data->reader_ready()))
    , m_stable_read(stable_read)
{
}

template<typename SD>
const typename SD::DataType* SharedDataPtr<SD>::operator->()
{
    return get();
}

template<typename SD>
const typename SD::DataType* SharedDataPtr<SD>::get()
{
    if (!m_stable_read)
    {
        m_pCurrentData = const_cast<typename SD::DataType*>(m_shared_data->reader_ready());
    }
    return m_pCurrentData;
}

template<typename SD>
SharedDataPtr<SD>::~SharedDataPtr()
{
    m_shared_data->reader_ready();
}
}<|MERGE_RESOLUTION|>--- conflicted
+++ resolved
@@ -303,18 +303,9 @@
     std::unique_lock<std::mutex> guard(m_update_mutex);
 
     bool ret_got_data = false;
-<<<<<<< HEAD
-    if (m_queue.empty())
-    {
-        *m_pData_rdy = false;
-        auto pred = [this, pNo_blocking]() {
-            return *m_pData_rdy || (*pNo_blocking).load(std::memory_order_relaxed);
-        };
-=======
-    auto pred = [this]() {
-        return *m_pData_rdy;
+    auto pred = [this, pNo_blocking]() {
+        return *m_pData_rdy || (*pNo_blocking).load(std::memory_order_relaxed);
     };
->>>>>>> 9847e96c
 
     if (timeout.count() != 0)
     {
@@ -326,7 +317,7 @@
         ret_got_data = true;
     }
 
-    mxb_assert(*m_pData_rdy || !ret_got_data);
+    mxb_assert(pred() || !ret_got_data);
 
     // Since this flag is used as the predicate for the condition variable, it must be set to false only after
     // the condition variable has been waited on.
