--- conflicted
+++ resolved
@@ -72,10 +72,6 @@
 #include <cstdint>
 #include <new>
 #include <string>
-<<<<<<< HEAD
-#include <chrono>
-=======
->>>>>>> 2564bef2
 
 using namespace std::string_literals;
 
