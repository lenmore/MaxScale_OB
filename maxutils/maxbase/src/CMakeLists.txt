find_package(LibXml2 REQUIRED)

include_directories(${LIBXML2_INCLUDE_DIR})

add_library(maxbase STATIC
  alloc.cc
  atomic.cc
  average.cc
  eventcount.cc
  filesystem.cc
  format.cc
  hexdump.cc
  host.cc
  http.cc
  ini.cc
  json.cc
  log.cc
  logger.cc
  maxbase.cc
  messagequeue.cc
  pam_utils.cc
  pretty_print.cc
  random.cc
  regex.cc
  secrets.cc
  semaphore.cc
  shareddata.cc
  ssl.cc
  stacktrace.cc
  stopwatch.cc
  string.cc
  system.cc
  threadpool.cc
  watchedworker.cc
  watchdognotifier.cc
  worker.cc
  workertask.cc
  xml.cc
  cpuinfo.cc
  )

if(HAVE_SYSTEMD)
target_link_libraries(maxbase systemd)
endif()

add_dependencies(maxbase pcre2 jansson)
set_target_properties(maxbase PROPERTIES VERSION "1.0.0" LINK_FLAGS -Wl,-z,defs)
<<<<<<< HEAD
target_link_libraries(maxbase ${CURL_LIBRARIES} ${PAM_LIBRARIES} ${PCRE2_LIBRARIES} pthread rt inih)
=======
target_link_libraries(maxbase
        ${CURL_LIBRARIES} ${PAM_LIBRARIES} ${PCRE2_LIBRARIES} ${JANSSON_LIBRARIES} pthread rt)
>>>>>>> 1aebc2d0
if (BUILD_TESTS)
  add_subdirectory(test)
endif()<|MERGE_RESOLUTION|>--- conflicted
+++ resolved
@@ -45,12 +45,8 @@
 
 add_dependencies(maxbase pcre2 jansson)
 set_target_properties(maxbase PROPERTIES VERSION "1.0.0" LINK_FLAGS -Wl,-z,defs)
-<<<<<<< HEAD
-target_link_libraries(maxbase ${CURL_LIBRARIES} ${PAM_LIBRARIES} ${PCRE2_LIBRARIES} pthread rt inih)
-=======
 target_link_libraries(maxbase
-        ${CURL_LIBRARIES} ${PAM_LIBRARIES} ${PCRE2_LIBRARIES} ${JANSSON_LIBRARIES} pthread rt)
->>>>>>> 1aebc2d0
+        ${CURL_LIBRARIES} ${PAM_LIBRARIES} ${PCRE2_LIBRARIES} ${JANSSON_LIBRARIES} pthread rt inih)
 if (BUILD_TESTS)
   add_subdirectory(test)
 endif()