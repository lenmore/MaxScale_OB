--- conflicted
+++ resolved
@@ -65,11 +65,8 @@
     computed: {
         ...mapState({
             current_filter: state => state.filter.current_filter,
-<<<<<<< HEAD
             MXS_OBJ_TYPES: state => state.app_config.MXS_OBJ_TYPES,
-=======
             module_parameters: 'module_parameters',
->>>>>>> c11e0bbd
         }),
         filter_diagnostics() {
             return this.$typy(this.current_filter, 'attributes.filter_diagnostics')
