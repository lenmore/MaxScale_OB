/*
 * Copyright (c) 2020 MariaDB Corporation Ab
 * Copyright (c) 2023 MariaDB plc, Finnish Branch
 *
 * Use of this software is governed by the Business Source License included
 * in the LICENSE.TXT file and at www.mariadb.com/bsl11.
 *
 * Change Date: 2027-10-10
 *
 * On the date above, in accordance with the Business Source License, use
 * of this software will be governed by version 2 or later of the General
 * Public License.
 */

import mount from '@tests/unit/setup'
import Servers from '@rootSrc/pages/Dashboard/Servers'
import { findAnchorLinkInTable, getUniqueResourceNamesStub } from '@tests/unit/utils'
import { makeServer } from '@tests/unit/mirage/api'
import { initAllServers } from '@tests/unit/mirage/servers'
import { initAllMonitors } from '@tests/unit/mirage/monitors'
const expectedTableHeaders = [
    { text: `Monitor`, value: 'groupId', autoTruncate: true, padding: '0px 0px 0px 24px' },
    { text: 'State', value: 'monitorState', padding: '0px 12px 0px 24px' },
    { text: 'Servers', value: 'id', autoTruncate: true, padding: '0px 0px 0px 24px' },
    { text: 'Address', value: 'serverAddress', padding: '0px 0px 0px 24px' },
    {
        text: 'Connections',
        value: 'serverConnections',
        autoTruncate: true,
        padding: '0px 0px 0px 24px',
    },
    { text: 'State', value: 'serverState', padding: '0px 0px 0px 24px' },
    { text: 'GTID', value: 'gtid', padding: '0px 0px 0px 24px' },
    { text: 'Services', value: 'serviceIds', autoTruncate: true },
]

let api
let originalXMLHttpRequest = XMLHttpRequest

describe('Dashboard Servers tab', () => {
    let wrapper
    before(() => {
        api = makeServer({ environment: 'test' })
        initAllServers(api)
        initAllMonitors(api)
        // Force node to use the monkey patched window.XMLHttpRequest
        // This needs to come after `makeServer()` is called.
        // eslint-disable-next-line no-global-assign
        XMLHttpRequest = window.XMLHttpRequest
    })
    beforeEach(async () => {
        wrapper = mount({
            shallow: false,
            component: Servers,
        })
        await wrapper.vm.$store.dispatch('server/fetchAllServers')
        await wrapper.vm.$store.dispatch('monitor/fetchAllMonitors')
    })

    after(() => {
        api.shutdown()
        // Restore node's original window.XMLHttpRequest.
        // eslint-disable-next-line no-global-assign
        XMLHttpRequest = originalXMLHttpRequest
    })

    it(`Should process table rows accurately`, () => {
        wrapper.vm.tableRows.forEach(row => {
            expect(row).to.include.all.keys(
                'id',
                'serverAddress',
                'serverConnections',
                'serverState',
                'serviceIds',
                'gtid',
                'groupId',
                'monitorState'
            )
        })
    })

    it(`Should pass expected table headers to data-table`, () => {
        const dataTable = wrapper.findComponent({ name: 'data-table' })
        expect(wrapper.vm.tableHeaders).to.be.deep.equals(expectedTableHeaders)
        expect(dataTable.vm.$props.headers).to.be.deep.equals(expectedTableHeaders)
    })

    it(`Should navigate to server detail page when a server is clicked`, async () => {
        const serverId = wrapper.vm.all_servers[0].id
        const aTag = findAnchorLinkInTable({
            wrapper: wrapper,
            rowId: serverId,
            cellIndex: expectedTableHeaders.findIndex(item => item.value === 'id'),
        })
        await aTag.trigger('click')
        expect(wrapper.vm.$route.path).to.be.equals(`/dashboard/servers/${serverId}`)
    })

    it(`Should navigate to service detail page when a service is clicked`, async () => {
        const serverId = wrapper.vm.all_servers[1].id
        const serviceId = wrapper.vm.all_servers[1].relationships.services.data[0].id
        const aTag = findAnchorLinkInTable({
            wrapper: wrapper,
            rowId: serverId,
            cellIndex: expectedTableHeaders.findIndex(item => item.value === 'serviceIds'),
        })
        await aTag.trigger('click')
        expect(wrapper.vm.$route.path).to.be.equals(`/dashboard/services/${serviceId}`)
    })

    it(`Should navigate to monitor detail page when a monitor is clicked`, async () => {
        const serverId = wrapper.vm.all_servers[0].id
        const monitorId = wrapper.vm.all_servers[0].relationships.monitors.data[0].id
        const aTag = findAnchorLinkInTable({
            wrapper: wrapper,
            rowId: serverId,
            cellIndex: expectedTableHeaders.findIndex(item => item.value === 'groupId'),
        })
        await aTag.trigger('click')
        expect(wrapper.vm.$route.path).to.be.equals(`/dashboard/monitors/${monitorId}`)
    })

    it(`Should get total number of unique service names accurately`, () => {
        const uniqueServiceNames = getUniqueResourceNamesStub(wrapper.vm.tableRows, 'serviceIds')
        expect(wrapper.vm.$data.servicesLength).to.be.equals(uniqueServiceNames.length)
    })

    function getCell({ wrapper, rowId, cellId }) {
        const cellIndex = expectedTableHeaders.findIndex(item => item.value === cellId)
        const dataTable = wrapper.findComponent({ name: 'data-table' })
        const tableCell = dataTable.find(`.cell-${cellIndex}-${rowId}`)
        return tableCell
    }
    function getRepTooltipCell({ wrapper, rowId, cellId }) {
        const tableCell = getCell({ wrapper, rowId, cellId })
        const repTooltip = tableCell.findComponent({ name: 'rep-tooltip' })
        return repTooltip
    }
    function assertRepTooltipRequiredProps({ wrapper, rowId, cellId }) {
        const repTooltip = getRepTooltipCell({ wrapper, rowId, cellId })
        expect(repTooltip.exists()).to.be.true
        const { serverInfo } = repTooltip.vm.$props
        const { top } = repTooltip.vm.$attrs
        expect(serverInfo).to.be.deep.equals(
            wrapper.vm.tableRows.find(row => row.id === rowId).serverInfo
        )
        expect(top).to.be.true
    }

    const cells = ['id', 'serverState']
    cells.forEach(cell => {
        describe(`Test ${cell} column - Show replication stats for server monitored
    by mariadbmon:`, () => {
            const testCases = ['master', 'slave']
            testCases.forEach(testCase => {
                let serverId
                let des = `${testCase} server: `
                switch (testCase) {
                    case 'master':
                        des = `Rendering rep-tooltip to show slave replication stats`
                        serverId = 'server_0'
                        break
                    default:
                        serverId = 'server_1_with_longgggggggggggggggggggggggggggggggggg_name'
                        des = `Rendering rep-tooltip to show replication stats`
                }
                it(des, () => {
                    const { isMaster } = getRepTooltipCell({
                        wrapper,
                        rowId: serverId,
                        cellId: cell,
                    }).vm.$props
                    switch (testCase) {
                        case 'master':
                            expect(isMaster).to.be.equals(true)
                            break
                        default:
                            expect(isMaster).to.be.equals(undefined)
                    }
                })
                it(`Assert required tooltip for ${testCase} server`, () => {
                    assertRepTooltipRequiredProps({ wrapper, rowId: serverId, cellId: cell })
                })
                it(`Assert add openDelay at server name cell for ${testCase} server`, () => {
                    const { 'open-delay': openDelay } = getRepTooltipCell({
                        wrapper,
                        rowId: serverId,
                        cellId: cell,
                    }).vm.$attrs
                    if (cell === 'id') expect(openDelay).to.be.equals(400)
                })
                it(`Add accurate classes to server cell slot for ${testCase} server`, () => {
                    const cellComponent = getCell({ wrapper, rowId: serverId, cellId: cell })
                    expect(cellComponent.find('.override-td--padding').exists()).to.be.true
                    // only add disable-auto-truncate class for server name cell
                    expect(cellComponent.find('.disable-auto-truncate').exists()).to.be[
                        cell === 'id'
                    ]
                })
            })
        })
    })

    it('Show disable rep-tooltip for server not monitored by mariadbmon', () => {
<<<<<<< HEAD
        const serverId = expectedTableRows[2].id
=======
        const serverId = 'server_2'
>>>>>>> cd3e0d13
        const repTooltip = getRepTooltipCell({ wrapper, rowId: serverId, cellId: 'id' })
        expect(repTooltip.vm.$attrs.disabled).to.be.true
    })
})<|MERGE_RESOLUTION|>--- conflicted
+++ resolved
@@ -202,11 +202,7 @@
     })
 
     it('Show disable rep-tooltip for server not monitored by mariadbmon', () => {
-<<<<<<< HEAD
-        const serverId = expectedTableRows[2].id
-=======
         const serverId = 'server_2'
->>>>>>> cd3e0d13
         const repTooltip = getRepTooltipCell({ wrapper, rowId: serverId, cellId: 'id' })
         expect(repTooltip.vm.$attrs.disabled).to.be.true
     })
