<template>
    <v-tabs v-model="activeTab" class="v-tabs--mariadb-style">
        <v-tab v-for="route in dashboardTabRoutes" :key="route.path" :to="route.path">
            {{ $mxs_tc(route.text, 2) }}
            <span class="grayed-out-info mxs-color-helper text-grayed-out">
                ({{ getTotal(route.name) }})
            </span>
        </v-tab>
        <v-tabs-items v-model="activeTab">
            <v-tab-item
                v-for="route in dashboardTabRoutes"
                :id="route.path"
                :key="route.name"
                class="pt-2"
            >
                <!-- Only render view if tab is active -->
                <router-view v-if="activeTab === route.path" />
            </v-tab-item>
        </v-tabs-items>
    </v-tabs>
</template>

<script>
/*
 * Copyright (c) 2020 MariaDB Corporation Ab
 *
 * Use of this software is governed by the Business Source License included
 * in the LICENSE.TXT file and at www.mariadb.com/bsl11.
 *
 * Change Date: 2026-10-04
 *
 * On the date above, in accordance with the Business Source License, use
 * of this software will be governed by version 2 or later of the General
 * Public License.
 */
<<<<<<< HEAD
import { mapState } from 'vuex'
import { dashboardTabRoutes } from '@rootSrc/router/routes'
=======
import { mapGetters } from 'vuex'
import tabRoutes from 'router/tabRoutes'
>>>>>>> f52fa98b

export default {
    name: 'tab-nav',

    data() {
        return {
            activeTab: null,
            dashboardTabRoutes: dashboardTabRoutes,
        }
    },
    computed: {
        ...mapGetters({
            getTotalFilters: 'filter/getTotalFilters',
            getTotalListeners: 'listener/getTotalListeners',
            getTotalServers: 'server/getTotalServers',
            getTotalServices: 'service/getTotalServices',
            getTotalSessions: 'session/getTotalSessions',
        }),
    },
    methods: {
        getTotal(name) {
            return this[`getTotal${this.$help.capitalizeFirstLetter(name)}`]
        },
    },
}
</script><|MERGE_RESOLUTION|>--- conflicted
+++ resolved
@@ -33,13 +33,8 @@
  * of this software will be governed by version 2 or later of the General
  * Public License.
  */
-<<<<<<< HEAD
-import { mapState } from 'vuex'
+import { mapGetters } from 'vuex'
 import { dashboardTabRoutes } from '@rootSrc/router/routes'
-=======
-import { mapGetters } from 'vuex'
-import tabRoutes from 'router/tabRoutes'
->>>>>>> f52fa98b
 
 export default {
     name: 'tab-nav',
@@ -61,7 +56,7 @@
     },
     methods: {
         getTotal(name) {
-            return this[`getTotal${this.$help.capitalizeFirstLetter(name)}`]
+            return this[`getTotal${this.$helpers.capitalizeFirstLetter(name)}`]
         },
     },
 }
