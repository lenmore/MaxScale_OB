--- conflicted
+++ resolved
@@ -78,11 +78,7 @@
        perl libtool tcl tcl-dev uuid \
        uuid-dev libsqlite3-dev liblzma-dev libpam0g-dev pkg-config \
        libedit-dev libcurl4-openssl-dev libatomic1 \
-<<<<<<< HEAD
-       libsasl2-dev libxml2-dev libkrb5-dev libicu-dev unixodbc-dev
-=======
-       libsasl2-dev libxml2-dev libkrb5-dev libicu-dev libgnutls-dev libgcrypt-dev
->>>>>>> 69aa76e5
+       libsasl2-dev libxml2-dev libkrb5-dev libicu-dev unixodbc-dev libgnutls-dev libgcrypt-dev
 
   # One of these will work, older systems use libsystemd-daemon-dev
   ${apt_cmd} install libsystemd-dev || \
