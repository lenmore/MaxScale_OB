#!/bin/bash

scriptdir=$(dirname $(realpath $0))

# Install all build dependences
${scriptdir}/install_build_deps.sh

function install_mariadb_repo() {
    # A few system tests need mariadb-test which is not available in all OS repositories
    curl -LsS https://r.mariadb.com/downloads/mariadb_repo_setup | sudo bash -s -- --mariadb-server-version=10.11 --skip_maxscale --skip-check-installed
}

if command -v apt-get
then
    # Debian or Ubuntu
    export DEBIAN_FRONTEND=noninteractive
    apt_cmd="sudo -E apt-get -q -o Dpkg::Options::=--force-confold \
       -o Dpkg::Options::=--force-confdef -y"
<<<<<<< HEAD
    ${apt_cmd} install curl oathtool php-cli php-mysql openjdk-8-jdk maven
=======
    ${apt_cmd} install curl oathtool php-cli php-mysql openjdk-17-jdk krb5-user
>>>>>>> 366935a5
    install_mariadb_repo
    ${apt_cmd} install mariadb-test
elif command -v dnf
then
    # RHEL, Rocky Linux or Alma Linux

    # This enables the CodeReadyBuilder on RHEL/Rocky 9 which is needed to
    # install the EPEL repository.
    sudo crb enable
    sudo dnf install -y epel-release

    # The --allowerasing is needed on systems where curl-minimal is installed instead of curl.
<<<<<<< HEAD
    sudo dnf install -y --allowerasing curl php-cli php-mysqlnd oathtool java-1.8.0-openjdk maven
=======
    sudo dnf install -y --allowerasing curl php-cli php-mysqlnd oathtool java-17-openjdk krb5-workstation
>>>>>>> 366935a5
    install_mariadb_repo
    sudo dnf install -y MariaDB-test
else
    # This is something we don't support running tests on (e.g. SLES)
    echo "ERROR: Cannot run system tests on this OS."
    cat /etc/os-release
    exit 1
fi

# The tests need a very new CMake in order to produce JUnit XML output. This
# ends up installing CMake twice which isn't nice. The install_build_deps.sh
# script could be modified to take the CMake version as an argument which could
# then be passed down to install_cmake.sh.
${scriptdir}/install_cmake.sh "3.25.1"<|MERGE_RESOLUTION|>--- conflicted
+++ resolved
@@ -16,11 +16,7 @@
     export DEBIAN_FRONTEND=noninteractive
     apt_cmd="sudo -E apt-get -q -o Dpkg::Options::=--force-confold \
        -o Dpkg::Options::=--force-confdef -y"
-<<<<<<< HEAD
-    ${apt_cmd} install curl oathtool php-cli php-mysql openjdk-8-jdk maven
-=======
-    ${apt_cmd} install curl oathtool php-cli php-mysql openjdk-17-jdk krb5-user
->>>>>>> 366935a5
+    ${apt_cmd} install curl oathtool php-cli php-mysql openjdk-17-jdk krb5-user maven
     install_mariadb_repo
     ${apt_cmd} install mariadb-test
 elif command -v dnf
@@ -33,11 +29,7 @@
     sudo dnf install -y epel-release
 
     # The --allowerasing is needed on systems where curl-minimal is installed instead of curl.
-<<<<<<< HEAD
-    sudo dnf install -y --allowerasing curl php-cli php-mysqlnd oathtool java-1.8.0-openjdk maven
-=======
-    sudo dnf install -y --allowerasing curl php-cli php-mysqlnd oathtool java-17-openjdk krb5-workstation
->>>>>>> 366935a5
+    sudo dnf install -y --allowerasing curl php-cli php-mysqlnd oathtool java-17-openjdk krb5-workstation maven
     install_mariadb_repo
     sudo dnf install -y MariaDB-test
 else
