--- conflicted
+++ resolved
@@ -16,47 +16,12 @@
     export DEBIAN_FRONTEND=noninteractive
     apt_cmd="sudo -E apt-get -q -o Dpkg::Options::=--force-confold \
        -o Dpkg::Options::=--force-confdef -y"
-<<<<<<< HEAD
-  ${apt_cmd} update
-
-  ${apt_cmd} install curl
-  curl -LsS https://r.mariadb.com/downloads/mariadb_repo_setup | sudo bash
-
-  ${apt_cmd} install \
-       git wget build-essential libssl-dev \
-       mariadb-client mariadb-plugin-gssapi-client \
-       php perl \
-       coreutils libjansson-dev zlib1g-dev \
-       libsqlite3-dev libcurl4-gnutls-dev \
-       mariadb-test python3 python3-pip cmake libpam0g-dev oathtool krb5-user \
-       libatomic1 \
-       libsasl2-dev libkrb5-dev unixodbc-dev
-
-  ## separate libgnutls installation process for Ubuntu Trusty
-  cat /etc/*release | grep -E "Trusty|wheezy"
-  if [ $? == 0 ]
-  then
-     ${apt_cmd} install libgnutls-dev libgcrypt11-dev
-  else
-     ${apt_cmd} install libgnutls30 libgnutls-dev
-     if [ $? != 0 ]
-     then
-         ${apt_cmd} install libgnutls28-dev
-     fi
-     ${apt_cmd} install libgcrypt20-dev
-     if [ $? != 0 ]
-     then
-         ${apt_cmd} install libgcrypt11-dev
-     fi
-  fi
-=======
     ${apt_cmd} install curl oathtool php-cli php-mysql openjdk-8-jdk maven
     install_mariadb_repo
     ${apt_cmd} install mariadb-test
 elif command -v dnf
 then
     # RHEL, Rocky Linux or Alma Linux
->>>>>>> 33c34487
 
     # This enables the CodeReadyBuilder on RHEL/Rocky 9 which is needed to
     # install the EPEL repository.
@@ -68,68 +33,10 @@
     install_mariadb_repo
     sudo dnf install -y MariaDB-test
 else
-<<<<<<< HEAD
-  ## RPM-based distro
-  install_libdir=/usr/lib64
-  command -v yum
-
-  if [ $? != 0 ]
-  then
-    # We need zypper here
-    cat >mariadb.repo <<'EOL'
-[mariadb]
-name = MariaDB
-baseurl = http://yum.mariadb.org/10.3/sles/$releasever/$basearch/
-gpgkey=https://yum.mariadb.org/RPM-GPG-KEY-MariaDB
-gpgcheck=0
-EOL
-    sudo cp mariadb.repo /etc/zypp/repos.d/
-
-    sudo zypper -n refresh
-    sudo zypper -n install gcc gcc-c++ \
-                 libopenssl-devel libgcrypt-devel MariaDB-devel MariaDB-test \
-                 php perl coreutils libjansson-devel \
-                 cmake pam-devel openssl-devel libjansson-devel oath-toolkit \
-                 sqlite3 sqlite3-devel libcurl-devel \
-                 gnutls-devel \
-                 libatomic1 \
-                 cyrus-sasl-devel krb5-devel unixODBC-devel
-    sudo zypper -n install java-1_8_0-openjdk
-    sudo zypper -n install php-mysql
-  else
-  # YUM!
-    cat >mariadb.repo <<'EOL'
-[mariadb]
-name = MariaDB
-baseurl = http://yum.mariadb.org/10.3/centos/$releasever/$basearch/
-gpgkey=https://yum.mariadb.org/RPM-GPG-KEY-MariaDB
-gpgcheck=0
-EOL
-    sudo cp mariadb.repo /etc/yum.repos.d/
-    sudo yum clean all
-    sudo yum install -y --nogpgcheck epel-release
-    sudo yum install -y --nogpgcheck git wget gcc gcc-c++ \
-                 libgcrypt-devel \
-                 openssl-devel mariadb-devel mariadb-test \
-                 php perl coreutils  \
-                 cmake pam-devel jansson-devel oathtool \
-                 sqlite sqlite-devel libcurl-devel \
-                 gnutls-devel \
-                 libatomic \
-                 cyrus-sasl-devel krb5-devel unixODBC-devel
-    # Installing maven installs the correct version of Java as a dependency
-    sudo yum install -y --nogpgcheck maven
-    sudo yum install -y --nogpgcheck centos-release-scl
-    sudo yum install -y --nogpgcheck devtoolset-7-gcc*
-    sudo yum install -y --nogpgcheck php-mysql
-    echo "please run 'scl enable devtoolset-7 bash' to enable new gcc!!"
-  fi
-=======
     # This is something we don't support running tests on (e.g. SLES)
     echo "ERROR: Cannot run system tests on this OS."
     cat /etc/os-release
     exit 1
->>>>>>> 33c34487
 fi
 
 # The tests need a very new CMake in order to produce JUnit XML output. This
