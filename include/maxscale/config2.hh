--- conflicted
+++ resolved
@@ -1153,14 +1153,7 @@
         return !(*this == rhs);
     }
 
-<<<<<<< HEAD
     uint32_t ovec_size {0};
-=======
-    std::string                 text;
-    std::shared_ptr<pcre2_code> sCode;
-    uint32_t                    ovec_size {0};
-    uint32_t                    options {0};
->>>>>>> a1664759
 };
 
 class ParamRegex : public ConcreteParam<ParamRegex, RegexValue>
