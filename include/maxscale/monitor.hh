--- conflicted
+++ resolved
@@ -558,19 +558,9 @@
 
     json_t* parameters_to_json() const;
 
-<<<<<<< HEAD
     // The following should only be called by the monitor worker.
     void pre_run();
     void post_run();
-=======
-    const MonitorServer::ConnectionSettings& conn_settings() const;
-
-protected:
-    /**
-     * Stop the monitor. If the monitor uses a polling thread, the thread should be stopped.
-     */
-    virtual void do_stop() = 0;
->>>>>>> 12420ff4
 
     /**
      * Called when the list of monitored servers may have changed. Causes services linked to the monitor
@@ -581,6 +571,8 @@
 
     // Returns a copy for thread safety.
     std::vector<SERVER*> active_routing_servers() const;
+
+    const MonitorServer::ConnectionSettings& conn_settings() const;
 
 protected:
 
