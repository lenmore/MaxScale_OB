/*
 * Copyright (c) 2018 MariaDB Corporation Ab
 * Copyright (c) 2023 MariaDB plc, Finnish Branch
 *
 * Use of this software is governed by the Business Source License included
 * in the LICENSE.TXT file and at www.mariadb.com/bsl11.
 *
 * Change Date: 2027-11-30
 *
 * On the date above, in accordance with the Business Source License, use
 * of this software will be governed by version 2 or later of the General
 * Public License.
 */
#pragma once

/**
 * @file include/maxscale/monitor.hh - The public monitor interface
 */

#include <maxscale/ccdefs.hh>

#include <atomic>
#include <mutex>
#include <openssl/ossl_typ.h>
#include <maxbase/json.hh>
#include <maxbase/semaphore.hh>
#include <maxbase/stopwatch.hh>
#include <maxbase/worker.hh>
#include <maxscale/config.hh>
#include <maxscale/server.hh>

namespace maxscale
{
class Monitor;
}
namespace maxbase
{
class ExternalCmd;
class QueryResult;
}
class DCB;
struct json_t;
typedef struct st_mysql MYSQL;

struct MXS_MONITOR_API
{
    /**
     * Create the monitor.The returned object must inherit from the abstract base monitor class and
     * implement the missing methods.
     *
     * @param name Configuration name of the monitor
     * @param module Module name of the monitor
     * @return Monitor object
     */
    maxscale::Monitor* (* createInstance)(const std::string& name, const std::string& module);
};

/**
 * Monitor configuration parameters names
 */
extern const char CN_BACKEND_CONNECT_ATTEMPTS[];
extern const char CN_BACKEND_CONNECT_TIMEOUT[];
extern const char CN_BACKEND_READ_TIMEOUT[];
extern const char CN_BACKEND_WRITE_TIMEOUT[];
extern const char CN_DISK_SPACE_CHECK_INTERVAL[];
extern const char CN_EVENTS[];
extern const char CN_JOURNAL_MAX_AGE[];
extern const char CN_MONITOR_INTERVAL[];
extern const char CN_SCRIPT[];
extern const char CN_SCRIPT_TIMEOUT[];

/**
 * The monitor API version number. Any change to the monitor module API
 * must change these versions using the rules defined in modinfo.h
 */
#define MXS_MONITOR_VERSION {5, 0, 0}

/** Monitor events */
enum mxs_monitor_event_t
{
    UNDEFINED_EVENT   = 0,
    MASTER_DOWN_EVENT = (1 << 0),   /**< master_down */
    MASTER_UP_EVENT   = (1 << 1),   /**< master_up */
    SLAVE_DOWN_EVENT  = (1 << 2),   /**< slave_down */
    SLAVE_UP_EVENT    = (1 << 3),   /**< slave_up */
    SERVER_DOWN_EVENT = (1 << 4),   /**< server_down */
    SERVER_UP_EVENT   = (1 << 5),   /**< server_up */
    SYNCED_DOWN_EVENT = (1 << 6),   /**< synced_down */
    SYNCED_UP_EVENT   = (1 << 7),   /**< synced_up */
    DONOR_DOWN_EVENT  = (1 << 8),   /**< donor_down */
    DONOR_UP_EVENT    = (1 << 9),   /**< donor_up */
    LOST_MASTER_EVENT = (1 << 10),  /**< lost_master */
    LOST_SLAVE_EVENT  = (1 << 11),  /**< lost_slave */
    LOST_SYNCED_EVENT = (1 << 12),  /**< lost_synced */
    LOST_DONOR_EVENT  = (1 << 13),  /**< lost_donor */
    NEW_MASTER_EVENT  = (1 << 14),  /**< new_master */
    NEW_SLAVE_EVENT   = (1 << 15),  /**< new_slave */
    NEW_SYNCED_EVENT  = (1 << 16),  /**< new_synced */
    NEW_DONOR_EVENT   = (1 << 17),  /**< new_donor */
    RELAY_UP_EVENT    = (1 << 18),  /**< relay_up */
    RELAY_DOWN_EVENT  = (1 << 19),  /**< relay_down */
    LOST_RELAY_EVENT  = (1 << 20),  /**< lost_relay */
    NEW_RELAY_EVENT   = (1 << 21),  /**< new_relay */
    BLR_UP_EVENT      = (1 << 22),  /**< blr_up */
    BLR_DOWN_EVENT    = (1 << 23),  /**< blr_down */
    LOST_BLR_EVENT    = (1 << 24),  /**< lost_blr */
    NEW_BLR_EVENT     = (1 << 25),  /**< new_blr */
    ALL_EVENTS        =
        (MASTER_DOWN_EVENT | MASTER_UP_EVENT | SLAVE_DOWN_EVENT | SLAVE_UP_EVENT | SERVER_DOWN_EVENT
         | SERVER_UP_EVENT | SYNCED_DOWN_EVENT | SYNCED_UP_EVENT | DONOR_DOWN_EVENT | DONOR_UP_EVENT
         | LOST_MASTER_EVENT | LOST_SLAVE_EVENT | LOST_SYNCED_EVENT | LOST_DONOR_EVENT | NEW_MASTER_EVENT
         | NEW_SLAVE_EVENT | NEW_SYNCED_EVENT | NEW_DONOR_EVENT | RELAY_UP_EVENT | RELAY_DOWN_EVENT
         | LOST_RELAY_EVENT | NEW_RELAY_EVENT | BLR_UP_EVENT | BLR_DOWN_EVENT | LOST_BLR_EVENT | NEW_BLR_EVENT),
};

namespace maxscale
{

/**
 * Base class for a monitored server. A monitor may inherit and implement its own server-class.
 */
class MonitorServer
{
public:
    class ConnectionSettings
    {
    public:
        using seconds = std::chrono::seconds;

        std::string username;           /**< Monitor username */
        std::string password;           /**< Monitor password */
        seconds     connect_timeout;    /**< Connector/C connect timeout */
        seconds     write_timeout;      /**< Connector/C write timeout */
        seconds     read_timeout;       /**< Connector/C read timeout */
        int64_t     connect_attempts;   /**< How many times a connection is attempted */
    };

    /**
     * Container shared between the monitor and all its servers. May be read concurrently, but only
     * written when monitor is stopped.
     */
    class SharedSettings
    {
    public:
        ConnectionSettings conn_settings;       /**< Monitor-level connection settings */
        DiskSpaceLimits    monitor_disk_limits; /**< Monitor-level disk space limits */
    };

    /* Return type of mon_ping_or_connect_to_db(). */
    enum class ConnectResult
    {
        OLDCONN_OK,     /* Existing connection was ok and server replied to ping. */
        NEWCONN_OK,     /* No existing connection or no ping reply. New connection created
                         * successfully. */
        REFUSED,        /* No existing connection or no ping reply. Server refused new connection. */
        TIMEOUT,        /* No existing connection or no ping reply. Timeout on new connection. */
        ACCESS_DENIED   /* Server refused new connection due to authentication failure */
    };

    /** Status change requests */
    enum StatusRequest
    {
        NO_CHANGE,
        MAINT_OFF,
        MAINT_ON,
        DRAINING_OFF,
        DRAINING_ON,
    };

    // When a monitor detects that a server is down, these bits should be cleared.
    static constexpr uint64_t SERVER_DOWN_CLEAR_BITS {SERVER_RUNNING | SERVER_AUTH_ERROR | SERVER_MASTER
                                                      | SERVER_SLAVE | SERVER_RELAY | SERVER_JOINED
                                                      | SERVER_BLR};

    MonitorServer(SERVER* server, const SharedSettings& shared);
    virtual ~MonitorServer() = default;

    /**
     * Set pending status bits in the monitor server
     *
     * @param bits      The bits to set for the server
     */
    void set_pending_status(uint64_t bits);

    /**
     * Clear pending status bits in the monitor server
     *
     * @param bits      The bits to clear for the server
     */
    void clear_pending_status(uint64_t bits);

    /**
     * Store the current server status to the previous and pending status
     * fields of the monitored server.
     */
    void stash_current_status();

    /**
     * Check if server has all the given bits on in 'm_pending_status'.
     */
    bool has_status(uint64_t bits) const;

    /**
     * Check if server has all the given bits on in 'm_prev_status'.
     */
    bool had_status(uint64_t bits) const;

    static bool status_changed(uint64_t before, uint64_t after);

    bool        status_changed();
    bool        flush_status();
    bool        auth_status_changed();
    std::string get_connect_error(ConnectResult rval);
    void        log_connect_error(ConnectResult rval);

    /**
     * Ping or connect to a database. If connection does not exist or ping fails, a new connection is created.
     *
     * @return Connection status
     */
    virtual ConnectResult ping_or_connect() = 0;

    /**
     * Close db connection if currently open.
     */
    virtual void close_conn() = 0;

    /**
     * Fetch 'session_track_system_variables' and other variables from the server, if they have not
     * been fetched recently.
     *
     * @return  True, if the variables were fetched, false otherwise.
     */
    bool maybe_fetch_variables();

    /**
     * Update the Uptime status variable of the server
     */
    virtual void fetch_uptime() = 0;

    virtual void check_permissions() = 0;

    const char* get_event_name();

    /**
     * Determine a monitor event, defined by the difference between the old
     * status of a server and the new status.
     *
     * @return The event for this state change
     */
    static mxs_monitor_event_t event_type(uint64_t before, uint64_t after);

    /**
     * Calls event_type with previous and current server state
     *
     * @note This function must only be called from mon_process_state_changes
     */
    mxs_monitor_event_t get_event_type() const;

    void log_state_change(const std::string& reason);

    /**
     * Is this server ok to update disk space status. Only checks if the server knows of valid disk space
     * limits settings and that the check has not failed before. Disk space check interval should be
     * checked by the monitor.
     *
     * @return True, if the disk space should be checked, false otherwise.
     */
    bool can_update_disk_space_status() const;

    /**
     * @brief Update the disk space status of a server.
     *
     * After the call, the bit @c SERVER_DISK_SPACE_EXHAUSTED will be set on
     * @c pMonitored_server->m_pending_status if the disk space is exhausted
     * or cleared if it is not.
     */
    virtual void update_disk_space_status() = 0;

    void add_status_request(StatusRequest request);
    void apply_status_requests();

    bool is_database() const;

    mxb::Json journal_data() const;
    void      read_journal_data(const mxb::Json& data);

    using EventList = std::vector<std::string>;

    /**
     * If a monitor module implements custom events, it should override this function so that it returns
     * a list of new events for the current tick. The list should be cleared at the start of a tick.
     *
     * The default implementation returns an empty list.
     *
     * @return New custom events
     */
    virtual const EventList& new_custom_events() const;

    const ConnectionSettings& conn_settings() const;

    static bool is_access_denied_error(int64_t errornum);

    SERVER* server = nullptr;       /**< The server being monitored */
    int     mon_err_count = 0;

    int64_t node_id = -1;           /**< Node id, server_id for M/S or local_index for Galera */
    int64_t master_id = -1;         /**< Master server id of this node */

    mxs_monitor_event_t last_event {SERVER_DOWN_EVENT}; /**< The last event that occurred on this server */
    time_t              triggered_at {time(nullptr)};   /**< Time when the last event was triggered */

protected:
    uint64_t m_prev_status = -1;    /**< Status at start of current monitor loop */
    uint64_t m_pending_status = 0;  /**< Status during current monitor loop */

    const SharedSettings& m_shared;     /**< Settings shared between all servers of the monitor */

    std::string m_latest_error;                 /**< Latest connection error */
    bool        m_ok_to_check_disk_space {true};/**< Set to false if check fails */

private:
    std::atomic_int m_status_request {NO_CHANGE};   /**< Status change request from admin */

    bool         should_fetch_variables();
    virtual bool fetch_variables() = 0;
};

/**
 * Base class for all MariaDB-compatible monitor server objects.
 */
class MariaServer : public MonitorServer
{
public:
    MariaServer(SERVER* server, const SharedSettings& shared);
    ~MariaServer();

    /**
     * Ping or connect to a database. If connection does not exist or ping fails, a new connection
     * is created. This will always leave a valid database handle in @c *ppCon, allowing the user
     * to call MySQL C API functions to find out the reason of the failure. Also measures server ping.
     *
     * @param sett        Connection settings
     * @param pServer     A server
     * @param ppConn      Address of pointer to a MYSQL instance. The instance should either be
     *                    valid or NULL.
     * @param pError      Pointer where the error message is stored
     *
     * @return Connection status.
     */
    static ConnectResult
    ping_or_connect_to_db(const ConnectionSettings& sett, SERVER& server, MYSQL** ppConn,
                          std::string* pError);

    ConnectResult ping_or_connect() override;
    void          close_conn() override;
    void          fetch_uptime() override;
    void          check_permissions() override;
    void          update_disk_space_status() override;

    MYSQL* con {nullptr};   /**< The MySQL connection */

protected:
    /**
     * Execute a query which returns data.
     *
     * @param query The query
     * @param errmsg_out Where to store an error message if query fails. Can be null.
     * @param errno_out Error code output. Can be null.
     * @return Pointer to query results, or an empty pointer on failure
     */
    std::unique_ptr<mxb::QueryResult>
    execute_query(const std::string& query, std::string* errmsg_out = nullptr,
                  unsigned int* errno_out = nullptr);

private:
    bool                       fetch_variables() override;
    virtual const std::string& permission_test_query() const;
};

/**
 * Representation of the running monitor.
 */
class Monitor
{
public:
    class Test;
    friend class Test;

    Monitor(const std::string& name, const std::string& module);
    virtual ~Monitor();

    static bool connection_is_ok(MonitorServer::ConnectResult connect_result);

    static std::string get_server_monitor(const SERVER* server);

    /**
     * Is the current thread/worker the main worker?
     *
     * @return True if it is, false otherwise.
     */
    static bool is_main_worker();

    /**
     * Convert a monitor event (enum) to string.
     *
     * @param   event    The event
     * @return  Text description
     */
    static const char* get_event_name(mxs_monitor_event_t event);

    /**
     * Is the monitor running?
     *
     * @return True if monitor is running.
     */
    bool is_running() const;

    /**
     * Get running state as string.
     *
     * @return "Running" or "Stopped"
     */
    const char* state_string() const;

    const char* name() const;

    /**
     * Get the list of servers that were configured for this monitor
     *
     * This list is identical to the one given as the `servers` parameter in the configuration file or the
     * `servers` relationship in the JSON representation. For dynamic monitors, this list of servers is not
     * necessarily actively monitored if they are only used to bootstrap the cluster. Should only be called
     * from the main worker.
     *
     * @return The list of servers this monitor was configured with.
     */
    const std::vector<SERVER*>& configured_servers() const;

    /**
     * Specification for the common monitor parameters
     */
    static mxs::config::Specification* specification();

    mxs::config::Configuration& base_configuration();

    virtual mxs::config::Configuration& configuration() = 0;

    /**
     * Get text-form settings.
     *
     * @return Monitor configuration parameters
     */
    const mxs::ConfigParameters& parameters() const;

    /**
     * @return The number of monitoring cycles the monitor has started
     */
    long ticks_started() const;

    /**
     * @return The number of monitoring cycles the monitor has done
     */
    long ticks_complete() const;

    /**
     * Starts the monitor.
     *
     * @return True, if the monitor started.
     */
    bool start();

    /**
     * Stops the monitor.
     */
    void stop();

    /**
     * Stop a monitor if it's safe to do so.
     *
     * @return Boolean tells if monitor was stopped. If not, an error message is given.
     */
    std::tuple<bool, std::string> soft_stop();

    /**
     * Should a monitor tick be ran immediately?  A monitor can override this to add specific conditions.
     * This function is called every MXS_MON_BASE_INTERVAL_MS (100 ms) by the monitor worker thread,
     * which then runs a monitor tick if true is returned.
     *
     * @return True if tick should be ran
     */
    virtual bool immediate_tick_required();

    void request_immediate_tick();

    /**
     * Deactivate the monitor. Stops the monitor and removes all servers.
     */
    void deactivate();

    json_t* to_json(const char* host) const;

    /**
     * Return diagnostic information about the monitor
     *
     * @return A JSON object representing the state of the monitor
     * @see jansson.h
     */
    virtual json_t* diagnostics() const;

    /**
     * Return diagnostic information about a server monitored by the monitor
     *
     * @return A JSON object representing the detailed server information
     *
     * @note This is combined with the existing "public" server information found in the Server class.
     */
    virtual json_t* diagnostics(MonitorServer* server) const;

    /**
     * Set status of monitored server.
     *
     * @param srv   Server, must be monitored by this monitor.
     * @param bit   The server status bit to be sent.
     * @errmsg_out  If the setting of the bit fails, on return the human readable
     *              reason why it could not be set.
     *
     * @return True, if the bit could be set.
     */
    bool set_server_status(SERVER* srv, int bit, std::string* errmsg_out);

    /**
     * Clear status of monitored server.
     *
     * @param srv   Server, must be monitored by this monitor.
     * @param bit   The server status bit to be cleared.
     * @errmsg_out  If the clearing of the bit fails, on return the human readable
     *              reason why it could not be cleared.
     *
     * @return True, if the bit could be cleared.
     */
    bool clear_server_status(SERVER* srv, int bit, std::string* errmsg_out);

    json_t* monitored_server_json_attributes(const SERVER* srv) const;

    /**
     * Check if monitor owns the cluster
     *
     * The monitor that owns is the one who decides the state of the servers in a multi-MaxScale cluster.
     * Currently only mariadbmon implements cooperative monitoring.
     *
     * The default implementation always returns true.
     *
     * @return True if this monitor owns and controls the cluster.
     */
    virtual bool is_cluster_owner() const
    {
        return true;
    }

    const std::string m_name;           /**< Monitor instance name. */
    const std::string m_module;         /**< Name of the monitor module */

    json_t* parameters_to_json() const;

    // The following should only be called by the monitor worker.
    void pre_run();
    void post_run();

    /**
     * Called when the list of monitored servers may have changed. Causes services linked to the monitor
     * to update their routing targets. Monitor implementations should not need to call this, instead they
     * should call 'set_active_servers'.
     */
    void active_servers_updated();

    // Returns a copy for thread safety.
    std::vector<SERVER*> active_routing_servers() const;

    const MonitorServer::ConnectionSettings& conn_settings() const;

protected:

    const std::vector<MonitorServer*>& active_servers() const;

    /**
     * Copy monitored_server->m_pending_status to server->status. If status changed, request journal update.
     */
    void flush_server_status();

    /**
     * Detect and handle state change events. This function should be called by all monitors at the end
     * of each monitoring cycle. The function logs state changes and executes the monitor script on
     * servers whose status changed.
     */
    void detect_handle_state_changes();

    /**
     * Remove old format journal file if it exists. Remove this function in MaxScale 2.7.
     */
    void remove_old_journal();

    /**
     * Transform the list of normal servers into their monitored counterpart
     *
     * @param servers The servers to transform
     * @return True on success and the monitored servers, false if one or more of the servers is not monitored
     *         by this monitor
     */
    std::pair<bool, std::vector<MonitorServer*>>
    get_monitored_serverlist(const std::vector<SERVER*>& servers);

    /**
     * Find the monitored server representing the server.
     *
     * @param search_server Server to search for
     * @return Found monitored server or NULL if not found
     */
    MonitorServer* get_monitored_server(SERVER* search_server);

    /**
     * Check if admin is requesting setting or clearing maintenance status on the server and act accordingly.
     * Should be called at the beginning of a monitor loop.
     */
    void check_maintenance_requests();

    /**
     * @brief Hangup connections to failed servers
     *
     * Injects hangup events for DCB that are connected to servers that are down.
     */
    void hangup_failed_servers();

    MonitorServer* find_parent_node(MonitorServer* target);

    std::string child_nodes(MonitorServer* parent);

    /**
     * Checks if it's time to check disk space. If true is returned, the internal timer is reset
     * so that the next true is only returned once disk_space_check_interval has again passed.
     *
     * @return True if disk space should be checked
     */
    bool check_disk_space_this_tick();

    bool server_status_request_waiting() const;

    /**
     * Returns the human-readable reason why the server changed state
     *
     * @param server The server that changed state
     *
     * @return The human-readable reason why the state change occurred or
     *         an empty string if no information is available
     */
    virtual std::string annotate_state_change(mxs::MonitorServer* server)
    {
        return "";
    }

    /**
     * Get current time from the monotonic clock.
     *
     * @return Current time
     */
    static int64_t get_time_ms();

    /**
     * Contains monitor base class settings. Since monitors are stopped before a setting change,
     * the items cannot be modified while a monitor is running. No locking required.
     */
    class Settings : public mxs::config::Configuration
    {
    public:
        using seconds = std::chrono::seconds;
        using milliseconds = std::chrono::milliseconds;

        Settings(const std::string& name, Monitor* monitor);

        bool post_configure(const std::map<std::string, mxs::ConfigParameters>& nested_params) override final;


        std::string          type;      // Always "monitor"
        const MXS_MODULE*    module;    // The monitor module
        std::vector<SERVER*> servers;   // The configured servers

        milliseconds interval;          /**< Monitor interval in milliseconds */
        std::string  script;            /**< Script triggered by events */
        seconds      script_timeout;    /**< Timeout in seconds for the monitor scripts */
        uint32_t     events;            /**< Bitfield of events which trigger the script */
        seconds      journal_max_age;   /**< Maximum age of journal file */

        // The disk space threshold, in string form (TODO: add custom data type)
        std::string disk_space_threshold;
        // How often should a disk space check be made at most.
        milliseconds disk_space_check_interval;

        // TODO: Either add arbitratily deep nesting of structs in Configurations or separate these into
        // something else. Now the values are stored twice.
        MonitorServer::ConnectionSettings conn_settings;

        // Settings shared between all servers of the monitor.
        MonitorServer::SharedSettings shared;

    private:
        Monitor* m_monitor;
    };

    const Settings&                          settings() const;

    std::unique_ptr<mxb::Worker> m_worker;      /**< The worker thread running this monitor */

    /**
     * Can a server be disabled, that is, set to maintenance or draining mode.
     *
     * @param server      A server being monitored by this monitor.
     * @param type        Type of disabling attempted.
     * @param errmsg_out  If cannot be, on return explanation why.
     *
     * @return True, if the server can be disabled, false otherwise.
     *
     * @note The default implementation return true.
     */
    enum class DisableType
    {
        MAINTENANCE,
        DRAIN,
    };
    virtual bool can_be_disabled(const MonitorServer& server, DisableType type,
                                 std::string* errmsg_out) const;

    /**
     * Read monitor journal from json file.
     */
    void read_journal();

    /**
     * Write monitor journal to json file
     */
    void write_journal();

    /**
     * Write monitor journal if it needs updating.
     */
    void write_journal_if_needed();

    /**
     * Call when journal needs updating.
     */
    void request_journal_update();

    bool post_configure();

    enum class SetRouting {YES, NO};
    /**
     * Tells the base class which servers are actually monitored. The servers will have their events logged
     * etc. Should only be called from MainWorker when monitor is stopped (or otherwise not reading the
     * array) to prevent concurrency issues.
     *
     * @param servers Monitored servers
     * @param routing Are the monitored servers also routing servers. If not, the monitor should call
     * set_routing_servers() separately.
     */
    void set_active_servers(std::vector<MonitorServer*>&& servers, SetRouting routing = SetRouting::YES);

    /**
     * Set routing servers. These are the servers a service will see if configured with
     * "cluster=<monitor_name>". In the ideal case routing servers should be equal to active servers, but
     * that would require larger changes due to concurrency issues and differing monitor design. This
     * function is only called from XpandMon.
     *
     * @param servers Routing servers
     */
    void set_routing_servers(std::vector<SERVER*>&& servers);

    friend bool Settings::post_configure(const std::map<std::string, mxs::ConfigParameters>& nested_params);

    /**
     * This function is called once per monitor round. The implementation should probe servers and set
     * status bits.
     */
    virtual void tick() = 0;

    mxb::Worker::Callable m_callable;               /**< Context for own dcalls */

private:

    /**
     * A derived class should override this function if it wishes to save its own journal data.
     * This is called when saving the monitor journal.
     *
     * @param data Journal data with base class fields
     */
    virtual void save_monitor_specific_journal_data(mxb::Json& data);

    /**
     * A derived class should override this function if it wishes to load its own journal data.
     * This is called when loading the monitor journal.
     *
     * @param data Json from journal file
     */
    virtual void load_monitor_specific_journal_data(const mxb::Json& data);

    /**
     * Called by base class whenever configuration has changed. The implementation should generate its
     * own bookkeeping of servers and then call 'set_active_servers' to tell base-class what servers
     * are actually monitored. Only called from MainWorker when monitor is stopped.
     *
     * @param servers Servers in monitor configuration
     */
    virtual void configured_servers_updated(const std::vector<SERVER*>& servers) = 0;

    /**
     * Called before the monitor loop is started. Should initialize internal data, e.g. read journal.
     * Ran in the monitor worker thread.
     */
    virtual void pre_loop() = 0;

    /**
     * Called after the monitor loop has ended. Should save internal data and release resources, e.g. save
     * journal and close connections. Deleting server information is optional, depending on what 'pre_loop'
     * does. Ran in the monitor worker thread.
     */
    virtual void post_loop() = 0;

    /**
     * Subclass-specific stop preparation. Typically not required and the default version returns true.
     * This is meant to stop the user from accidentally stopping or reconfiguring the monitor when the
     * monitor is doing something important.
     *
     * @return True if success. On fail, also return an error message.
     */
    virtual std::tuple<bool, std::string> prepare_to_stop();

    bool prepare_servers();
    void release_all_servers();

    /**
     * Launch a command. All default script variables will be replaced.
     *
     * @param ptr  The server which has changed state
     * @return Return value of the executed script or -1 on error.
     */
    int launch_command(MonitorServer* ptr, const std::string& event_name);

    enum class CredentialsApproach
    {
        INCLUDE,
        EXCLUDE,
    };

    /**
     * Create a list of server addresses and ports.
     *
     * @param status Server status bitmask. At least one bit must match with a server for it to be included
     * in the resulting list. 0 allows all servers regardless of status.
     * @param approach Whether credentials should be included or not.
     * @return Comma-separated list
     */
    std::string gen_serverlist(int status, CredentialsApproach approach = CredentialsApproach::EXCLUDE);

    // Waits until the status change request is processed
    void wait_for_status_change();

    mxb::StopWatch   m_disk_space_checked;              /**< When was disk space checked the last time */
    std::atomic_bool m_status_change_pending {false};   /**< Set when admin requests a status change. */

    std::atomic_bool m_immediate_tick_requested {false};    /**< Should monitor tick immediately? */

    /**
     * Has something changed such that journal needs to be updated. This is separate from the time-based
     * condition. */
    bool   m_journal_update_needed {true};
    time_t m_journal_updated {0};               /**< When was journal last updated? */
    time_t m_journal_max_save_interval {5 * 60};/**< How often to update journal at minimum */

    std::unique_ptr<mxb::ExternalCmd> m_scriptcmd;      /**< Monitor script command */

    mxs::ConfigParameters m_parameters; /**< Configuration parameters in text form */
    Settings              m_settings;   /**< Base class settings */

    mxb::Semaphore    m_semaphore;              /**< Semaphore for synchronizing with monitor thread. */
    std::atomic<bool> m_thread_running {false}; /**< Thread state. */

    int64_t          m_loop_called;     /**< When was the loop called the last time. */
    std::atomic_long m_half_ticks {0};  /**< Number of monitor ticks started + completed. */

    /** Currently configured servers. Only written to and accessed from MainWorker. Changes only when
     * monitor is stopped for reconfiguration. */
    std::vector<SERVER*> m_conf_servers;
    /** Actively monitored servers. Set by implementation during reconfiguration. */
    std::vector<MonitorServer*> m_servers;
    /** Routing servers, readable by other threads. Access protected by mutex. */
    std::vector<SERVER*> m_routing_servers;
    mutable std::mutex   m_routing_servers_lock;

<<<<<<< HEAD
    std::string journal_filepath() const;
    bool        call_run_one_tick();
    void        run_one_tick();
=======
    std::atomic_bool m_immediate_tick_requested {false};/**< Should monitor tick immediately? */
    DCId             m_next_tick_dcid {NO_CALL};        /**< DCid for next possible tick */

    bool pre_run() override final;
    void post_run() override final;

    bool call_run_one_tick();
    void run_one_tick();
>>>>>>> fd503d81
};

class SimpleMonitor : public Monitor
{
public:
    SimpleMonitor(const SimpleMonitor&) = delete;
    SimpleMonitor& operator=(const SimpleMonitor&) = delete;

protected:
    SimpleMonitor(const std::string& name, const std::string& module)
        : Monitor(name, module)
    {
    }

    /**
     * @brief Update server information
     *
     * The implementation should probe the server in question and update
     * the server status bits.
     */
    virtual void update_server_status(MonitorServer* pMonitored_server) = 0;

    /**
     * @brief Called right at the beginning of @c tick().
     *
     * The default implementation does nothing.
     */
    virtual void pre_tick();

    /**
     * @brief Called right before the end of @c tick().
     *
     * The default implementation does nothing.
     */
    virtual void post_tick();

    /**
     * A derived class overriding this function should first call this base version.
     */
    void pre_loop() override;

    /**
     * A derived class overriding this function should last call this base version.
     */
    void post_loop() override;

private:
    /**
     * @brief Monitor the servers
     *
     * This function is called once per monitor round. It does the following:
     * - Perform any maintenance or drain state changes requested by user
     *
     * -Then, for each server:
     *
     *   - Do nothing, if the server is in maintenance.
     *   - Store the previous status of the server.
     *   - Set the pending status of the monitored server object
     *     to the status of the corresponding server object.
     *   - Ensure that there is a connection to the server.
     *     If there is, @c update_server_status() is called.
     *     If there is not, the pending status will be updated accordingly and
     *     @c update_server_status() will *not* be called.
     *   - After the call, update the error count of the server if it is down.
     *
     * - Flush states for all servers
     * - Launch monitor scripts for events
     * - Hangup failed servers
     * - Store monitor journal
     */
    void tick() override final;

    virtual std::string permission_test_query() const = 0;
};

/**
 * The purpose of the template MonitorApi is to provide an implementation
 * of the monitor C-API. The template is instantiated with a class that
 * provides the actual behaviour of a monitor.
 */
template<class MonitorInstance>
class MonitorApi
{
public:
    MonitorApi() = delete;
    MonitorApi(const MonitorApi&) = delete;
    MonitorApi& operator=(const MonitorApi&) = delete;

    static Monitor* createInstance(const std::string& name, const std::string& module)
    {
        MonitorInstance* pInstance = NULL;
        MXS_EXCEPTION_GUARD(pInstance = MonitorInstance::create(name, module));
        return pInstance;
    }

    static MXS_MONITOR_API s_api;
};

template<class MonitorInstance>
MXS_MONITOR_API MonitorApi<MonitorInstance>::s_api =
{
    &MonitorApi<MonitorInstance>::createInstance,
};
}

/**
 * This helper class exposes some monitor private functions. Should be used with test code.
 */
class mxs::Monitor::Test
{
protected:
    explicit Test(mxs::Monitor* monitor);
    virtual ~Test();
    void release_servers();
    void set_monitor_base_servers(const std::vector<SERVER*>& servers);

    std::unique_ptr<mxs::Monitor> m_monitor;
};<|MERGE_RESOLUTION|>--- conflicted
+++ resolved
@@ -865,7 +865,8 @@
     mxb::StopWatch   m_disk_space_checked;              /**< When was disk space checked the last time */
     std::atomic_bool m_status_change_pending {false};   /**< Set when admin requests a status change. */
 
-    std::atomic_bool m_immediate_tick_requested {false};    /**< Should monitor tick immediately? */
+    std::atomic_bool  m_immediate_tick_requested {false};       /**< Should monitor tick immediately? */
+    mxb::Worker::DCId m_next_tick_dcid {mxb::Worker::NO_CALL};  /**< DCid for next possible tick */
 
     /**
      * Has something changed such that journal needs to be updated. This is separate from the time-based
@@ -894,20 +895,9 @@
     std::vector<SERVER*> m_routing_servers;
     mutable std::mutex   m_routing_servers_lock;
 
-<<<<<<< HEAD
     std::string journal_filepath() const;
     bool        call_run_one_tick();
     void        run_one_tick();
-=======
-    std::atomic_bool m_immediate_tick_requested {false};/**< Should monitor tick immediately? */
-    DCId             m_next_tick_dcid {NO_CALL};        /**< DCid for next possible tick */
-
-    bool pre_run() override final;
-    void post_run() override final;
-
-    bool call_run_one_tick();
-    void run_one_tick();
->>>>>>> fd503d81
 };
 
 class SimpleMonitor : public Monitor
