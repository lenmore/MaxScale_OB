--- conflicted
+++ resolved
@@ -97,7 +97,6 @@
         INTERNAL        /*< Internal DCB not connected to the outside */
     };
 
-<<<<<<< HEAD
     enum class State
     {
         CREATED,        /*< Created but not added to the poll instance */
@@ -115,10 +114,10 @@
 
     enum class SSLState
     {
-        HANDSHAKE_UNKNOWN,   /*< The DCB has unknown SSL status */
-        HANDSHAKE_REQUIRED,  /*< SSL handshake is needed */
-        ESTABLISHED,         /*< The SSL connection is in use */
-        HANDSHAKE_FAILED     /*< The SSL handshake failed */
+        HANDSHAKE_UNKNOWN,  /*< The DCB has unknown SSL status */
+        HANDSHAKE_REQUIRED, /*< SSL handshake is needed */
+        ESTABLISHED,        /*< The SSL connection is in use */
+        HANDSHAKE_FAILED    /*< The SSL handshake failed */
     };
 
     /**
@@ -287,8 +286,8 @@
      */
     enum class Drain
     {
-        YES, // Drain the writeq.
-        NO   // Do not drain the writeq.
+        YES,    // Drain the writeq.
+        NO      // Do not drain the writeq.
     };
 
     /**
@@ -359,7 +358,7 @@
      *         be returned if the callback could not be added or if the callback
      *         has been added already.
      */
-    bool add_callback(Reason reason, int (*cb)(DCB*, Reason, void*), void* user_data);
+    bool add_callback(Reason reason, int (* cb)(DCB*, Reason, void*), void* user_data);
 
     /**
      * Remove a callback from the DCB.
@@ -371,7 +370,7 @@
      * @return True, if the callback could be removed, false if the callback
      *         was not amongst the added ones.
      */
-    bool remove_callback(Reason reason, int (*cb)(DCB*, Reason, void*), void* user_data);
+    bool remove_callback(Reason reason, int (* cb)(DCB*, Reason, void*), void* user_data);
 
     /**
      * Remove all callbacks
@@ -545,6 +544,11 @@
         dcb->destroy();
     }
 
+    bool is_fake_event() const
+    {
+        return m_is_fake_event;
+    }
+
 protected:
     DCB(int fd,
         const std::string& remote,
@@ -579,8 +583,8 @@
 
     struct Encryption
     {
-        SSL*     handle = nullptr;                    /**< SSL handle for connection */
-        SSLState state = SSLState::HANDSHAKE_UNKNOWN; /**< Current state of SSL if in use */
+        SSL*     handle = nullptr;                      /**< SSL handle for connection */
+        SSLState state = SSLState::HANDSHAKE_UNKNOWN;   /**< Current state of SSL if in use */
         bool     read_want_read = false;
         bool     read_want_write = false;
         bool     write_want_read = false;
@@ -602,16 +606,16 @@
     Encryption        m_encryption;                 /**< Encryption state */
     Stats             m_stats;                      /**< DCB related statistics */
     CALLBACK*         m_callbacks = nullptr;        /**< The list of callbacks for the DCB */
-    bool              m_high_water_reached = false; /**< High water mark reached, to determine
-                                                         * whether we need to release throttle */
-    uint64_t          m_writeqlen = 0;              /**< Bytes in writeq */
-    GWBUF*            m_writeq = nullptr;           /**< Write Data Queue */
-    GWBUF*            m_readq = nullptr;            /**< Read queue for incomplete reads */
-    GWBUF*            m_delayq = nullptr;           /**< Delay Backend Write Data Queue */
-    uint32_t          m_triggered_event = 0;        /**< Triggered event to be delivered to handler */
-    uint32_t          m_nClose = 0;                 /**< How many times dcb_close has been called. */
-    bool              m_hanged_up = false;          /**< Has thethis can be called only once */
-
+    bool              m_high_water_reached = false; /**< High water mark reached, to determine whether we need
+                                                     * to release throttle */
+    uint64_t m_writeqlen = 0;                       /**< Bytes in writeq */
+    GWBUF*   m_writeq = nullptr;                    /**< Write Data Queue */
+    GWBUF*   m_readq = nullptr;                     /**< Read queue for incomplete reads */
+    GWBUF*   m_delayq = nullptr;                    /**< Delay Backend Write Data Queue */
+    uint32_t m_triggered_event = 0;                 /**< Triggered event to be delivered to handler */
+    uint32_t m_nClose = 0;                          /**< How many times dcb_close has been called. */
+    bool     m_hanged_up = false;                   /**< Has thethis can be called only once */
+    bool     m_is_fake_event = false;
 private:
     friend class Manager;
 
@@ -628,7 +632,7 @@
 
     static uint32_t poll_handler(MXB_POLL_DATA* data, MXB_WORKER* worker, uint32_t events);
     static uint32_t event_handler(DCB* dcb, uint32_t events);
-    uint32_t process_events(uint32_t events);
+    uint32_t        process_events(uint32_t events);
 
     class FakeEventTask;
     friend class FakeEventTask;
@@ -636,69 +640,6 @@
     void call_callback(Reason reason);
 
     void add_event(uint32_t ev);
-=======
-    DCB(Role role, MXS_SESSION*);
-    ~DCB();
-
-    /**
-     * DCB type in string form
-     */
-    const char* type();
-
-    bool                    dcb_errhandle_called = false;   /**< this can be called only once */
-    Role                    role;
-    int                     fd = DCBFD_CLOSED;                  /**< The descriptor */
-    dcb_state_t             state = DCB_STATE_ALLOC;            /**< Current descriptor state */
-    SSL_STATE               ssl_state = SSL_HANDSHAKE_UNKNOWN;  /**< Current state of SSL if in use */
-    char*                   remote = nullptr;                   /**< Address of remote end */
-    char*                   user = nullptr;                     /**< User name for connection */
-    struct sockaddr_storage ip;                                 /**< remote IPv4/IPv6 address */
-    void*                   protocol = nullptr;                 /**< The protocol specific state */
-    size_t                  protocol_packet_length = 0;         /**< protocol packet length */
-    size_t                  protocol_bytes_processed = 0;       /**< How many bytes have been read */
-    MXS_SESSION*            session;                            /**< The owning session */
-    MXS_PROTOCOL            func = {};                          /**< Protocol functions for the DCB */
-    MXS_AUTHENTICATOR       authfunc = {};                      /**< Authenticator functions for the DCB */
-    uint64_t                writeqlen = 0;                      /**< Bytes in writeq */
-    uint64_t                high_water = 0;                     /**< High water mark of write queue */
-    uint64_t                low_water = 0;                      /**< Low water mark of write queue */
-    GWBUF*                  writeq = nullptr;                   /**< Write Data Queue */
-    GWBUF*                  delayq = nullptr;                   /**< Delay Backend Write Data Queue */
-    GWBUF*                  readq = nullptr;                    /**< Read queue for incomplete reads */
-    GWBUF*                  fakeq = nullptr;                    /**< Fake event queue for generated events */
-    uint32_t                fake_event = 0;                     /**< Fake event to be delivered to handler */
-
-    DCBSTATS stats = {};                        /**< DCB related statistics */
-    DCB*     nextpersistent = nullptr;          /**< Next DCB in the persistent pool for SERVER */
-    time_t   persistentstart = 0;               /**<    0: Not in the persistent pool.
-                                                 *      -1: Evicted from the persistent pool and being closed.
-                                                 *   non-0: Time when placed in the persistent pool.
-                                                 */
-    SERVICE*       service = nullptr;           /**< The related service */
-    void*          data = nullptr;              /**< Client protocol data, owned by client DCB */
-    void*          authenticator_data = nullptr;/**< The authenticator data for this DCB */
-    DCB_CALLBACK*  callbacks = nullptr;         /**< The list of callbacks for the DCB */
-    int64_t        last_read = 0;               /**< Last time the DCB received data */
-    int64_t        last_write = 0;              /**< Last time the DCB sent data */
-    struct SERVER* server = nullptr;            /**< The associated backend server */
-    SSL*           ssl = nullptr;               /**< SSL struct for connection */
-    bool           ssl_read_want_read = false;
-    bool           ssl_read_want_write = false;
-    bool           ssl_write_want_read = false;
-    bool           ssl_write_want_write = false;
-    bool           was_persistent = false;      /**< Whether this DCB was in the persistent pool */
-    bool           high_water_reached = false;  /** High water mark reached, to determine whether we need to
-                                                 * release
-                                                 * throttle */
-    struct
-    {
-        DCB* next = nullptr;        /**< Next DCB in owning thread's list */
-        DCB* tail = nullptr;        /**< Last DCB in owning thread's list */
-    }        thread;
-    uint32_t n_close = 0;   /** How many times dcb_close has been called. */
-    uint64_t m_uid;         /**< Unique identifier for this DCB */
-    bool     is_fake_event = false;
->>>>>>> ad323bb8
 };
 
 class ClientDCB : public DCB
@@ -763,8 +704,8 @@
     bool release_from(MXS_SESSION* session) override;
     bool prepare_for_destruction() override;
 
-    sockaddr_storage                          m_ip;             /**< remote IPv4/IPv6 address */
-    std::unique_ptr<mxs::ClientConnection>      m_protocol;       /**< The protocol session */
+    sockaddr_storage                       m_ip;                /**< remote IPv4/IPv6 address */
+    std::unique_ptr<mxs::ClientConnection> m_protocol;          /**< The protocol session */
 };
 
 class Session;
@@ -832,7 +773,7 @@
 
     static void hangup_cb(MXB_WORKER* worker, const SERVER* server);
 
-    SERVER* const                         m_server;   /**< The associated backend server */
+    SERVER* const                           m_server;   /**< The associated backend server */
     std::unique_ptr<mxs::BackendConnection> m_protocol; /**< The protocol session */
 };
 
