--- conflicted
+++ resolved
@@ -157,37 +157,20 @@
     Test->repl->close_connections();
 
     Test->tprintf("Trying use usr1 to execute query: RW Split\n");
-<<<<<<< HEAD
     Test->add_result(Test->repl->ssh_node(1,
-                                          "echo select User,Host from mysql.user | mysql -uusr1 -h maxscale.maxscale.test -P 4006",
+                                          "echo select User,Host from mysql.user | mysql --ssl -uusr1 -h maxscale.maxscale.test -P 4006",
                                           false),
                      "Error executing query against RW Split\n");
     Test->tprintf("Trying use usr1 to execute query: Read Connection Master\n");
     Test->add_result(Test->repl->ssh_node(1,
-                                          "echo select User,Host from mysql.user | mysql -uusr1 -h maxscale.maxscale.test -P 4008",
+                                          "echo select User,Host from mysql.user | mysql --ssl -uusr1 -h maxscale.maxscale.test -P 4008",
                                           false),
                      "Error executing query against Read Connection Master\n");
     Test->tprintf("Trying use usr1 to execute query: Read Connection Slave\n");
     Test->add_result(Test->repl->ssh_node(1,
-                                          "echo select User,Host from mysql.user | mysql -uusr1 -h maxscale.maxscale.test -P 4009",
+                                          "echo select User,Host from mysql.user | mysql --ssl -uusr1 -h maxscale.maxscale.test -P 4009",
                                           false),
                      "Error executing query against Read Connection Slave\n");
-=======
-    Test->add_result(
-        Test->repl->ssh_node(1,
-                             "echo select User,Host from mysql.user | mysql --ssl -uusr1 -h maxscale.maxscale.test -P 4006", false),
-        "Error executing query against RW Split\n");
-    Test->tprintf("Trying use usr1 to execute query: Read Connection Master\n");
-    Test->add_result(
-        Test->repl->ssh_node(1,
-                             "echo select User,Host from mysql.user | mysql --ssl -uusr1 -h maxscale.maxscale.test -P 4008", false),
-        "Error executing query against Read Connection Master\n");
-    Test->tprintf("Trying use usr1 to execute query: Read Connection Slave\n");
-    Test->add_result(
-        Test->repl->ssh_node(1,
-                             "echo select User,Host from mysql.user | mysql --ssl -uusr1 -h maxscale.maxscale.test -P 4009", false),
-        "Error executing query against Read Connection Slave\n");
->>>>>>> 8f0e4a30
 
     for (int i = 0; i < Test->repl->N; i++)
     {
