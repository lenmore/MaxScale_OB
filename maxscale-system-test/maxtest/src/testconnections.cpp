#include <getopt.h>
#include <libgen.h>
#include <pthread.h>
#include <stdarg.h>
#include <sys/time.h>
#include <time.h>
#include <signal.h>
#include <execinfo.h>
#include <sys/stat.h>
#include <iostream>
#include <sstream>
#include <string>
#include <fstream>
#include <iostream>
#include <future>
#include <regex>
#include <maxbase/stacktrace.hh>
#include <algorithm>

#include "mariadb_func.h"
#include "maxadmin_operations.h"
#include "sql_t1.h"
#include "testconnections.h"
#include "test_info.hh"
#include "envv.h"

using namespace mxb;
using std::cout;
using std::endl;
using std::string;

namespace
{
// These must match the labels recognized by MDBCI.
const string label_repl_be = "REPL_BACKEND";
const string label_galera_be = "GALERA_BACKEND";
const string label_big_be = "BIG_REPL_BACKEND";
const string label_2nd_mxs = "SECOND_MAXSCALE";
const string label_cs_be = "COLUMNSTORE_BACKEND";
const string label_clx_be = "CLUSTRIX_BACKEND";

const StringSet recognized_mdbci_labels =
<<<<<<< HEAD
{label_repl_be, label_big_be, label_galera_be, label_2nd_mxs, label_cs_be, label_clx_be};
=======
{label_repl_be, label_big_be, label_galera_be, label_2nd_mxs, label_cs_be};

const int MDBCI_FAIL = 200;      // Exit code when failure caused by MDBCI non-zero exit
const int BROKEN_VM_FAIL = 201;  // Exit code when failure caused by broken VMs
>>>>>>> 5ed99b2f
}

namespace maxscale
{

static bool start = true;
static bool check_nodes = true;
static bool manual_debug = false;
static std::string required_repl_version;
static std::string required_galera_version;
static bool restart_galera = false;
static bool require_galera = false;
static bool require_columnstore = false;
static bool multiple_maxscales = false;
}

static void perform_manual_action(const char* zMessage)
{
    std::cout << zMessage << " (press enter when done)." << std::endl;
    std::string not_used;
    std::getline(std::cin, not_used);
    std::cout << "Ok" << std::endl;
}

static void signal_set(int sig, void (* handler)(int))
{
    struct sigaction sigact = {};
    sigact.sa_handler = handler;

    do
    {
        errno = 0;
        sigaction(sig, &sigact, NULL);
    }
    while (errno == EINTR);
}

static int call_system(const char* command)
{
    int rv = system(command);

    if (rv == -1)
    {
        printf("error: Could not execute '%s'.\n", command);
    }

    return rv;
}

void sigfatal_handler(int i)
{
    dump_stacktrace();
    signal_set(i, SIG_DFL);
    raise(i);
}

void TestConnections::check_nodes(bool value)
{
    maxscale::check_nodes = value;
}

void TestConnections::skip_maxscale_start(bool value)
{
    maxscale::start = !value;
}

void TestConnections::multiple_maxscales(bool value)
{
    maxscale::multiple_maxscales = value;
}

void TestConnections::require_repl_version(const char* version)
{
    maxscale::required_repl_version = version;
}

void TestConnections::require_galera_version(const char* version)
{
    maxscale::required_galera_version = version;
}

void TestConnections::require_galera(bool value)
{
    maxscale::require_galera = value;
}

void TestConnections::require_columnstore(bool value)
{
    maxscale::require_columnstore = value;
}

void TestConnections::restart_galera(bool value)
{
    maxscale::restart_galera = value;
}

bool TestConnections::verbose = false;

TestConnections::TestConnections(int argc, char* argv[])
<<<<<<< HEAD
    : global_result(0)
    , smoke(true)
    , binlog_cmd_option(0)
    , ssl(false)
    , backend_ssl(false)
    , binlog_master_gtid(false)
    , binlog_slave_gtid(false)
    , no_clustrix(false)
    , threads(4)
    , use_ipv6(false)
=======
>>>>>>> 5ed99b2f
{
    std::ios::sync_with_stdio(true);
    signal_set(SIGSEGV, sigfatal_handler);
    signal_set(SIGABRT, sigfatal_handler);
    signal_set(SIGFPE, sigfatal_handler);
    signal_set(SIGILL, sigfatal_handler);
#ifdef SIGBUS
    signal_set(SIGBUS, sigfatal_handler);
#endif
    gettimeofday(&m_start_time, NULL);

    read_env();

    bool maxscale_init = true;

    static struct option long_options[] =
    {

        {"help",              no_argument,              0,                        'h'                },
        {"verbose",           no_argument,              0,                        'v'                },
        {"silent",            no_argument,              0,                        'n'                },
        {"quiet",             no_argument,              0,                        'q'                },
        {"no-maxscale-start", no_argument,              0,                        's'                },
        {"no-maxscale-init",  no_argument,              0,                        'i'                },
        {"no-nodes-check",    no_argument,              0,                        'r'                },
        {"restart-galera",    no_argument,              0,                        'g'                },
        {"no-timeouts",       no_argument,              0,                        'z'                },
        {"no-galera",         no_argument,              0,                        'y'                },
        {"local-maxscale",    optional_argument,        0,                        'l'                },
        {"reinstall-maxscale",no_argument,              0,                        'm'                },
        {0,                   0,                        0,                        0                  }
    };

    int c;
    int option_index = 0;

    while ((c = getopt_long(argc, argv, "hvnqsirgzyl::", long_options, &option_index)) != -1)
    {
        switch (c)
        {
        case 'v':
            verbose = true;
            break;

        case 'n':
            verbose = false;
            break;

        case 'q':
            if (!freopen("/dev/null", "w", stdout))
            {
                printf("warning: Could not redirect stdout to /dev/null.\n");
            }
            break;

        case 'h':
            {
                printf("Options:\n");

                struct option* o = long_options;

                while (o->name)
                {
                    printf("-%c, --%s\n", o->val, o->name);
                    ++o;
                }
                exit(0);
            }
            break;

        case 's':
            printf("Maxscale won't be started\n");
            maxscale::start = false;
            maxscale::manual_debug = true;
            break;

        case 'i':
            printf("Maxscale won't be started and Maxscale.cnf won't be uploaded\n");
            maxscale_init = false;
            break;

        case 'r':
            printf("Nodes are not checked before test and are not restarted\n");
            maxscale::check_nodes = false;
            break;

        case 'g':
            printf("Restarting Galera setup\n");
            maxscale::restart_galera = true;
            break;

        case 'z':
            m_enable_timeouts = false;
            break;

        case 'y':
            printf("Do not use Galera setup\n");
            no_galera = true;
            break;

        case 'l':
            {
                printf("MaxScale assumed to be running locally; "
                       "not started and logs not downloaded.");

                maxscale::start = false;
                maxscale::manual_debug = true;
                maxscale_init = false;
                m_no_maxscale_log_copy = true;
                m_local_maxscale = true;

                std::regex regex1("maxscale_000_network=[0-9]+\\.[0-9]+\\.[0-9]+\\.[0-9]+");
                std::string replace1("maxscale_000_network=127.0.0.1");
                network_config = regex_replace(network_config, regex1, replace1);

                std::regex regex2("maxscale_000_private_ip=[0-9]+\\.[0-9]+\\.[0-9]+\\.[0-9]+");
                std::string replace2("maxscale_000_private_ip=127.0.0.1");
                network_config = regex_replace(network_config, regex2, replace2);
            }
            break;

        case 'm':
            printf("Maxscale will be reinstalled");
            m_reinstall_maxscale = true;
            break;

        default:
            printf("UNKNOWN OPTION: %c\n", c);
            break;
        }
    }

    m_test_name = (optind < argc) ? argv[optind] : basename(argv[0]);
    set_template_and_labels();
    tprintf("Test: '%s', config template: '%s', labels: '%s'",
            m_test_name.c_str(), m_cnf_template_path.c_str(), m_test_labels_str.c_str());
    set_mdbci_labels();

    if (m_test_labels.count("BACKEND_SSL") > 0)
    {
        backend_ssl = true;
        tprintf("Test has BACKEND_SSL label");
    }

    StringSet missing_mdbci_labels;
    std::set_difference(m_required_mdbci_labels.begin(), m_required_mdbci_labels.end(),
                        m_configured_mdbci_labels.begin(), m_configured_mdbci_labels.end(),
                        std::inserter(missing_mdbci_labels, missing_mdbci_labels.begin()));

    bool mdbci_call_needed = false;
    if (missing_mdbci_labels.empty())
    {
        if (verbose)
        {
            tprintf("Machines with all required labels '%s' are running, MDBCI UP call is not needed",
                    m_mdbci_labels_str.c_str());
        }
    }
    else
    {
        string missing_labels_str = flatten_stringset(missing_mdbci_labels);
        tprintf("Machines with labels '%s' are not running, MDBCI UP call is needed",
                missing_labels_str.c_str());
        mdbci_call_needed = true;
    }

    if (mdbci_call_needed)
    {
        if (call_mdbci(""))
        {
            exit(MDBCI_FAIL);
        }
    }

    if (m_required_mdbci_labels.count(label_repl_be) == 0)
    {
        no_repl = true;
        if (verbose)
        {
            tprintf("No need to use Master/Slave");
        }
    }

    if (m_required_mdbci_labels.count(label_galera_be) == 0)
    {
        no_galera = true;
        if (verbose)
        {
            tprintf("No need to use Galera");
        }
    }

    if (m_required_mdbci_labels.count(label_clx_be) == 0)
    {
        no_clustrix = true;
        if (verbose)
        {
            tprintf("No need to use Clustrix");
        }
    }

    m_get_logs_command = (string)test_dir + "/get_logs.sh";

    sprintf(m_ssl_options,
            "--ssl-cert=%s/ssl-cert/client-cert.pem --ssl-key=%s/ssl-cert/client-key.pem",
            test_dir,
            test_dir);
    setenv("ssl_options", m_ssl_options, 1);

    if (maxscale::require_columnstore)
    {
        cout << "ColumnStore testing is not yet implemented, skipping test" << endl;
        exit(0);
    }

    std::future<bool> repl_future;
    std::future<bool> galera_future;

    if (!no_repl)
    {
<<<<<<< HEAD
        repl = new Mariadb_nodes("node", test_dir, verbose, network_config);
        repl->setup();
        repl->use_ipv6 = use_ipv6;
=======
        repl = new Mariadb_nodes("node", test_dir, verbose, m_network_config);
        repl->use_ipv6 = m_use_ipv6;
>>>>>>> 5ed99b2f
        repl->take_snapshot_command = m_take_snapshot_command.c_str();
        repl->revert_snapshot_command = m_revert_snapshot_command.c_str();
        repl_future = std::async(std::launch::async, &Mariadb_nodes::check_nodes, repl);
    }
    else
    {
        repl = NULL;
    }

    if (!no_galera)
    {
<<<<<<< HEAD
        galera = new Galera_nodes("galera", test_dir, verbose, network_config);
        galera->setup();
=======
        galera = new Galera_nodes("galera", test_dir, verbose, m_network_config);
        // galera->use_ipv6 = use_ipv6;
>>>>>>> 5ed99b2f
        galera->use_ipv6 = false;
        galera->take_snapshot_command = m_take_snapshot_command.c_str();
        galera->revert_snapshot_command = m_revert_snapshot_command.c_str();
        galera_future = std::async(std::launch::async, &Galera_nodes::check_nodes, galera);
    }
    else
    {
        galera = NULL;
    }

<<<<<<< HEAD
    if (!no_clustrix)
    {
        clustrix = new Clustrix_nodes("clustrix", test_dir, verbose, network_config);
        clustrix->setup();
        clustrix->use_ipv6 = false;
        clustrix->take_snapshot_command = m_take_snapshot_command.c_str();
        clustrix->revert_snapshot_command = m_revert_snapshot_command.c_str();
        clustrix->fix_replication();
    }
    else
    {
        clustrix = NULL;
    }

    maxscales = new Maxscales("maxscale", test_dir, verbose, network_config);
    maxscales->setup();
=======
    maxscales = new Maxscales("maxscale", test_dir, verbose, m_network_config);
>>>>>>> 5ed99b2f

    bool maxscale_ok = maxscales->check_nodes();
    bool repl_ok = no_repl || repl_future.get();
    bool galera_ok = no_galera || galera_future.get();
    bool node_error = !maxscale_ok || !repl_ok || !galera_ok;
    bool initialize = false;

    if (node_error || too_many_maxscales())
    {
        initialize = true;
        tprintf("Recreating VMs: %s", node_error ? "node check failed" : "too many maxscales");

        if (call_mdbci("--recreate"))
        {
            exit(MDBCI_FAIL);
        }
    }

<<<<<<< HEAD
    if (reinstall_maxscale)
    {
        initialize = true;

        if (reinstall_maxscales())
        {
            tprintf("Failed to install Maxscale: target is %s", m_target.c_str());
            exit(MDBCI_FAUILT);
        }
=======
    if (m_reinstall_maxscale && reinstall_maxscales())
    {
        tprintf("Failed to install Maxscale: target is %s", m_target.c_str());
        exit(MDBCI_FAIL);
>>>>>>> 5ed99b2f
    }

    if (initialize)
    {
        std::string src = std::string(test_dir) + "/mdbci/add_core_cnf.sh";
        maxscales->copy_to_node(0, src.c_str(), maxscales->access_homedir[0]);
        maxscales->ssh_node_f(0, true, "%s/add_core_cnf.sh %s", maxscales->access_homedir[0],
                              verbose ? "verbose" : "");
    }


    maxscales->use_ipv6 = m_use_ipv6;
    maxscales->ssl = ssl;

    // Stop MaxScale to prevent it from interfering with the replication setup process
    if (!maxscale::manual_debug)
    {
        for (int i = 0; i < maxscales->N; i++)
        {
            maxscales->stop(i);
        }
    }

    if ((maxscale::restart_galera) && (galera))
    {
        galera->stop_nodes();
        galera->start_replication();
    }

    if (maxscale::check_nodes)
    {
        if (repl && !repl->fix_replication())
        {
            exit(BROKEN_VM_FAIL);
        }
        if (galera && !galera->fix_replication())
        {
            exit(BROKEN_VM_FAIL);
        }
    }

    if (repl && maxscale::required_repl_version.length())
    {
        int ver_repl_required = get_int_version(maxscale::required_repl_version);
        std::string ver_repl = repl->get_lowest_version();
        int int_ver_repl = get_int_version(ver_repl);

        if (int_ver_repl < ver_repl_required)
        {
            tprintf("Test requires a higher version of backend servers, skipping test.");
            tprintf("Required version: %s", maxscale::required_repl_version.c_str());
            tprintf("Master-slave version: %s", ver_repl.c_str());
            exit(0);
        }
    }

    if (galera && maxscale::required_galera_version.length())
    {
        int ver_galera_required = get_int_version(maxscale::required_galera_version);
        std::string ver_galera = galera->get_lowest_version();
        int int_ver_galera = get_int_version(ver_galera);

        if (int_ver_galera < ver_galera_required)
        {
            tprintf("Test requires a higher version of backend servers, skipping test.");
            tprintf("Required version: %s", maxscale::required_galera_version.c_str());
            tprintf("Galera version: %s", ver_galera.c_str());
            exit(0);
        }
    }

    if (maxscale_init)
    {
        init_maxscales();
    }

    if (backend_ssl)
    {
        tprintf("Configuring backends for ssl \n");
        repl->configure_ssl(true);
        if (galera)
        {
            galera->configure_ssl(false);
            galera->start_replication();
        }
    }

    if (mdbci_call_needed)
    {
        int ec;
        char * ver = maxscales->ssh_node_output(0, "maxscale --version-full", false, &ec);
        if (ec)
        {
            tprintf("Error retrival of Maxscale version info");
        }
        else
        {
            tprintf("Maxscale_full_version_start:\n%s\nMaxscale_full_version_end\n", ver);
        }
    }

    char str[1024];
    sprintf(str, "mkdir -p LOGS/%s", m_test_name.c_str());
    call_system(str);

    timeout = 999999999;
    set_log_copy_interval(999999999);
    pthread_create(&timeout_thread_p, NULL, timeout_thread, this);
    pthread_create(&log_copy_thread_p, NULL, log_copy_thread, this);
    tprintf("Starting test");
    gettimeofday(&m_start_time, NULL);
}

TestConnections::~TestConnections()
{
    for (auto& a : m_on_destroy)
    {
        a();
    }

    if (backend_ssl)
    {
        repl->disable_ssl();
        // galera->disable_ssl();
    }

    // stop all Maxscales to detect crashes on exit
    for (int i = 0; i < maxscales->N; i++)
    {
        stop_maxscale(i);
    }

    if (maxscales->use_valgrind)
    {
        sleep(15);      // sleep to let logs be written do disks
    }

    copy_all_logs();

    /* Temporary disable snapshot revert due to Galera failures
     *  if (global_result != 0 )
     *  {
     *   if (no_vm_revert)
     *   {
     *       tprintf("no_vm_revert flag is set, not reverting VMs\n");
     *   }
     *   else
     *   {
     *       tprintf("Reverting snapshot\n");
     *       revert_snapshot((char*) "clean");
     *   }
     *  }
     */

    if (repl)
    {
        delete repl;
    }
    if (galera)
    {
        delete galera;
    }

    if (maxscale::multiple_maxscales)
    {
        maxscales->stop_all();
    }

    if (global_result)
    {
        // This causes the test to fail if a core dump is found
        exit(1);
    }
}

void TestConnections::report_result(const char* format, va_list argp)
{
    timeval t2;
    gettimeofday(&t2, NULL);
    double elapsedTime = (t2.tv_sec - m_start_time.tv_sec);
    elapsedTime += (double) (t2.tv_usec - m_start_time.tv_usec) / 1000000.0;

    global_result += 1;

    printf("%04f: TEST_FAILED! ", elapsedTime);

    vprintf(format, argp);

    if (format[strlen(format) - 1] != '\n')
    {
        printf("\n");
    }
}

void TestConnections::add_result(bool result, const char* format, ...)
{
    if (result)
    {
        va_list argp;
        va_start(argp, format);
        report_result(format, argp);
        va_end(argp);
    }
}

void TestConnections::expect(bool result, const char* format, ...)
{
    if (!result)
    {
        va_list argp;
        va_start(argp, format);
        report_result(format, argp);
        va_end(argp);
    }
}

void TestConnections::read_mdbci_info()
{
    m_mdbci_vm_path = envvar_read_write_def_str("MDBCI_VM_PATH", "%s/vms/", getenv("HOME"));

    string cmd = "mkdir -p " + m_mdbci_vm_path;
    if (system(cmd.c_str()))
    {
        tprintf("Unable to create MDBCI VMs direcory '%s', exiting", m_mdbci_vm_path.c_str());
        exit(MDBCI_FAIL);
    }
    m_mdbci_template = envvar_read_write_def_str("template", "default");
    m_target = envvar_read_write_def_str("target", "develop");

    m_mdbci_config_name = envvar_read_write_def_str("mdbci_config_name", "local");
    m_vm_path = m_mdbci_vm_path + "/" + m_mdbci_config_name;

    if (!m_mdbci_config_name.empty())
    {
        std::ifstream nc_file;
        nc_file.open(m_vm_path + "_network_config");
        std::stringstream strStream;
        strStream << nc_file.rdbuf();
        m_network_config = strStream.str();
        nc_file.close();

        nc_file.open(m_vm_path + "_configured_labels");
        std::stringstream strStream1;
        strStream1 << nc_file.rdbuf();
        m_configured_mdbci_labels = parse_to_stringset(strStream1.str());
        nc_file.close();
    }
    else
    {
        tprintf("The name of MDBCI configuration is not defined, exiting!");
        exit(1);
    }
    if (verbose)
    {
        tprintf(m_network_config.c_str());
    }
}

void TestConnections::read_env()
{
    read_mdbci_info();
    if (verbose)
    {
        printf("Reading test setup configuration from environmental variables\n");
    }

    ssl = readenv_bool("ssl", true);

    if (readenv_bool("mysql51_only", false) || readenv_bool("no_nodes_check", false))
    {
        maxscale::check_nodes = false;
    }

    if (readenv_bool("no_maxscale_start", false))
    {
        maxscale::start = false;
    }

    m_no_backend_log_copy = readenv_bool("no_backend_log_copy", false);
    m_no_maxscale_log_copy = readenv_bool("no_maxscale_log_copy", false);
    m_use_ipv6 = readenv_bool("use_ipv6", false);
    backend_ssl = readenv_bool("backend_ssl", false);
    smoke = readenv_bool("smoke", false);
    m_threads = readenv_int("threads", 4);
    m_use_snapshots = readenv_bool("use_snapshots", false);
    m_take_snapshot_command = envvar_read_write_def_str(
        "take_snapshot_command", "mdbci snapshot take --path-to-nodes %s --snapshot-name ",
        m_mdbci_config_name.c_str());
    m_revert_snapshot_command = envvar_read_write_def_str(
        "revert_snapshot_command", "mdbci snapshot revert --path-to-nodes %s --snapshot-name ",
        m_mdbci_config_name.c_str());
    no_vm_revert = readenv_bool("no_vm_revert", true);
}

void TestConnections::print_env()
{
    printf("Maxscale IP\t%s\n", maxscales->IP[0]);
    printf("Maxscale User name\t%s\n", maxscales->user_name);
    printf("Maxscale Password\t%s\n", maxscales->password);
    printf("Maxscale SSH key\t%s\n", maxscales->sshkey[0]);
    printf("Maxadmin password\t%s\n", maxscales->maxadmin_password[0]);
    printf("Access user\t%s\n", maxscales->access_user[0]);
    if (repl)
    {
        repl->print_env();
    }
    if (galera)
    {
        galera->print_env();
    }
}

/**
 * Set config template file and test labels.
 */
void TestConnections::set_template_and_labels()
{
    const TestDefinition* found = nullptr;
    for (int i = 0; test_definitions[i].name; i++)
    {
        auto* test = &test_definitions[i];
        if (test->name == m_test_name)
        {
            found = test;
            break;
        }
    }

    if (found)
    {
        m_cnf_template_path = found->config_template;
        m_test_labels_str = found->labels;
    }
    else
    {
        printf("Failed to find configuration template for test '%s', using default template '%s' and "
               "labels '%s'.\n",
               m_test_name.c_str(), default_template, label_repl_be.c_str());
        m_cnf_template_path = default_template;
        m_test_labels_str = label_repl_be;
    }

    // Parse the labels-string to a set.
    m_test_labels = parse_to_stringset(m_test_labels_str);
}

void TestConnections::process_template(int m, const string& cnf_template_path, const char* dest)
{
    struct stat stb;
    char str[4096];
    string template_file = cnf_template_path;

    char extended_template_file[1024 + 12];
    sprintf(extended_template_file, "%s.%03d", cnf_template_path.c_str(), m);
    if (stat(extended_template_file, &stb) == 0)
    {
        template_file = extended_template_file;
    }

    tprintf("Template file is %s\n", template_file.c_str());

    sprintf(str, "cp %s maxscale.cnf", template_file.c_str());
    if (verbose)
    {
        tprintf("Executing '%s' command\n", str);
    }
    if (system(str) != 0)
    {
        tprintf("Error copying maxscale.cnf template\n");
        return;
    }

    if (backend_ssl)
    {
        tprintf("Adding ssl settings\n");
        system("sed -i \"s|type=server|type=server\\nssl=required\\nssl_cert=/###access_homedir###/certs/client-cert.pem\\nssl_key=/###access_homedir###/certs/client-key.pem\\nssl_ca_cert=/###access_homedir###/certs/ca.pem\\nssl_cert_verify_depth=9\\nssl_version=MAX|g\" maxscale.cnf");
    }

    sprintf(str, "sed -i \"s/###threads###/%d/\"  maxscale.cnf", m_threads);
    system(str);

    Mariadb_nodes * mdn[3];
    char * IPcnf;
    mdn[0] = repl;
    mdn[1] = galera;
    mdn[2] = clustrix;
    int i, j;
    int mdn_n = 3;

    for (j = 0; j < mdn_n; j++)
    {
        if (mdn[j])
        {
            for (i = 0; i < mdn[j]->N; i++)
            {
                if (mdn[j]->use_ipv6)
                {
                    IPcnf = mdn[j]->IP6[i];
                }
                else
                {
                    IPcnf = mdn[j]->IP_private[i];
                }
                sprintf(str, "sed -i \"s/###%s_server_IP_%0d###/%s/\" maxscale.cnf",
                        mdn[j]->prefix, i + 1, IPcnf);
                system(str);

                sprintf(str, "sed -i \"s/###%s_server_port_%0d###/%d/\" maxscale.cnf",
                        mdn[j]->prefix, i + 1, mdn[j]->port[i]);
                system(str);
            }

            sprintf(str, "sed -i \"s/###%s###/%s/\" maxscale.cnf", mdn[j]->cnf_server_name.c_str(), mdn[j]->cnf_servers().c_str());
            system(str);
            sprintf(str, "sed -i \"s/###%s_line###/%s/\" maxscale.cnf", mdn[j]->cnf_server_name.c_str(), mdn[j]->cnf_servers_line().c_str());
            system(str);

            mdn[j]->connect();
            execute_query(mdn[j]->nodes[0], (char *) "CREATE DATABASE IF NOT EXISTS test");
            mdn[j]->close_connections();
        }
    }

    sprintf(str, "sed -i \"s/###access_user###/%s/g\" maxscale.cnf", maxscales->access_user[m]);
    system(str);

    sprintf(str, "sed -i \"s|###access_homedir###|%s|g\" maxscale.cnf", maxscales->access_homedir[m]);
    system(str);

    if (repl && repl->v51)
    {
        system("sed -i \"s/###repl51###/mysql51_replication=true/g\" maxscale.cnf");
    }
    maxscales->copy_to_node_legacy((char *) "maxscale.cnf", (char *) dest, m);
}

void TestConnections::init_maxscales()
{
    // Always initialize the first MaxScale
    init_maxscale(0);

    if (maxscale::multiple_maxscales)
    {
        for (int i = 1; i < maxscales->N; i++)
        {
            init_maxscale(i);
        }
    }
}

void TestConnections::init_maxscale(int m)
{
    process_template(m, m_cnf_template_path, maxscales->access_homedir[m]);
    if (maxscales->ssh_node_f(m, true, "test -d %s/certs", maxscales->access_homedir[m]))
    {
        tprintf("SSL certificates not found, copying to maxscale");
        maxscales->ssh_node_f(m,
                              true,
                              "rm -rf %s/certs;mkdir -m a+wrx %s/certs;",
                              maxscales->access_homedir[m],
                              maxscales->access_homedir[m]);

        char str[4096];
        char dtr[4096];
        sprintf(str, "%s/ssl-cert/*", test_dir);
        sprintf(dtr, "%s/certs/", maxscales->access_homedir[m]);
        maxscales->copy_to_node_legacy(str, dtr, m);
        sprintf(str, "cp %s/ssl-cert/* .", test_dir);
        call_system(str);
        maxscales->ssh_node_f(m, true, "chmod -R a+rx %s;", maxscales->access_homedir[m]);
    }

    maxscales->ssh_node_f(m,
                          true,
                          "cp maxscale.cnf %s;"
                          "iptables -F INPUT;"
                          "rm -rf %s/*.log /tmp/core* /dev/shm/* /var/lib/maxscale/maxscale.cnf.d/ /var/lib/maxscale/*;",
                          maxscales->maxscale_cnf[m],
                          maxscales->maxscale_log_dir[m]);
    if (maxscale::start)
    {
        maxscales->restart_maxscale(m);
        maxscales->ssh_node_f(m,
                              true,
                              "maxctrl api get maxscale/debug/monitor_wait");
    }
    else
    {
        maxscales->stop_maxscale(m);
    }
}

void TestConnections::copy_one_mariadb_log(Mariadb_nodes* nrepl, int i, std::string filename)
{
    auto log_retrive_commands =
    {
        "cat /var/lib/mysql/*.err",
        "cat /var/log/syslog | grep mysql",
        "cat /var/log/messages | grep mysql"
    };

    int j = 1;

    for (auto cmd : log_retrive_commands)
    {
        auto output = nrepl->ssh_output(cmd, i).second;

        if (!output.empty())
        {
            std::ofstream outfile(filename + std::to_string(j++));

            if (outfile)
            {
                outfile << output;
            }
        }
    }
}

int TestConnections::copy_mariadb_logs(Mariadb_nodes* nrepl,
                                       const char* prefix,
                                       std::vector<std::thread>& threads)
{
    int local_result = 0;

    if (nrepl)
    {
        for (int i = 0; i < nrepl->N; i++)
        {
            // Do not copy MariaDB logs in case of local backend
            if (strcmp(nrepl->IP[i], "127.0.0.1") != 0)
            {
                char str[4096];
                sprintf(str, "LOGS/%s/%s%d_mariadb_log", m_test_name.c_str(), prefix, i);
                threads.emplace_back(&TestConnections::copy_one_mariadb_log, this, nrepl, i, str);
            }
        }
    }

    return local_result;
}

int TestConnections::copy_all_logs()
{
    set_timeout(300);

    char str[PATH_MAX + 1];
    sprintf(str, "mkdir -p LOGS/%s", m_test_name.c_str());
    call_system(str);

    std::vector<std::thread> threads;

    if (!m_no_backend_log_copy)
    {
        copy_mariadb_logs(repl, "node", threads);
        copy_mariadb_logs(galera, "galera", threads);
    }

    int rv = 0;

    if (!m_no_maxscale_log_copy)
    {
        rv = copy_maxscale_logs(0);
    }

    for (auto& a : threads)
    {
        a.join();
    }

    return rv;
}
int TestConnections::copy_maxscale_logs(double timestamp)
{
    char log_dir[PATH_MAX + 1024];
    char log_dir_i[sizeof(log_dir) + 1024];
    char sys[sizeof(log_dir_i) + 1024];
    if (timestamp == 0)
    {
        sprintf(log_dir, "LOGS/%s", m_test_name.c_str());
    }
    else
    {
        sprintf(log_dir, "LOGS/%s/%04f", m_test_name.c_str(), timestamp);
    }
    for (int i = 0; i < maxscales->N; i++)
    {
        sprintf(log_dir_i, "%s/%03d", log_dir, i);
        sprintf(sys, "mkdir -p %s", log_dir_i);
        call_system(sys);
        if (strcmp(maxscales->IP[i], "127.0.0.1") != 0)
        {
            int rc = maxscales->ssh_node_f(i, true,
                                           "rm -rf %s/logs;"
                                           "mkdir %s/logs;"
                                           "cp %s/*.log %s/logs/;"
                                           "cp /tmp/core* %s/logs/;"
                                           "cp %s %s/logs/;"
                                           "chmod 777 -R %s/logs;"
                                           "ls /tmp/core* && exit 42;",
                                           maxscales->access_homedir[i],
                                           maxscales->access_homedir[i],
                                           maxscales->maxscale_log_dir[i],
                                           maxscales->access_homedir[i],
                                           maxscales->access_homedir[i],
                                           maxscales->maxscale_cnf[i],
                                           maxscales->access_homedir[i],
                                           maxscales->access_homedir[i]);
            sprintf(sys, "%s/logs/*", maxscales->access_homedir[i]);
            maxscales->copy_from_node(i, sys, log_dir_i);
            expect(rc != 42, "Test should not generate core files");
        }
        else
        {
            maxscales->ssh_node_f(i, true, "cp %s/*.logs %s/", maxscales->maxscale_log_dir[i], log_dir_i);
            maxscales->ssh_node_f(i, true, "cp /tmp/core* %s/", log_dir_i);
            maxscales->ssh_node_f(i, true, "cp %s %s/", maxscales->maxscale_cnf[i], log_dir_i);
            maxscales->ssh_node_f(i, true, "chmod a+r -R %s", log_dir_i);
        }
    }
    return 0;
}

int TestConnections::copy_all_logs_periodic()
{
    timeval t2;
    gettimeofday(&t2, NULL);
    double elapsedTime = (t2.tv_sec - m_start_time.tv_sec);
    elapsedTime += (double) (t2.tv_usec - m_start_time.tv_usec) / 1000000.0;

    return copy_maxscale_logs(elapsedTime);
}

int TestConnections::prepare_binlog(int m)
{
    char version_str[1024] = "";
    repl->connect();
    find_field(repl->nodes[0], "SELECT @@version", "@@version", version_str);
    tprintf("Master server version '%s'", version_str);

    if (*version_str
        && strstr(version_str, "10.0") == NULL
        && strstr(version_str, "10.1") == NULL
        && strstr(version_str, "10.2") == NULL)
    {
        add_result(maxscales->ssh_node_f(m,
                                         true,
                                         "sed -i \"s/,mariadb10-compatibility=1//\" %s",
                                         maxscales->maxscale_cnf[m]),
                   "Error editing maxscale.cnf");
    }

    if (!m_local_maxscale)
    {
        tprintf("Removing all binlog data from Maxscale node");
        add_result(maxscales->ssh_node_f(m, true, "rm -rf %s", maxscales->maxscale_binlog_dir[m]),
                   "Removing binlog data failed");

        tprintf("Creating binlog dir");
        add_result(maxscales->ssh_node_f(m, true, "mkdir -p %s", maxscales->maxscale_binlog_dir[m]),
                   "Creating binlog data dir failed");
        tprintf("Set 'maxscale' as a owner of binlog dir");
        add_result(maxscales->ssh_node_f(m,
                                         false,
                                         "%s mkdir -p %s; %s chown maxscale:maxscale -R %s",
                                         maxscales->access_sudo[m],
                                         maxscales->maxscale_binlog_dir[m],
                                         maxscales->access_sudo[m],
                                         maxscales->maxscale_binlog_dir[m]),
                   "directory ownership change failed");
    }
    else
    {
        perform_manual_action("Remove all local binlog data");
    }

    return 0;
}

int TestConnections::start_binlog(int m)
{
    char sys1[4096];
    MYSQL* binlog;
    char log_file[256];
    char log_pos[256];
    char cmd_opt[256];

    int i;
    int global_result = 0;
    bool no_pos;

    no_pos = repl->no_set_pos;

    switch (binlog_cmd_option)
    {
    case 1:
        sprintf(cmd_opt, "--binlog-checksum=CRC32");
        break;

    case 2:
        sprintf(cmd_opt, "--binlog-checksum=NONE");
        break;

    default:
        sprintf(cmd_opt, " ");
    }

    repl->stop_nodes();

    if (!m_local_maxscale)
    {
        binlog =
            open_conn_no_db(maxscales->binlog_port[m], maxscales->IP[m], repl->user_name, repl->password,
                            ssl);
        execute_query(binlog, "stop slave");
        execute_query(binlog, "reset slave all");
        mysql_close(binlog);

        tprintf("Stopping maxscale\n");
        add_result(maxscales->stop_maxscale(m), "Maxscale stopping failed\n");
    }
    else
    {
        perform_manual_action(
            "Perform the equivalent of 'STOP SLAVE; RESET SLAVE ALL' and stop local Maxscale");
    }

    for (i = 0; i < repl->N; i++)
    {
        repl->start_node(i, cmd_opt);
    }
    sleep(5);

    tprintf("Connecting to all backend nodes\n");
    repl->connect();

    tprintf("Stopping everything\n");
    for (i = 0; i < repl->N; i++)
    {
        execute_query(repl->nodes[i], "stop slave");
        execute_query(repl->nodes[i], "reset slave all");
        execute_query(repl->nodes[i], "reset master");
    }
    prepare_binlog(m);
    tprintf("Testing binlog when MariaDB is started with '%s' option\n", cmd_opt);

    if (!m_local_maxscale)
    {
        tprintf("ls binlog data dir on Maxscale node\n");
        add_result(maxscales->ssh_node_f(m, true, "ls -la %s/", maxscales->maxscale_binlog_dir[m]),
                   "ls failed\n");
    }

    if (binlog_master_gtid)
    {
        // GTID to connect real Master
        tprintf("GTID for connection 1st slave to master!\n");
        try_query(repl->nodes[1], "stop slave");
        try_query(repl->nodes[1], "SET @@global.gtid_slave_pos=''");
        sprintf(sys1,
                "CHANGE MASTER TO MASTER_HOST='%s', MASTER_PORT=%d, MASTER_USER='repl', MASTER_PASSWORD='repl', MASTER_USE_GTID=Slave_pos",
                repl->IP_private[0],
                repl->port[0]);
        try_query(repl->nodes[1], "%s", sys1);
        try_query(repl->nodes[1], "start slave");
    }
    else
    {
        tprintf("show master status\n");
        find_field(repl->nodes[0], (char*) "show master status", (char*) "File", &log_file[0]);
        find_field(repl->nodes[0], (char*) "show master status", (char*) "Position", &log_pos[0]);
        tprintf("Real master file: %s\n", log_file);
        tprintf("Real master pos : %s\n", log_pos);

        tprintf("Stopping first slave (node 1)\n");
        try_query(repl->nodes[1], "stop slave;");
        // repl->no_set_pos = true;
        repl->no_set_pos = false;
        tprintf("Configure first backend slave node to be slave of real master\n");
        repl->set_slave(repl->nodes[1], repl->IP_private[0], repl->port[0], log_file, log_pos);
    }

    if (!m_local_maxscale)
    {
        tprintf("Starting back Maxscale\n");
        add_result(maxscales->start_maxscale(m), "Maxscale start failed\n");
    }
    else
    {
        perform_manual_action("Start Maxscale");
    }

    tprintf("Connecting to MaxScale binlog router (with any DB)\n");
    binlog =
        open_conn_no_db(maxscales->binlog_port[m], maxscales->IP[m], repl->user_name, repl->password, ssl);

    add_result(mysql_errno(binlog), "Error connection to binlog router %s\n", mysql_error(binlog));

    if (binlog_master_gtid)
    {
        // GTID to connect real Master
        tprintf("GTID for connection binlog router to master!\n");
        try_query(binlog, "stop slave");
        try_query(binlog, "SET @@global.gtid_slave_pos=''");
        sprintf(sys1,
                "CHANGE MASTER TO MASTER_HOST='%s', MASTER_PORT=%d, MASTER_USER='repl', MASTER_PASSWORD='repl', MASTER_USE_GTID=Slave_pos",
                repl->IP_private[0],
                repl->port[0]);
        try_query(binlog, "%s", sys1);
    }
    else
    {
        repl->no_set_pos = true;
        tprintf("configuring Maxscale binlog router\n");
        repl->set_slave(binlog, repl->IP_private[0], repl->port[0], log_file, log_pos);
    }
    // ssl between binlog router and Master
    if (backend_ssl)
    {
        sprintf(sys1,
                "CHANGE MASTER TO master_ssl_cert='%s/certs/client-cert.pem', master_ssl_ca='%s/certs/ca.pem', master_ssl=1, master_ssl_key='%s/certs/client-key.pem'",
                maxscales->access_homedir[m],
                maxscales->access_homedir[m],
                maxscales->access_homedir[m]);
        tprintf("Configuring Master ssl: %s\n", sys1);
        try_query(binlog, "%s", sys1);
    }
    try_query(binlog, "start slave");
    try_query(binlog, "show slave status");

    if (binlog_slave_gtid)
    {
        tprintf("GTID for connection slaves to binlog router!\n");
        tprintf("Setup all backend nodes except first one to be slaves of binlog Maxscale node\n");
        fflush(stdout);
        for (i = 2; i < repl->N; i++)
        {
            try_query(repl->nodes[i], "stop slave");
            try_query(repl->nodes[i], "SET @@global.gtid_slave_pos=''");
            sprintf(sys1,
                    "CHANGE MASTER TO MASTER_HOST='%s', MASTER_PORT=%d, MASTER_USER='repl', MASTER_PASSWORD='repl', MASTER_USE_GTID=Slave_pos",
                    maxscales->IP_private[m],
                    maxscales->binlog_port[m]);
            try_query(repl->nodes[i], "%s", sys1);
            try_query(repl->nodes[i], "start slave");
        }
    }
    else
    {
        repl->no_set_pos = false;

        // get Master status from Maxscale binlog
        tprintf("show master status\n");
        find_field(binlog, (char*) "show master status", (char*) "File", &log_file[0]);
        find_field(binlog, (char*) "show master status", (char*) "Position", &log_pos[0]);

        tprintf("Maxscale binlog master file: %s\n", log_file);
        tprintf("Maxscale binlog master pos : %s\n", log_pos);

        tprintf("Setup all backend nodes except first one to be slaves of binlog Maxscale node\n");
        fflush(stdout);
        for (i = 2; i < repl->N; i++)
        {
            try_query(repl->nodes[i], "stop slave");
            repl->set_slave(repl->nodes[i], maxscales->IP_private[m], maxscales->binlog_port[m], log_file, log_pos);
        }
    }

    repl->close_connections();
    try_query(binlog, "show slave status");
    mysql_close(binlog);
    repl->no_set_pos = no_pos;
    return global_result;
}

bool TestConnections::replicate_from_master(int m)
{
    bool rval = true;

    /** Stop the binlogrouter */
    MYSQL* conn = open_conn_no_db(maxscales->binlog_port[m],
                                  maxscales->IP[m],
                                  repl->user_name,
                                  repl->password,
                                  ssl);
    execute_query_silent(conn, "stop slave");
    mysql_close(conn);

    repl->execute_query_all_nodes("STOP SLAVE");

    /** Clean up MaxScale directories */
    maxscales->stop_maxscale(m);
    prepare_binlog(m);
    maxscales->start_maxscale(m);

    char log_file[256] = "";
    char log_pos[256] = "4";

    repl->connect();
    execute_query(repl->nodes[0], "RESET MASTER");

    conn = open_conn_no_db(maxscales->binlog_port[m], maxscales->IP[m], repl->user_name, repl->password, ssl);

    if (find_field(repl->nodes[0], "show master status", "File", log_file)
        || repl->set_slave(conn, repl->IP_private[0], repl->port[0], log_file, log_pos)
        || execute_query(conn, "start slave"))
    {
        rval = false;
    }

    mysql_close(conn);

    return rval;
}

void TestConnections::revert_replicate_from_master()
{
    char log_file[256] = "";

    repl->connect();
    execute_query(repl->nodes[0], "RESET MASTER");
    find_field(repl->nodes[0], "show master status", "File", log_file);

    for (int i = 1; i < repl->N; i++)
    {
        repl->set_slave(repl->nodes[i], repl->IP_private[0], repl->port[0], log_file, (char*)"4");
        execute_query(repl->nodes[i], "start slave");
    }
}

int TestConnections::start_mm(int m)
{
    int i;
    char log_file1[256];
    char log_pos1[256];
    char log_file2[256];
    char log_pos2[256];

    tprintf("Stopping maxscale\n");
    int global_result = maxscales->stop_maxscale(m);

    tprintf("Stopping all backend nodes\n");
    global_result += repl->stop_nodes();

    for (i = 0; i < 2; i++)
    {
        tprintf("Starting back node %d\n", i);
        global_result += repl->start_node(i, (char*) "");
    }

    repl->connect();
    for (i = 0; i < 2; i++)
    {
        execute_query(repl->nodes[i], "stop slave");
        execute_query(repl->nodes[i], "reset master");
    }

    execute_query(repl->nodes[0], "SET GLOBAL READ_ONLY=ON");

    find_field(repl->nodes[0], (char*) "show master status", (char*) "File", log_file1);
    find_field(repl->nodes[0], (char*) "show master status", (char*) "Position", log_pos1);

    find_field(repl->nodes[1], (char*) "show master status", (char*) "File", log_file2);
    find_field(repl->nodes[1], (char*) "show master status", (char*) "Position", log_pos2);

    repl->set_slave(repl->nodes[0], repl->IP_private[1], repl->port[1], log_file2, log_pos2);
    repl->set_slave(repl->nodes[1], repl->IP_private[0], repl->port[0], log_file1, log_pos1);

    repl->close_connections();

    tprintf("Starting back Maxscale\n");
    global_result += maxscales->start_maxscale(m);

    return global_result;
}

bool TestConnections::log_matches(int m, const char* pattern)
{

    // Replace single quotes with wildcard characters, should solve most problems
    std::string p = pattern;
    for (auto& a : p)
    {
        if (a == '\'')
        {
            a = '.';
        }
    }

    return maxscales->ssh_node_f(m, true, "grep '%s' /var/log/maxscale/maxscale*.log", p.c_str()) == 0;
}

void TestConnections::log_includes(int m, const char* pattern)
{
    add_result(!log_matches(m, pattern), "Log does not match pattern '%s'", pattern);
}

void TestConnections::log_excludes(int m, const char* pattern)
{
    add_result(log_matches(m, pattern), "Log matches pattern '%s'", pattern);
}

static int read_log(const char* name, char** err_log_content_p)
{
    FILE* f;
    *err_log_content_p = NULL;
    char* err_log_content;
    f = fopen(name, "rb");
    if (f != NULL)
    {

        int prev = ftell(f);
        fseek(f, 0L, SEEK_END);
        long int size = ftell(f);
        fseek(f, prev, SEEK_SET);
        err_log_content = (char*)malloc(size + 2);
        if (err_log_content != NULL)
        {
            fread(err_log_content, 1, size, f);
            for (int i = 0; i < size; i++)
            {
                if (err_log_content[i] == 0)
                {
                    // printf("null detected at position %d\n", i);
                    err_log_content[i] = '\n';
                }
            }
            // printf("s=%ld\n", strlen(err_log_content));
            err_log_content[size] = '\0';
            // printf("s=%ld\n", strlen(err_log_content));
            * err_log_content_p = err_log_content;
            fclose(f);
            return 0;
        }
        else
        {
            printf("Error allocationg memory for the log\n");
            return 1;
        }
    }
    else
    {
        printf ("Error reading log %s \n", name);
        return 1;
    }
}

int TestConnections::find_connected_slave(int m, int* global_result)
{
    int conn_num;
    int all_conn = 0;
    int current_slave = -1;
    repl->connect();
    for (int i = 0; i < repl->N; i++)
    {
        conn_num = get_conn_num(repl->nodes[i], maxscales->ip(m), maxscales->hostname[m], (char*) "test");
        tprintf("connections to %d: %u\n", i, conn_num);
        if ((i == 0) && (conn_num != 1))
        {
            tprintf("There is no connection to master\n");
            *global_result = 1;
        }
        all_conn += conn_num;
        if ((i != 0) && (conn_num != 0))
        {
            current_slave = i;
        }
    }
    if (all_conn != 2)
    {
        tprintf("total number of connections is not 2, it is %d\n", all_conn);
        *global_result = 1;
    }
    tprintf("Now connected slave node is %d (%s)\n", current_slave, repl->IP[current_slave]);
    repl->close_connections();
    return current_slave;
}

int TestConnections::find_connected_slave1(int m)
{
    int conn_num;
    int all_conn = 0;
    int current_slave = -1;
    repl->connect();
    for (int i = 0; i < repl->N; i++)
    {
        conn_num = get_conn_num(repl->nodes[i], maxscales->ip(m), maxscales->hostname[m], (char*) "test");
        tprintf("connections to %d: %u\n", i, conn_num);
        all_conn += conn_num;
        if ((i != 0) && (conn_num != 0))
        {
            current_slave = i;
        }
    }
    tprintf("Now connected slave node is %d (%s)\n", current_slave, repl->IP[current_slave]);
    repl->close_connections();
    return current_slave;
}

int TestConnections::check_maxscale_processes(int m, int expected)
{
    const char* ps_cmd = maxscales->use_valgrind ?
        "ps ax | grep valgrind | grep maxscale | grep -v grep | wc -l" :
        "ps -C maxscale | grep maxscale | wc -l";

    int exit_code;
    char* maxscale_num = maxscales->ssh_node_output(m, ps_cmd, false, &exit_code);

    if ((maxscale_num == NULL) || (exit_code != 0))
    {
        return -1;
    }
    char* nl = strchr(maxscale_num, '\n');
    if (nl)
    {
        *nl = '\0';
    }

    if (atoi(maxscale_num) != expected)
    {
        tprintf("%s maxscale processes detected, trying again in 5 seconds\n", maxscale_num);
        sleep(5);
        maxscale_num = maxscales->ssh_node_output(m, ps_cmd, false, &exit_code);

        if (atoi(maxscale_num) != expected)
        {
            add_result(1, "Number of MaxScale processes is not %d, it is %s\n", expected, maxscale_num);
        }
    }

    return exit_code;
}

int TestConnections::stop_maxscale(int m)
{
    int res = maxscales->stop_maxscale(m);
    check_maxscale_processes(m, 0);
    fflush(stdout);
    return res;
}

int TestConnections::start_maxscale(int m)
{
    int res = maxscales->start_maxscale(m);
    check_maxscale_processes(m, 1);
    fflush(stdout);
    return res;
}

int TestConnections::check_maxscale_alive(int m)
{
    int gr = global_result;
    set_timeout(10);
    tprintf("Connecting to Maxscale\n");
    add_result(maxscales->connect_maxscale(m), "Can not connect to Maxscale\n");
    tprintf("Trying simple query against all sevices\n");
    tprintf("RWSplit \n");
    set_timeout(10);
    try_query(maxscales->conn_rwsplit[m], "show databases;");
    tprintf("ReadConn Master \n");
    set_timeout(10);
    try_query(maxscales->conn_master[m], "show databases;");
    tprintf("ReadConn Slave \n");
    set_timeout(10);
    try_query(maxscales->conn_slave[m], "show databases;");
    set_timeout(10);
    maxscales->close_maxscale_connections(m);
    add_result(global_result - gr, "Maxscale is not alive\n");
    stop_timeout();
    check_maxscale_processes(m, 1);

    return global_result - gr;
}

int TestConnections::test_maxscale_connections(int m, bool rw_split, bool rc_master, bool rc_slave)
{
    int rval = 0;
    int rc;

    tprintf("Testing RWSplit, expecting %s\n", (rw_split ? "success" : "failure"));
    rc = execute_query(maxscales->conn_rwsplit[m], "select 1");
    if ((rc == 0) != rw_split)
    {
        tprintf("Error: Query %s\n", (rw_split ? "failed" : "succeeded"));
        rval++;
    }

    tprintf("Testing ReadConnRoute Master, expecting %s\n", (rc_master ? "success" : "failure"));
    rc = execute_query(maxscales->conn_master[m], "select 1");
    if ((rc == 0) != rc_master)
    {
        tprintf("Error: Query %s", (rc_master ? "failed" : "succeeded"));
        rval++;
    }

    tprintf("Testing ReadConnRoute Slave, expecting %s\n", (rc_slave ? "success" : "failure"));
    rc = execute_query(maxscales->conn_slave[m], "select 1");
    if ((rc == 0) != rc_slave)
    {
        tprintf("Error: Query %s", (rc_slave ? "failed" : "succeeded"));
        rval++;
    }
    return rval;
}


int TestConnections::create_connections(int m,
                                        int conn_N,
                                        bool rwsplit_flag,
                                        bool master_flag,
                                        bool slave_flag,
                                        bool galera_flag)
{
    int i;
    int local_result = 0;
    MYSQL* rwsplit_conn[conn_N];
    MYSQL* master_conn[conn_N];
    MYSQL* slave_conn[conn_N];
    MYSQL* galera_conn[conn_N];


    tprintf("Opening %d connections to each router\n", conn_N);
    for (i = 0; i < conn_N; i++)
    {
        set_timeout(20);

        if (verbose)
        {
            tprintf("opening %d-connection: ", i + 1);
        }

        if (rwsplit_flag)
        {
            if (verbose)
            {
                printf("RWSplit \t");
            }

            rwsplit_conn[i] = maxscales->open_rwsplit_connection(m);
            if (!rwsplit_conn[i])
            {
                local_result++;
                tprintf("RWSplit connection failed\n");
            }
        }
        if (master_flag)
        {
            if (verbose)
            {
                printf("ReadConn master \t");
            }

            master_conn[i] = maxscales->open_readconn_master_connection(m);
            if (mysql_errno(master_conn[i]) != 0)
            {
                local_result++;
                tprintf("ReadConn master connection failed, error: %s\n", mysql_error(master_conn[i]));
            }
        }
        if (slave_flag)
        {
            if (verbose)
            {
                printf("ReadConn slave \t");
            }

            slave_conn[i] = maxscales->open_readconn_slave_connection(m);
            if (mysql_errno(slave_conn[i]) != 0)
            {
                local_result++;
                tprintf("ReadConn slave connection failed, error: %s\n", mysql_error(slave_conn[i]));
            }
        }
        if (galera_flag)
        {
            if (verbose)
            {
                printf("Galera \n");
            }

            galera_conn[i] =
                open_conn(4016, maxscales->IP[m], maxscales->user_name, maxscales->password, ssl);
            if (mysql_errno(galera_conn[i]) != 0)
            {
                local_result++;
                tprintf("Galera connection failed, error: %s\n", mysql_error(galera_conn[i]));
            }
        }
    }
    for (i = 0; i < conn_N; i++)
    {
        set_timeout(20);

        if (verbose)
        {
            tprintf("Trying query against %d-connection: ", i + 1);
        }

        if (rwsplit_flag)
        {
            if (verbose)
            {
                tprintf("RWSplit \t");
            }
            local_result += execute_query(rwsplit_conn[i], "select 1;");
        }
        if (master_flag)
        {
            if (verbose)
            {
                tprintf("ReadConn master \t");
            }
            local_result += execute_query(master_conn[i], "select 1;");
        }
        if (slave_flag)
        {
            if (verbose)
            {
                tprintf("ReadConn slave \t");
            }
            local_result += execute_query(slave_conn[i], "select 1;");
        }
        if (galera_flag)
        {
            if (verbose)
            {
                tprintf("Galera \n");
            }
            local_result += execute_query(galera_conn[i], "select 1;");
        }
    }

    // global_result += check_pers_conn(Test, pers_conn_expected);
    tprintf("Closing all connections\n");
    for (i = 0; i < conn_N; i++)
    {
        set_timeout(20);
        if (rwsplit_flag)
        {
            mysql_close(rwsplit_conn[i]);
        }
        if (master_flag)
        {
            mysql_close(master_conn[i]);
        }
        if (slave_flag)
        {
            mysql_close(slave_conn[i]);
        }
        if (galera_flag)
        {
            mysql_close(galera_conn[i]);
        }
    }
    stop_timeout();

    return local_result;
}

int TestConnections::get_client_ip(int m, char* ip)
{
    int ret = 1;
    auto c = maxscales->rwsplit(m);

    if (c.connect())
    {
        std::string host = c.field("SELECT host FROM information_schema.processlist WHERE id = connection_id()");
        strcpy(ip, host.c_str());
        ret = 0;
    }

    return ret;
}

int TestConnections::set_timeout(long int timeout_seconds)
{
    if (m_enable_timeouts)
    {
        timeout = timeout_seconds;
    }
    return 0;
}

int TestConnections::set_log_copy_interval(long int interval_seconds)
{
    log_copy_to_go = interval_seconds;
    log_copy_interval = interval_seconds;
    return 0;
}

int TestConnections::stop_timeout()
{
    timeout = 999999999;
    return 0;
}

void TestConnections::tprintf(const char* format, ...)
{
    timeval t2;
    gettimeofday(&t2, NULL);
    double elapsedTime = (t2.tv_sec - m_start_time.tv_sec);
    elapsedTime += (double) (t2.tv_usec - m_start_time.tv_usec) / 1000000.0;

    struct tm tm_now;
    localtime_r(&t2.tv_sec, &tm_now);
    unsigned int msec = t2.tv_usec / 1000;

    printf("%02u:%02u:%02u.%03u %04f: ", tm_now.tm_hour, tm_now.tm_min, tm_now.tm_sec, msec, elapsedTime);

    va_list argp;
    va_start(argp, format);
    vprintf(format, argp);
    va_end(argp);

    /** Add a newline if the message doesn't have one */
    if (format[strlen(format) - 1] != '\n')
    {
        printf("\n");
    }

    fflush(stdout);
    fflush(stderr);
}

void TestConnections::log_printf(const char* format, ...)
{
    va_list argp;
    va_start(argp, format);
    int n = vsnprintf(nullptr, 0, format, argp);
    va_end(argp);

    va_start(argp, format);
    char buf[n + 1];
    vsnprintf(buf, sizeof(buf), format, argp);
    va_end(argp);

    maxscales->ssh_node_f(0, true, "echo '--- %s ---' >> /var/log/maxscale/maxscale.log", buf);
    tprintf("%s", buf);
}

int TestConnections::get_master_server_id(int m)
{
    int master_id = -1;
    MYSQL* conn = maxscales->open_rwsplit_connection(m);
    char str[100];
    if (find_field(conn, "SELECT @@server_id, @@last_insert_id;", "@@server_id", str) == 0)
    {
        char* endptr = NULL;
        auto colvalue = strtol(str, &endptr, 0);
        if (endptr && *endptr == '\0')
        {
            master_id = colvalue;
        }
    }
    mysql_close(conn);
    return master_id;
}
void* timeout_thread(void* ptr)
{
    TestConnections* Test = (TestConnections*) ptr;
    struct timespec tim;
    while (Test->timeout > 0)
    {
        tim.tv_sec = 1;
        tim.tv_nsec = 0;
        nanosleep(&tim, NULL);
        Test->timeout--;
    }
    Test->tprintf("\n **** Timeout! *** \n");
    Test->~TestConnections();
    exit(250);
}

void* log_copy_thread(void* ptr)
{
    TestConnections* Test = (TestConnections*) ptr;
    struct timespec tim;
    while (true)
    {
        while (Test->log_copy_to_go > 0)
        {
            tim.tv_sec = 1;
            tim.tv_nsec = 0;
            nanosleep(&tim, NULL);
            Test->log_copy_to_go--;
        }
        Test->log_copy_to_go = Test->log_copy_interval;
        Test->tprintf("\n **** Copying all logs *** \n");
        Test->copy_all_logs_periodic();
    }

    return NULL;
}

int TestConnections::insert_select(int m, int N)
{
    int result = 0;

    tprintf("Create t1\n");
    set_timeout(30);
    create_t1(maxscales->conn_rwsplit[m]);

    tprintf("Insert data into t1\n");
    set_timeout(N * 16 + 30);
    insert_into_t1(maxscales->conn_rwsplit[m], N);
    stop_timeout();
    repl->sync_slaves();

    tprintf("SELECT: rwsplitter\n");
    set_timeout(30);
    result += select_from_t1(maxscales->conn_rwsplit[m], N);

    tprintf("SELECT: master\n");
    set_timeout(30);
    result += select_from_t1(maxscales->conn_master[m], N);

    tprintf("SELECT: slave\n");
    set_timeout(30);
    result += select_from_t1(maxscales->conn_slave[m], N);

    return result;
}

int TestConnections::use_db(int m, char* db)
{
    int local_result = 0;
    char sql[100];

    sprintf(sql, "USE %s;", db);
    set_timeout(20);
    tprintf("selecting DB '%s' for rwsplit\n", db);
    local_result += execute_query(maxscales->conn_rwsplit[m], "%s", sql);
    tprintf("selecting DB '%s' for readconn master\n", db);
    local_result += execute_query(maxscales->conn_slave[m], "%s", sql);
    tprintf("selecting DB '%s' for readconn slave\n", db);
    local_result += execute_query(maxscales->conn_master[m], "%s", sql);
    for (int i = 0; i < repl->N; i++)
    {
        tprintf("selecting DB '%s' for direct connection to node %d\n", db, i);
        local_result += execute_query(repl->nodes[i], "%s", sql);
    }
    return local_result;
}

int TestConnections::check_t1_table(int m, bool presence, char* db)
{
    const char* expected = presence ? "" : "NOT";
    const char* actual = presence ? "NOT" : "";
    int start_result = global_result;

    add_result(use_db(m, db), "use db failed\n");
    stop_timeout();
    repl->sync_slaves();

    tprintf("Checking: table 't1' should %s be found in '%s' database\n", expected, db);
    set_timeout(30);
    int exists = check_if_t1_exists(maxscales->conn_rwsplit[m]);

    if (exists == presence)
    {
        tprintf("RWSplit: ok\n");
    }
    else
    {
        add_result(1, "Table t1 is %s found in '%s' database using RWSplit\n", actual, db);
    }

    set_timeout(30);
    exists = check_if_t1_exists(maxscales->conn_master[m]);

    if (exists == presence)
    {
        tprintf("ReadConn master: ok\n");
    }
    else
    {
        add_result(1,
                   "Table t1 is %s found in '%s' database using Readconnrouter with router option master\n",
                   actual,
                   db);
    }

    set_timeout(30);
    exists = check_if_t1_exists(maxscales->conn_slave[m]);

    if (exists == presence)
    {
        tprintf("ReadConn slave: ok\n");
    }
    else
    {
        add_result(1,
                   "Table t1 is %s found in '%s' database using Readconnrouter with router option slave\n",
                   actual,
                   db);
    }


    for (int i = 0; i < repl->N; i++)
    {
        set_timeout(30);
        exists = check_if_t1_exists(repl->nodes[i]);
        if (exists == presence)
        {
            tprintf("Node %d: ok\n", i);
        }
        else
        {
            add_result(1,
                       "Table t1 is %s found in '%s' database using direct connect to node %d\n",
                       actual,
                       db,
                       i);
        }
    }

    stop_timeout();

    return global_result - start_result;
}

int TestConnections::try_query(MYSQL* conn, const char* format, ...)
{
    va_list valist;

    va_start(valist, format);
    int message_len = vsnprintf(NULL, 0, format, valist);
    va_end(valist);

    char sql[message_len + 1];

    va_start(valist, format);
    vsnprintf(sql, sizeof(sql), format, valist);
    va_end(valist);

    int res = execute_query_silent(conn, sql, false);
    add_result(res,
               "Query '%.*s%s' failed!\n",
               message_len < 100 ? message_len : 100,
               sql,
               message_len < 100 ? "" : "...");
    return res;
}

int TestConnections::try_query_all(int m, const char* sql)
{
    return try_query(maxscales->conn_rwsplit[m], "%s", sql)
           + try_query(maxscales->conn_master[m], "%s", sql)
           + try_query(maxscales->conn_slave[m], "%s", sql);
}

StringSet TestConnections::get_server_status(const char* name)
{
    std::set<std::string> rval;
    int rc;
    char* res = maxscales->ssh_node_output_f(0, true, &rc, "maxadmin list servers|grep \'%s\'", name);
    char* pipe = strrchr(res, '|');

    if (res && pipe)
    {
        pipe++;
        char* tok = strtok(pipe, ",");

        while (tok)
        {
            char* p = tok;
            char* end = strchr(tok, '\n');
            if (!end)
            {
                end = strchr(tok, '\0');
            }

            // Trim leading whitespace
            while (p < end && isspace(*p))
            {
                p++;
            }

            // Trim trailing whitespace
            while (end > tok && isspace(*end))
            {
                *end-- = '\0';
            }

            rval.insert(p);
            tok = strtok(NULL, ",\n");
        }

        free(res);
    }

    return rval;
}

int TestConnections::list_dirs(int m)
{
    for (int i = 0; i < repl->N; i++)
    {
        tprintf("ls on node %d\n", i);
        repl->ssh_node(i, (char*) "ls -la /var/lib/mysql", true);
        fflush(stdout);
    }
    tprintf("ls maxscale \n");
    maxscales->ssh_node(m, "ls -la /var/lib/maxscale/", true);
    fflush(stdout);
    return 0;
}

void TestConnections::check_current_operations(int m, int value)
{
    char value_str[512];
    sprintf(value_str, "%d", value);

    for (int i = 0; i < repl->N; i++)
    {
        char command[512];
        sprintf(command, "show server server%d", i + 1);
        add_result(maxscales->check_maxadmin_param(m, command, "Current no. of operations:", value_str),
                   "Current no. of operations is not %s",
                   value_str);
    }
}

void TestConnections::check_current_connections(int m, int value)
{
    char value_str[512];
    sprintf(value_str, "%d", value);

    for (int i = 0; i < repl->N; i++)
    {
        char command[512];
        sprintf(command, "show server server%d", i + 1);
        add_result(maxscales->check_maxadmin_param(m, command, "Current no. of conns:", value_str),
                   "Current no. of conns is not %s",
                   value_str);
    }
}

int TestConnections::take_snapshot(char* snapshot_name)
{
    char str[m_take_snapshot_command.length() + strlen(snapshot_name) + 2];
    sprintf(str, "%s %s", m_take_snapshot_command.c_str(), snapshot_name);
    return call_system(str);
}

int TestConnections::revert_snapshot(char* snapshot_name)
{
    char str[m_revert_snapshot_command.length() + strlen(snapshot_name) + 2];
    sprintf(str, "%s %s", m_revert_snapshot_command.c_str(), snapshot_name);
    return call_system(str);
}

bool TestConnections::test_bad_config(int m, const string& config)
{
    process_template(m, config, "/tmp/");

    // Set the timeout to prevent hangs with configurations that work
    set_timeout(20);

    return maxscales->ssh_node_f(m,
                                 true,
                                 "cp /tmp/maxscale.cnf /etc/maxscale.cnf; pkill -9 maxscale; "
                                 "maxscale -U maxscale -lstdout &> /dev/null && sleep 1 && pkill -9 maxscale")
           == 0;
}
int TestConnections::call_mdbci(const char * options)
{
    struct stat buf;
    string filepath = m_mdbci_vm_path + "/" + m_mdbci_config_name;
    if (stat(filepath.c_str(), &buf))
    {
        if (process_mdbci_template())
        {
            tprintf("Failed to generate MDBCI virtual machines template");
            return 1;
        }
        if (system((std::string("mdbci --override --template ") + m_vm_path +
                    ".json generate " + m_mdbci_config_name).c_str() ))
        {
            tprintf("MDBCI failed to generate virtual machines description");
            return 1;
        }
        if (system((std::string("cp -r ") + test_dir + std::string("/mdbci/cnf ") +
                    m_vm_path + "/").c_str()))
        {
            tprintf("Failed to copy my.cnf files");
            return 1;
        }
    }

    if (system((std::string("mdbci up ") +
               m_mdbci_config_name +
               std::string(" --labels ") +
               m_mdbci_labels_str +
               std::string(" ") +
               std::string(options)).c_str() ))
    {
        tprintf("MDBCI failed to bring up virtual machines");
        return 1;
    }

    std::string team_keys = readenv("team_keys", "~/.ssh/id_rsa.pub");
    string cmd = "mdbci public_keys --key " + team_keys + " " + m_mdbci_config_name;
    system(cmd.c_str());
    read_env();
    if (repl)
    {
        repl->read_basic_env();
    }
    if (galera)
    {
        galera->read_basic_env();
    }
    if (maxscales)
    {
        maxscales->read_basic_env();
    }
    return 0;
}

int TestConnections::process_mdbci_template()
{
    char * product = readenv("product", "mariadb");
    char * box = readenv("box", "centos_7_libvirt");
    char * __attribute__((unused)) backend_box = readenv("backend_box", "%s", box);
    char * version = readenv("version", "10.3");
    char * __attribute__((unused)) target = readenv("target", "develop");
    char * __attribute__((unused)) vm_memory = readenv("vm_memory", "2048");
    char * __attribute__((unused)) galera_version = readenv("galera_version", "%s", version);

    if (strcmp(product, "mysql") == 0 )
    {
        setenv("cnf_path",
               (m_vm_path + "/cnf/mysql56/").c_str(),
               1);
    }
    else
    {
        setenv("cnf_path", (m_vm_path + "/cnf/").c_str(), 1);
    }

    std::string name = std::string(test_dir) + "/mdbci/templates/" + m_mdbci_template + ".json.template";
    std::string sys = std::string("envsubst < ") + name + " > " + m_vm_path + ".json";
    if (verbose)
    {
        std::cout << sys << std::endl;
    }
    return system(sys.c_str());
}

std::string dump_status(const StringSet& current, const StringSet& expected)
{
    std::stringstream ss;
    ss << "Current status: (";

    for (const auto& a : current)
    {
        ss << a << ",";
    }

    ss << ") Expected status: (";

    for (const auto& a : expected)
    {
        ss << a << ",";
    }

    ss << ")";

    return ss.str();
}
int TestConnections::reinstall_maxscales()
{
    char sys[m_target.length() + m_mdbci_config_name.length() + strlen(maxscales->prefix) + 70];
    for (int i = 0; i < maxscales->N; i++)
    {
        printf("Installing Maxscale on node %d\n", i);
        //TODO: make it via MDBCI and compatible with any distro
        maxscales->ssh_node(i, "yum remove maxscale -y", true);
        maxscales->ssh_node(i, "yum clean all", true);

        sprintf(sys, "mdbci install_product --product maxscale_ci --product-version %s %s/%s_%03d",
                m_target.c_str(), m_mdbci_config_name.c_str(), maxscales->prefix, i);
        if (system(sys))
        {
            return 1;
        }
    }
    return 0;
}

bool TestConnections::too_many_maxscales() const
{
    return maxscales->N < 2 && m_required_mdbci_labels.count(label_2nd_mxs) > 0;
}

std::string TestConnections::flatten_stringset(const StringSet& set)
{
    string rval;
    string sep;
    for (auto& elem : set)
    {
        rval += sep;
        rval += elem;
        sep = ",";
    }
    return rval;
}

StringSet TestConnections::parse_to_stringset(const string& source)
{
    string copy = source;
    StringSet rval;
    if (!copy.empty())
    {
        char* ptr = &copy[0];
        char* save_ptr = nullptr;
        // mdbci uses ',' and cmake uses ';'. Add ' ' as well to ensure trimming.
        const char delim[] = ",; ";
        char* token = strtok_r(ptr, delim, &save_ptr);
        while (token)
        {
            rval.insert(token);
            token = strtok_r(nullptr, delim, &save_ptr);
        }
    }
    return rval;
}

/**
 * MDBCI recognizes labels which affect backend configuration. Save those labels to a separate field.
 * Also save a string version.
 */
void TestConnections::set_mdbci_labels()
{
    StringSet mdbci_labels;
    mdbci_labels.insert("MAXSCALE");
    std::set_intersection(recognized_mdbci_labels.begin(), recognized_mdbci_labels.end(),
                          m_test_labels.begin(), m_test_labels.end(),
                          std::inserter(mdbci_labels, mdbci_labels.begin()));

    std::string mdbci_labels_str = flatten_stringset(mdbci_labels);
    if (TestConnections::verbose)
    {
        printf("mdbci-labels: %s\n", mdbci_labels_str.c_str());
    }
    m_required_mdbci_labels = mdbci_labels;
    m_mdbci_labels_str = mdbci_labels_str;
}<|MERGE_RESOLUTION|>--- conflicted
+++ resolved
@@ -40,14 +40,10 @@
 const string label_clx_be = "CLUSTRIX_BACKEND";
 
 const StringSet recognized_mdbci_labels =
-<<<<<<< HEAD
 {label_repl_be, label_big_be, label_galera_be, label_2nd_mxs, label_cs_be, label_clx_be};
-=======
-{label_repl_be, label_big_be, label_galera_be, label_2nd_mxs, label_cs_be};
 
 const int MDBCI_FAIL = 200;      // Exit code when failure caused by MDBCI non-zero exit
 const int BROKEN_VM_FAIL = 201;  // Exit code when failure caused by broken VMs
->>>>>>> 5ed99b2f
 }
 
 namespace maxscale
@@ -147,19 +143,7 @@
 bool TestConnections::verbose = false;
 
 TestConnections::TestConnections(int argc, char* argv[])
-<<<<<<< HEAD
-    : global_result(0)
-    , smoke(true)
-    , binlog_cmd_option(0)
-    , ssl(false)
-    , backend_ssl(false)
-    , binlog_master_gtid(false)
-    , binlog_slave_gtid(false)
-    , no_clustrix(false)
-    , threads(4)
-    , use_ipv6(false)
-=======
->>>>>>> 5ed99b2f
+    : no_clustrix(false)
 {
     std::ios::sync_with_stdio(true);
     signal_set(SIGSEGV, sigfatal_handler);
@@ -273,11 +257,11 @@
 
                 std::regex regex1("maxscale_000_network=[0-9]+\\.[0-9]+\\.[0-9]+\\.[0-9]+");
                 std::string replace1("maxscale_000_network=127.0.0.1");
-                network_config = regex_replace(network_config, regex1, replace1);
+                m_network_config = regex_replace(m_network_config, regex1, replace1);
 
                 std::regex regex2("maxscale_000_private_ip=[0-9]+\\.[0-9]+\\.[0-9]+\\.[0-9]+");
                 std::string replace2("maxscale_000_private_ip=127.0.0.1");
-                network_config = regex_replace(network_config, regex2, replace2);
+                m_network_config = regex_replace(m_network_config, regex2, replace2);
             }
             break;
 
@@ -380,14 +364,9 @@
 
     if (!no_repl)
     {
-<<<<<<< HEAD
-        repl = new Mariadb_nodes("node", test_dir, verbose, network_config);
+        repl = new Mariadb_nodes("node", test_dir, verbose, m_network_config);
         repl->setup();
-        repl->use_ipv6 = use_ipv6;
-=======
-        repl = new Mariadb_nodes("node", test_dir, verbose, m_network_config);
         repl->use_ipv6 = m_use_ipv6;
->>>>>>> 5ed99b2f
         repl->take_snapshot_command = m_take_snapshot_command.c_str();
         repl->revert_snapshot_command = m_revert_snapshot_command.c_str();
         repl_future = std::async(std::launch::async, &Mariadb_nodes::check_nodes, repl);
@@ -399,13 +378,8 @@
 
     if (!no_galera)
     {
-<<<<<<< HEAD
-        galera = new Galera_nodes("galera", test_dir, verbose, network_config);
+        galera = new Galera_nodes("galera", test_dir, verbose, m_network_config);
         galera->setup();
-=======
-        galera = new Galera_nodes("galera", test_dir, verbose, m_network_config);
-        // galera->use_ipv6 = use_ipv6;
->>>>>>> 5ed99b2f
         galera->use_ipv6 = false;
         galera->take_snapshot_command = m_take_snapshot_command.c_str();
         galera->revert_snapshot_command = m_revert_snapshot_command.c_str();
@@ -416,10 +390,9 @@
         galera = NULL;
     }
 
-<<<<<<< HEAD
     if (!no_clustrix)
     {
-        clustrix = new Clustrix_nodes("clustrix", test_dir, verbose, network_config);
+        clustrix = new Clustrix_nodes("clustrix", test_dir, verbose, m_network_config);
         clustrix->setup();
         clustrix->use_ipv6 = false;
         clustrix->take_snapshot_command = m_take_snapshot_command.c_str();
@@ -431,11 +404,8 @@
         clustrix = NULL;
     }
 
-    maxscales = new Maxscales("maxscale", test_dir, verbose, network_config);
+    maxscales = new Maxscales("maxscale", test_dir, verbose, m_network_config);
     maxscales->setup();
-=======
-    maxscales = new Maxscales("maxscale", test_dir, verbose, m_network_config);
->>>>>>> 5ed99b2f
 
     bool maxscale_ok = maxscales->check_nodes();
     bool repl_ok = no_repl || repl_future.get();
@@ -454,22 +424,15 @@
         }
     }
 
-<<<<<<< HEAD
-    if (reinstall_maxscale)
+    if (m_reinstall_maxscale)
     {
         initialize = true;
 
         if (reinstall_maxscales())
         {
             tprintf("Failed to install Maxscale: target is %s", m_target.c_str());
-            exit(MDBCI_FAUILT);
-        }
-=======
-    if (m_reinstall_maxscale && reinstall_maxscales())
-    {
-        tprintf("Failed to install Maxscale: target is %s", m_target.c_str());
-        exit(MDBCI_FAIL);
->>>>>>> 5ed99b2f
+            exit(MDBCI_FAIL);
+        }
     }
 
     if (initialize)
