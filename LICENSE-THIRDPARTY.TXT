--- conflicted
+++ resolved
@@ -218,7 +218,6 @@
 
 The libmicrohttpd library is distributed under [LGPL version 2.1](https://www.gnu.org/licenses/old-licenses/lgpl-2.1.txt).
 
-<<<<<<< HEAD
 The libssh library is distributed under [LGPL version 2.1](https://www.gnu.org/licenses/old-licenses/lgpl-2.1.txt).
 
 The [libkmip](https://github.com/OpenKMIP/libkmip) library is distributed under
@@ -279,6 +278,5 @@
 OUT OF OR IN CONNECTION WITH THE SOFTWARE OR THE USE OR OTHER DEALINGS IN THE
 SOFTWARE.
 ```
-=======
-The jwt-cpp library is distributed under the [MIT license](./jwt-cpp/LICENSE).
->>>>>>> 08b32e9f
+
+The jwt-cpp library is distributed under the [MIT license](./jwt-cpp/LICENSE).